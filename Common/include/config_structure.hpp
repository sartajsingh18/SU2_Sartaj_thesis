/*!
 * \file config_structure.hpp
 * \brief All the information about the definition of the physical problem.
 *        The subroutines and functions are in the <i>config_structure.cpp</i> file.
 * \author F. Palacios, T. Economon, B. Tracey
 * \version 5.0.0 "Raven"
 *
 * SU2 Original Developers: Dr. Francisco D. Palacios.
 *                          Dr. Thomas D. Economon.
 *
 * SU2 Developers: Prof. Juan J. Alonso's group at Stanford University.
 *                 Prof. Piero Colonna's group at Delft University of Technology.
 *                 Prof. Nicolas R. Gauger's group at Kaiserslautern University of Technology.
 *                 Prof. Alberto Guardone's group at Polytechnic University of Milan.
 *                 Prof. Rafael Palacios' group at Imperial College London.
 *                 Prof. Edwin van der Weide's group at the University of Twente.
 *                 Prof. Vincent Terrapon's group at the University of Liege.
 *
 * Copyright (C) 2012-2017 SU2, the open-source CFD code.
 *
 * SU2 is free software; you can redistribute it and/or
 * modify it under the terms of the GNU Lesser General Public
 * License as published by the Free Software Foundation; either
 * version 2.1 of the License, or (at your option) any later version.
 *
 * SU2 is distributed in the hope that it will be useful,
 * but WITHOUT ANY WARRANTY; without even the implied warranty of
 * MERCHANTABILITY or FITNESS FOR A PARTICULAR PURPOSE. See the GNU
 * Lesser General Public License for more details.
 *
 * You should have received a copy of the GNU Lesser General Public
 * License along with SU2. If not, see <http://www.gnu.org/licenses/>.
 */

#pragma once

#include "./mpi_structure.hpp"

#include <iostream>
#include <cstdlib>
#include <fstream>
#include <sstream>
#include <string>
#include <cstring>
#include <vector>
#include <stdlib.h>
#include <cmath>
#include <map>
#include <assert.h>

#include "./option_structure.hpp"
#include "./datatype_structure.hpp"

#ifdef HAVE_CGNS
#include "cgnslib.h"
#endif

using namespace std;

/*!
 * \class CConfig
 * \brief Main class for defining the problem; basically this class reads the configuration file, and
 *        stores all the information.
 * \author F. Palacios
 * \version 5.0.0 "Raven"
 */

class CConfig {
private:
  SU2_Comm SU2_Communicator; /*!< \brief MPI communicator of SU2.*/
  int rank;
  unsigned short Kind_SU2; /*!< \brief Kind of SU2 software component.*/
  unsigned short Ref_NonDim; /*!< \brief Kind of non dimensionalization.*/
  unsigned short Kind_AverageProcess; /*!< \brief Kind of mixing process.*/
  unsigned short Kind_PerformanceAverageProcess; /*!< \brief Kind of mixing process.*/
  unsigned short Kind_MixingPlaneInterface; /*!< \brief Kind of mixing process.*/
  unsigned short Kind_SpanWise; /*!< \brief Kind of span-wise section computation.*/
  unsigned short *Kind_TurboMachinery;  /*!< \brief Kind of turbomachynery architecture.*/
  unsigned short iZone, nZone; /*!< \brief Number of zones in the mesh. */
  su2double Highlite_Area; /*!< \brief Highlite area. */
  su2double Fan_Poly_Eff; /*!< \brief Highlite area. */
  su2double OrderMagResidual; /*!< \brief Order of magnitude reduction. */
  su2double MinLogResidual; /*!< \brief Minimum value of the log residual. */
  su2double OrderMagResidualFSI; /*!< \brief Order of magnitude reduction. */
  su2double MinLogResidualFSI; /*!< \brief Minimum value of the log residual. */
  su2double Res_FEM_UTOL; 		/*!< \brief UTOL criteria for structural FEM. */
  su2double Res_FEM_RTOL; 		/*!< \brief RTOL criteria for structural FEM. */
  su2double Res_FEM_ETOL; 		/*!< \brief ETOL criteria for structural FEM. */
  su2double EA_ScaleFactor; /*!< \brief Equivalent Area scaling factor */
  su2double* EA_IntLimit; /*!< \brief Integration limits of the Equivalent Area computation */
  su2double AdjointLimit; /*!< \brief Adjoint variable limit */
  su2double* Obj_ChainRuleCoeff; /*!< \brief Array defining objective function for adjoint problem based on chain rule in terms of gradient w.r.t. density, velocity, pressure */
  bool MG_AdjointFlow; /*!< \brief MG with the adjoint flow problem */
  su2double* SubsonicEngine_Cyl; /*!< \brief Coordinates of the box subsonic region */
  su2double* SubsonicEngine_Values; /*!< \brief Values of the box subsonic region */
  su2double* Hold_GridFixed_Coord; /*!< \brief Coordinates of the box to hold fixed the nbumerical grid */
  su2double *DistortionRack;
  su2double *PressureLimits,
  *DensityLimits,
  *TemperatureLimits; /*!< \brief Limits for the primitive variables */
  bool ActDisk_DoubleSurface;  /*!< \brief actuator disk double surface  */
  bool Engine_HalfModel;  /*!< \brief only half model is in the computational grid  */
  bool ActDisk_SU2_DEF;  /*!< \brief actuator disk double surface  */
  unsigned short ConvCriteria;	/*!< \brief Kind of convergence criteria. */
  unsigned short nFFD_Iter; 	/*!< \brief Iteration for the point inversion problem. */
  unsigned short FFD_Blending; /*!< \brief Kind of FFD Blending function. */
  su2double* FFD_BSpline_Order; /*!< \brief BSpline order in i,j,k direction. */
  su2double FFD_Tol;  	/*!< \brief Tolerance in the point inversion problem. */
  su2double Opt_RelaxFactor;  	/*!< \brief Scale factor for the line search. */
  su2double Opt_LineSearch_Bound;  	/*!< \brief Bounds for the line search. */
  bool Write_Conv_FSI;			/*!< \brief Write convergence file for FSI problems. */
  bool ContinuousAdjoint,			/*!< \brief Flag to know if the code is solving an adjoint problem. */
  Viscous,                /*!< \brief Flag to know if the code is solving a viscous problem. */
  EquivArea,				/*!< \brief Flag to know if the code is going to compute and plot the equivalent area. */
  Engine,				/*!< \brief Flag to know if the code is going to compute a problem with engine. */
  InvDesign_Cp,				/*!< \brief Flag to know if the code is going to compute and plot the inverse design. */
  InvDesign_HeatFlux,				/*!< \brief Flag to know if the code is going to compute and plot the inverse design. */
  Grid_Movement,			/*!< \brief Flag to know if there is grid movement. */
  Wind_Gust,              /*!< \brief Flag to know if there is a wind gust. */
  Aeroelastic_Simulation, /*!< \brief Flag to know if there is an aeroelastic simulation. */
  Rotating_Frame,			/*!< \brief Flag to know if there is a rotating frame. */
  PoissonSolver,			/*!< \brief Flag to know if we are solving  poisson forces  in plasma solver. */
  Low_Mach_Precon,		/*!< \brief Flag to know if we are using a low Mach number preconditioner. */
  Low_Mach_Corr,			/*!< \brief Flag to know if we are using a low Mach number correction. */
  GravityForce,			/*!< \brief Flag to know if the gravity force is incuded in the formulation. */
  SmoothNumGrid,			/*!< \brief Smooth the numerical grid. */
  AdaptBoundary,			/*!< \brief Adapt the elements on the boundary. */
  SubsonicEngine,			/*!< \brief Engine intake subsonic region. */
  Frozen_Visc_Cont,			/*!< \brief Flag for cont. adjoint problem with/without frozen viscosity. */
  Frozen_Visc_Disc,			/*!< \brief Flag for disc. adjoint problem with/without frozen viscosity. */
  Frozen_Limiter_Disc,			/*!< \brief Flag for disc. adjoint problem with/without frozen limiter. */
  Sens_Remove_Sharp,			/*!< \brief Flag for removing or not the sharp edges from the sensitivity computation. */
  Hold_GridFixed,	/*!< \brief Flag hold fixed some part of the mesh during the deformation. */
  Axisymmetric; /*!< \brief Flag for axisymmetric calculations */
  su2double Damp_Engine_Inflow;	/*!< \brief Damping factor for the engine inlet. */
  su2double Damp_Engine_Exhaust;	/*!< \brief Damping factor for the engine exhaust. */
  su2double Damp_Res_Restric,	/*!< \brief Damping factor for the residual restriction. */
  Damp_Correc_Prolong; /*!< \brief Damping factor for the correction prolongation. */
  su2double Position_Plane; /*!< \brief Position of the Near-Field (y coordinate 2D, and z coordinate 3D). */
  su2double WeightCd; /*!< \brief Weight of the drag coefficient. */
  su2double dCD_dCL; /*!< \brief Weight of the drag coefficient. */
  su2double dCMx_dCL; /*!< \brief Weight of the drag coefficient. */
  su2double dCMy_dCL; /*!< \brief Weight of the drag coefficient. */
  su2double dCMz_dCL; /*!< \brief Weight of the drag coefficient. */
  su2double dCD_dCMy; /*!< \brief Weight of the drag coefficient. */
  su2double CL_Target; /*!< \brief Weight of the drag coefficient. */
  su2double CM_Target; /*!< \brief Weight of the drag coefficient. */
  su2double *HTP_Min_XCoord, *HTP_Min_YCoord; /*!< \brief Identification of the HTP. */
  unsigned short Unsteady_Simulation;	/*!< \brief Steady or unsteady (time stepping or dual time stepping) computation. */
  unsigned short Dynamic_Analysis;	/*!< \brief Static or dynamic structural analysis. */
  unsigned short nStartUpIter;	/*!< \brief Start up iterations using the fine grid. */
  su2double FixAzimuthalLine; /*!< \brief Fix an azimuthal line due to misalignments of the nearfield. */
  su2double **DV_Value;		/*!< \brief Previous value of the design variable. */
  su2double Venkat_LimiterCoeff;				/*!< \brief Limiter coefficient */
  unsigned long LimiterIter;	/*!< \brief Freeze the value of the limiter after a number of iterations */
  su2double AdjSharp_LimiterCoeff;				/*!< \brief Coefficient to identify the limit of a sharp edge. */
  unsigned short SystemMeasurements; /*!< \brief System of measurements. */
  unsigned short Kind_Regime;  /*!< \brief Kind of adjoint function. */
  unsigned short *Kind_ObjFunc;  /*!< \brief Kind of objective function. */
  su2double *Weight_ObjFunc;    /*!< \brief Weight applied to objective function. */
  unsigned short Kind_SensSmooth; /*!< \brief Kind of sensitivity smoothing technique. */
  unsigned short Continuous_Eqns; /*!< \brief Which equations to treat continuously (Hybrid adjoint)*/
  unsigned short Discrete_Eqns; /*!< \brief Which equations to treat discretely (Hybrid adjoint). */
  unsigned short *Design_Variable; /*!< \brief Kind of design variable. */
  unsigned short Kind_Adaptation;	/*!< \brief Kind of numerical grid adaptation. */
  unsigned short nTimeInstances;  /*!< \brief Number of periodic time instances for  harmonic balance. */
  su2double HarmonicBalance_Period;		/*!< \brief Period of oscillation to be used with harmonic balance computations. */
  su2double New_Elem_Adapt;			/*!< \brief Elements to adapt in the numerical grid adaptation process. */
  su2double Delta_UnstTime,			/*!< \brief Time step for unsteady computations. */
  Delta_UnstTimeND;						/*!< \brief Time step for unsteady computations (non dimensional). */
  su2double Delta_DynTime,		/*!< \brief Time step for dynamic structural computations. */
  Total_DynTime,				/*!< \brief Total time for dynamic structural computations. */
  Current_DynTime;			/*!< \brief Global time of the dynamic structural computations. */
  su2double Total_UnstTime,						/*!< \brief Total time for unsteady computations. */
  Total_UnstTimeND;								/*!< \brief Total time for unsteady computations (non dimensional). */
  su2double Current_UnstTime,									/*!< \brief Global time of the unsteady simulation. */
  Current_UnstTimeND;									/*!< \brief Global time of the unsteady simulation. */
  unsigned short nMarker_Euler,	/*!< \brief Number of Euler wall markers. */
  nMarker_FarField,				/*!< \brief Number of far-field markers. */
  nMarker_Custom,
  nMarker_SymWall,				/*!< \brief Number of symmetry wall markers. */
  nMarker_Pressure,				/*!< \brief Number of pressure wall markers. */
  nMarker_PerBound,				/*!< \brief Number of periodic boundary markers. */
  nMarker_MixingPlaneInterface,				/*!< \brief Number of mixing plane interface boundary markers. */
  nMarker_Turbomachinery,				/*!< \brief Number turbomachinery markers. */
  nMarker_TurboPerformance,				/*!< \brief Number of turboperformance markers. */
  nSpanWiseSections_User,			/*!< \brief Number of spanwise sections to compute 3D BC and Performance for turbomachinery   */
  nMarker_Shroud,/*!< \brief Number of shroud markers to set grid velocity to 0.*/
  nMarker_NearFieldBound,				/*!< \brief Number of near field boundary markers. */
  nMarker_ActDiskInlet, nMarker_ActDiskOutlet,
  nMarker_InterfaceBound,				/*!< \brief Number of interface boundary markers. */
  nMarker_Fluid_InterfaceBound,				/*!< \brief Number of fluid interface markers. */
  nMarker_Dirichlet,				/*!< \brief Number of interface boundary markers. */
  nMarker_Inlet,					/*!< \brief Number of inlet flow markers. */
  nMarker_Riemann,					/*!< \brief Number of Riemann flow markers. */
  nMarker_Giles,					/*!< \brief Number of Giles flow markers. */
  nRelaxFactor_Giles,                                   /*!< \brief Number of relaxation factors for Giles markers. */
  nMarker_Supersonic_Inlet,					/*!< \brief Number of supersonic inlet flow markers. */
  nMarker_Supersonic_Outlet,					/*!< \brief Number of supersonic outlet flow markers. */
  nMarker_Outlet,					/*!< \brief Number of outlet flow markers. */
  nMarker_Isothermal,     /*!< \brief Number of isothermal wall boundaries. */
  nMarker_HeatFlux,       /*!< \brief Number of constant heat flux wall boundaries. */
  nMarker_EngineExhaust,					/*!< \brief Number of nacelle exhaust flow markers. */
  nMarker_EngineInflow,					/*!< \brief Number of nacelle inflow flow markers. */
  nMarker_Clamped,						/*!< \brief Number of clamped markers in the FEM. */
  nMarker_Displacement,					/*!< \brief Number of displacement surface markers. */
  nMarker_Load,					/*!< \brief Number of load surface markers. */
  nMarker_Load_Dir,					/*!< \brief Number of load surface markers defined by magnitude and direction. */
  nMarker_Load_Sine,					/*!< \brief Number of load surface markers defined by magnitude and direction. */
  nMarker_FlowLoad,					/*!< \brief Number of load surface markers. */
  nMarker_Neumann,				/*!< \brief Number of Neumann flow markers. */
  nMarker_Internal,				/*!< \brief Number of Neumann flow markers. */
  nMarker_All,					/*!< \brief Total number of markers using the grid information. */
  nMarker_Max,					/*!< \brief Max number of number of markers using the grid information. */
  nMarker_CfgFile;					/*!< \brief Total number of markers using the config file
                             (note that using parallel computation this number can be different
                             from nMarker_All). */
  string *Marker_Euler,			/*!< \brief Euler wall markers. */
  *Marker_FarField,				/*!< \brief Far field markers. */
  *Marker_Custom,
  *Marker_SymWall,				/*!< \brief Symmetry wall markers. */
  *Marker_Pressure,				/*!< \brief Pressure boundary markers. */
  *Marker_PerBound,				/*!< \brief Periodic boundary markers. */
  *Marker_PerDonor,				/*!< \brief Rotationally periodic boundary donor markers. */
  *Marker_MixingPlaneInterface,				/*!< \brief MixingPlane interface boundary markers. */
  *Marker_TurboBoundIn,				/*!< \brief Turbomachinery performance boundary markers. */
  *Marker_TurboBoundOut,				/*!< \brief Turbomachinery performance boundary donor markers. */
  *Marker_NearFieldBound,				/*!< \brief Near Field boundaries markers. */
  *Marker_InterfaceBound,				/*!< \brief Interface boundaries markers. */
  *Marker_Fluid_InterfaceBound,				/*!< \brief Fluid interface markers. */
  *Marker_ActDiskInlet,
  *Marker_ActDiskOutlet,
  *Marker_Dirichlet,				/*!< \brief Interface boundaries markers. */
  *Marker_Inlet,					/*!< \brief Inlet flow markers. */
  *Marker_Riemann,					/*!< \brief Riemann markers. */
  *Marker_Giles,					/*!< \brief Giles markers. */
  *Marker_Shroud,                                       /*!< \brief Shroud markers. */
  *Marker_Supersonic_Inlet,					/*!< \brief Supersonic inlet flow markers. */
  *Marker_Supersonic_Outlet,					/*!< \brief Supersonic outlet flow markers. */
  *Marker_Outlet,					/*!< \brief Outlet flow markers. */
  *Marker_Isothermal,     /*!< \brief Isothermal wall markers. */
  *Marker_HeatFlux,       /*!< \brief Constant heat flux wall markers. */
  *Marker_EngineInflow,					/*!< \brief Engine Inflow flow markers. */
  *Marker_EngineExhaust,					/*!< \brief Engine Exhaust flow markers. */
  *Marker_Clamped,						/*!< \brief Clamped markers. */
  *Marker_Displacement,					/*!< \brief Displacement markers. */
  *Marker_Load,					/*!< \brief Load markers. */
  *Marker_Load_Dir,					/*!< \brief Load markers defined in cartesian coordinates. */
  *Marker_Load_Sine,					/*!< \brief Sine-wave loaded markers defined in cartesian coordinates. */
  *Marker_FlowLoad,					/*!< \brief Flow Load markers. */
  *Marker_Neumann,					/*!< \brief Neumann flow markers. */
  *Marker_Internal,					/*!< \brief Neumann flow markers. */
  *Marker_All_TagBound;				/*!< \brief Global index for markers using grid information. */
  su2double *Dirichlet_Value;    /*!< \brief Specified Dirichlet value at the boundaries. */
  su2double *Exhaust_Temperature_Target;    /*!< \brief Specified total temperatures for nacelle boundaries. */
  su2double *Exhaust_Pressure_Target;    /*!< \brief Specified total pressures for nacelle boundaries. */
  su2double *Inlet_Ttotal;    /*!< \brief Specified total temperatures for inlet boundaries. */
  su2double *Riemann_Var1, *Riemann_Var2;    /*!< \brief Specified values for Riemann boundary. */
  su2double **Riemann_FlowDir;  /*!< \brief Specified flow direction vector (unit vector) for Riemann boundaries. */
  su2double *Giles_Var1, *Giles_Var2, *RelaxFactorAverage, *RelaxFactorFourier;    /*!< \brief Specified values for Giles BC. */
  su2double **Giles_FlowDir;  /*!< \brief Specified flow direction vector (unit vector) for Giles BC. */
  su2double *Inlet_Ptotal;    /*!< \brief Specified total pressures for inlet boundaries. */
  su2double **Inlet_FlowDir;  /*!< \brief Specified flow direction vector (unit vector) for inlet boundaries. */
  su2double *Inlet_Temperature;    /*!< \brief Specified temperatures for a supersonic inlet boundaries. */
  su2double *Inlet_Pressure;    /*!< \brief Specified static pressures for supersonic inlet boundaries. */
  su2double **Inlet_Velocity;  /*!< \brief Specified flow velocity vectors for supersonic inlet boundaries. */
  su2double *EngineInflow_Target;    /*!< \brief Specified fan face mach for nacelle boundaries. */
  su2double *Inflow_Mach;    /*!< \brief Specified fan face mach for nacelle boundaries. */
  su2double *Inflow_Pressure;    /*!< \brief Specified fan face mach for nacelle boundaries. */
  su2double *Inflow_MassFlow;    /*!< \brief Specified fan face mach for nacelle boundaries. */
  su2double *Inflow_ReverseMassFlow;    /*!< \brief Specified fan face mach for nacelle boundaries. */
  su2double *Inflow_TotalPressure;    /*!< \brief Specified fan face mach for nacelle boundaries. */
  su2double *Inflow_Temperature;    /*!< \brief Specified fan face mach for nacelle boundaries. */
  su2double *Inflow_TotalTemperature;    /*!< \brief Specified fan face mach for nacelle boundaries. */
  su2double *Inflow_RamDrag;    /*!< \brief Specified fan face mach for nacelle boundaries. */
  su2double *Inflow_Force;    /*!< \brief Specified fan face mach for nacelle boundaries. */
  su2double *Inflow_Power;    /*!< \brief Specified fan face mach for nacelle boundaries. */
  su2double *Exhaust_Pressure;    /*!< \brief Specified fan face mach for nacelle boundaries. */
  su2double *Exhaust_Temperature;    /*!< \brief Specified fan face mach for nacelle boundaries. */
  su2double *Exhaust_MassFlow;    /*!< \brief Specified fan face mach for nacelle boundaries. */
  su2double *Exhaust_TotalPressure;    /*!< \brief Specified fan face mach for nacelle boundaries. */
  su2double *Exhaust_TotalTemperature;    /*!< \brief Specified fan face mach for nacelle boundaries. */
  su2double *Exhaust_GrossThrust;    /*!< \brief Specified fan face mach for nacelle boundaries. */
  su2double *Exhaust_Force;    /*!< \brief Specified fan face mach for nacelle boundaries. */
  su2double *Exhaust_Power;    /*!< \brief Specified fan face mach for nacelle boundaries. */
  su2double *Engine_Power;    /*!< \brief Specified fan face mach for nacelle boundaries. */
  su2double *Engine_Mach;    /*!< \brief Specified fan face mach for nacelle boundaries. */
  su2double *Engine_Force;    /*!< \brief Specified fan face mach for nacelle boundaries. */
  su2double *Engine_NetThrust;    /*!< \brief Specified fan face mach for nacelle boundaries. */
  su2double *Engine_GrossThrust;    /*!< \brief Specified fan face mach for nacelle boundaries. */
  su2double *Engine_Area;    /*!< \brief Specified fan face mach for nacelle boundaries. */
  su2double *Outlet_Pressure;    /*!< \brief Specified back pressures (static) for outlet boundaries. */
  su2double *Isothermal_Temperature; /*!< \brief Specified isothermal wall temperatures (static). */
  su2double *Heat_Flux;  /*!< \brief Specified wall heat fluxes. */
  su2double *Displ_Value;    /*!< \brief Specified displacement for displacement boundaries. */
  su2double *Load_Value;    /*!< \brief Specified force for load boundaries. */
  su2double *Load_Dir_Value;    /*!< \brief Specified force for load boundaries defined in cartesian coordinates. */
  su2double *Load_Dir_Multiplier;    /*!< \brief Specified multiplier for load boundaries defined in cartesian coordinates. */
  su2double **Load_Dir;  /*!< \brief Specified flow direction vector (unit vector) for inlet boundaries. */
  su2double *Load_Sine_Amplitude;    /*!< \brief Specified amplitude for a sine-wave load. */
  su2double *Load_Sine_Frequency;    /*!< \brief Specified multiplier for load boundaries defined in cartesian coordinates. */
  su2double **Load_Sine_Dir;  /*!< \brief Specified flow direction vector (unit vector) for inlet boundaries. */
  su2double *FlowLoad_Value;    /*!< \brief Specified force for flow load boundaries. */
  su2double *ActDiskInlet_MassFlow;    /*!< \brief Specified fan face mach for nacelle boundaries. */
  su2double *ActDiskInlet_Temperature;    /*!< \brief Specified fan face mach for nacelle boundaries. */
  su2double *ActDiskInlet_TotalTemperature;    /*!< \brief Specified fan face mach for nacelle boundaries. */
  su2double *ActDiskInlet_Pressure;    /*!< \brief Specified fan face mach for nacelle boundaries. */
  su2double *ActDiskInlet_TotalPressure;    /*!< \brief Specified fan face mach for nacelle boundaries. */
  su2double *ActDiskInlet_RamDrag;    /*!< \brief Specified fan face mach for nacelle boundaries. */
  su2double *ActDiskInlet_Force;    /*!< \brief Specified fan face mach for nacelle boundaries. */
  su2double *ActDiskInlet_Power;    /*!< \brief Specified fan face mach for nacelle boundaries. */
  su2double *ActDiskOutlet_MassFlow;    /*!< \brief Specified fan face mach for nacelle boundaries. */
  su2double *ActDiskOutlet_Temperature;    /*!< \brief Specified fan face mach for nacelle boundaries. */
  su2double *ActDiskOutlet_TotalTemperature;    /*!< \brief Specified fan face mach for nacelle boundaries. */
  su2double *ActDiskOutlet_Pressure;    /*!< \brief Specified fan face mach for nacelle boundaries. */
  su2double *ActDiskOutlet_TotalPressure;    /*!< \brief Specified fan face mach for nacelle boundaries. */
  su2double *ActDiskOutlet_GrossThrust;    /*!< \brief Specified fan face mach for nacelle boundaries. */
  su2double *ActDiskOutlet_Force;    /*!< \brief Specified fan face mach for nacelle boundaries. */
  su2double *ActDiskOutlet_Power;    /*!< \brief Specified fan face mach for nacelle boundaries. */
  su2double **ActDisk_PressJump, **ActDisk_TempJump,  **ActDisk_Omega;
  su2double *ActDisk_DeltaPress;    /*!< \brief Specified fan face mach for nacelle boundaries. */
  su2double *ActDisk_DeltaTemp;    /*!< \brief Specified fan face mach for nacelle boundaries. */
  su2double *ActDisk_TotalPressRatio;    /*!< \brief Specified fan face mach for nacelle boundaries. */
  su2double *ActDisk_TotalTempRatio;    /*!< \brief Specified fan face mach for nacelle boundaries. */
  su2double *ActDisk_StaticPressRatio;    /*!< \brief Specified fan face mach for nacelle boundaries. */
  su2double *ActDisk_StaticTempRatio;    /*!< \brief Specified fan face mach for nacelle boundaries. */
  su2double *ActDisk_Power;    /*!< \brief Specified fan face mach for nacelle boundaries. */
  su2double *ActDisk_MassFlow;    /*!< \brief Specified fan face mach for nacelle boundaries. */
  su2double *ActDisk_Mach;    /*!< \brief Specified fan face mach for nacelle boundaries. */
  su2double *ActDisk_Force;    /*!< \brief Specified fan face mach for nacelle boundaries. */
  su2double *Surface_MassFlow;    /*!< \brief Massflow at the boundaries. */
  su2double *Surface_Mach;    /*!< \brief Mach number at the boundaries. */
  su2double *Surface_Temperature;    /*!< \brief Temperature at the boundaries. */
  su2double *Surface_Pressure;    /*!< \brief Pressure at the boundaries. */
  su2double *Surface_Density;    /*!< \brief Density at the boundaries. */
  su2double *Surface_Enthalpy;    /*!< \brief Enthalpy at the boundaries. */
  su2double *Surface_NormalVelocity;    /*!< \brief Normal velocity at the boundaries. */
  su2double *Surface_TotalTemperature;   /*!< \brief Total temperature at the boundaries. */
  su2double *Surface_TotalPressure;    /*!< \brief Total pressure at the boundaries. */
  su2double *Surface_DC60;    /*!< \brief Specified fan face mach for nacelle boundaries. */
  su2double *Surface_IDC;    /*!< \brief Specified fan face mach for nacelle boundaries. */
  su2double *Surface_IDC_Mach;    /*!< \brief Specified fan face mach for nacelle boundaries. */
  su2double *Surface_IDR;    /*!< \brief Specified fan face mach for nacelle boundaries. */
  su2double *ActDisk_NetThrust;    /*!< \brief Specified fan face mach for nacelle boundaries. */
  su2double *ActDisk_BCThrust;    /*!< \brief Specified fan face mach for nacelle boundaries. */
  su2double *ActDisk_BCThrust_Old;    /*!< \brief Specified fan face mach for nacelle boundaries. */
  su2double *ActDisk_GrossThrust;    /*!< \brief Specified fan face mach for nacelle boundaries. */
  su2double *ActDisk_Area;    /*!< \brief Specified fan face mach for nacelle boundaries. */
  su2double *ActDisk_ReverseMassFlow;    /*!< \brief Specified fan face mach for nacelle boundaries. */
  su2double **Periodic_RotCenter;  /*!< \brief Rotational center for each periodic boundary. */
  su2double **Periodic_RotAngles;      /*!< \brief Rotation angles for each periodic boundary. */
  su2double **Periodic_Translation;      /*!< \brief Translation vector for each periodic boundary. */
  unsigned short nPeriodic_Index;     /*!< \brief Number of SEND_RECEIVE periodic transformations. */
  su2double **Periodic_Center;         /*!< \brief Rotational center for each SEND_RECEIVE boundary. */
  su2double **Periodic_Rotation;      /*!< \brief Rotation angles for each SEND_RECEIVE boundary. */
  su2double **Periodic_Translate;      /*!< \brief Translation vector for each SEND_RECEIVE boundary. */
  string *Marker_CfgFile_TagBound;			/*!< \brief Global index for markers using config file. */
  unsigned short *Marker_All_KindBC,			/*!< \brief Global index for boundaries using grid information. */
  *Marker_CfgFile_KindBC;		/*!< \brief Global index for boundaries using config file. */
  short *Marker_All_SendRecv;		/*!< \brief Information about if the boundary is sended (+), received (-). */
  short *Marker_All_PerBound;	/*!< \brief Global index for periodic bc using the grid information. */
  unsigned long nExtIter;			/*!< \brief Number of external iterations. */
  unsigned long ExtIter;			/*!< \brief Current external iteration number. */
  unsigned long ExtIter_OffSet;			/*!< \brief External iteration number offset. */
  unsigned long IntIter;			/*!< \brief Current internal iteration number. */
  unsigned long FSIIter;			/*!< \brief Current Fluid Structure Interaction sub-iteration number. */
  unsigned long Unst_nIntIter;			/*!< \brief Number of internal iterations (Dual time Method). */
  unsigned long Dyn_nIntIter;			/*!< \brief Number of internal iterations (Newton-Raphson Method for nonlinear structural analysis). */
  long Unst_RestartIter;			/*!< \brief Iteration number to restart an unsteady simulation (Dual time Method). */
  long Unst_AdjointIter;			/*!< \brief Iteration number to begin the reverse time integration in the direct solver for the unsteady adjoint. */
  long Iter_Avg_Objective;			/*!< \brief Iteration the number of time steps to be averaged, counting from the back */
  long Dyn_RestartIter;                         /*!< \brief Iteration number to restart a dynamic structural analysis. */
  unsigned short nLevels_TimeAccurateLTS; /*!< \brief Number of time levels for time accurate local time stepping. */
  unsigned short nTimeDOFsADER_DG;        /*!< \brief Number of time DOFs used in the predictor step of ADER-DG. */
  su2double *TimeDOFsADER_DG;             /*!< \brief The location of the ADER-DG time DOFs on the interval [-1,1]. */
  unsigned short nTimeIntegrationADER_DG; /*!< \brief Number of time integration points ADER-DG. */
  su2double *TimeIntegrationADER_DG;      /*!< \brief The location of the ADER-DG time integration points on the interval [-1,1]. */
  su2double *WeightsIntegrationADER_DG;   /*!< \brief The weights of the ADER-DG time integration points on the interval [-1,1]. */
  unsigned short nRKStep;			/*!< \brief Number of steps of the explicit Runge-Kutta method. */
  su2double *RK_Alpha_Step;			/*!< \brief Runge-Kutta beta coefficients. */
  unsigned short nMGLevels;		/*!< \brief Number of multigrid levels (coarse levels). */
  unsigned short nCFL;			/*!< \brief Number of CFL, one for each multigrid level. */
  su2double
  CFLRedCoeff_Turb,		/*!< \brief CFL reduction coefficient on the LevelSet problem. */
  CFLRedCoeff_AdjFlow,	/*!< \brief CFL reduction coefficient for the adjoint problem. */
  CFLRedCoeff_AdjTurb,	/*!< \brief CFL reduction coefficient for the adjoint problem. */
  CFLFineGrid,		/*!< \brief CFL of the finest grid. */
  Max_DeltaTime,  		/*!< \brief Max delta time. */
  Unst_CFL;		/*!< \brief Unsteady CFL number. */
  bool AddIndNeighbor;			/*!< \brief Include indirect neighbor in the agglomeration process. */
  unsigned short nDV,		/*!< \brief Number of design variables. */
  nObj, nObjW;              /*! \brief Number of objective functions. */
  unsigned short* nDV_Value;		/*!< \brief Number of values for each design variable (might be different than 1 if we allow arbitrary movement). */
  unsigned short nFFDBox;		/*!< \brief Number of ffd boxes. */
  unsigned short nGridMovement;		/*!< \brief Number of grid movement types specified. */
  unsigned short nTurboMachineryKind; 	/*!< \brief Number turbomachinery types specified. */
  unsigned short nParamDV;		/*!< \brief Number of parameters of the design variable. */
  su2double **ParamDV;				/*!< \brief Parameters of the design variable. */
  su2double **CoordFFDBox;				/*!< \brief Coordinates of the FFD boxes. */
  unsigned short **DegreeFFDBox;	/*!< \brief Degree of the FFD boxes. */
  string *FFDTag;				/*!< \brief Parameters of the design variable. */
  string *TagFFDBox;				/*!< \brief Tag of the FFD box. */
  unsigned short GeometryMode;			/*!< \brief Gemoetry mode (analysis or gradient computation). */
  unsigned short MGCycle;			/*!< \brief Kind of multigrid cycle. */
  unsigned short FinestMesh;		/*!< \brief Finest mesh for the full multigrid approach. */
  unsigned short nFFD_Fix_IDir, nFFD_Fix_JDir, nFFD_Fix_KDir;                 /*!< \brief Number of planes fixed in the FFD. */
  unsigned short nMG_PreSmooth,                 /*!< \brief Number of MG pre-smooth parameters found in config file. */
  nMG_PostSmooth,                             /*!< \brief Number of MG post-smooth parameters found in config file. */
  nMG_CorrecSmooth;                           /*!< \brief Number of MG correct-smooth parameters found in config file. */
  short *FFD_Fix_IDir, *FFD_Fix_JDir, *FFD_Fix_KDir;	/*!< \brief Exact sections. */
  unsigned short *MG_PreSmooth,	/*!< \brief Multigrid Pre smoothing. */
  *MG_PostSmooth,					/*!< \brief Multigrid Post smoothing. */
  *MG_CorrecSmooth;					/*!< \brief Multigrid Jacobi implicit smoothing of the correction. */
  su2double *LocationStations;   /*!< \brief Airfoil sections in wing slicing subroutine. */
  unsigned short Kind_Solver,	/*!< \brief Kind of solver Euler, NS, Continuous adjoint, etc.  */
  Kind_FluidModel,			/*!< \brief Kind of the Fluid Model: Ideal or Van der Walls, ... . */
  Kind_ViscosityModel,			/*!< \brief Kind of the Viscosity Model*/
  Kind_ConductivityModel,			/*!< \brief Kind of the Thermal Conductivity Model*/
  Kind_FreeStreamOption,			/*!< \brief Kind of free stream option to choose if initializing with density or temperature  */
  Kind_InitOption,			/*!< \brief Kind of Init option to choose if initializing with Reynolds number or with thermodynamic conditions   */
  Kind_GasModel,				/*!< \brief Kind of the Gas Model. */
  *Kind_GridMovement,    /*!< \brief Kind of the unsteady mesh movement. */
  Kind_Gradient_Method,		/*!< \brief Numerical method for computation of spatial gradients. */
  Kind_Deform_Linear_Solver, /*!< Numerical method to deform the grid */
  Kind_Deform_Linear_Solver_Prec,		/*!< \brief Preconditioner of the linear solver. */
  Kind_Linear_Solver,		/*!< \brief Numerical solver for the implicit scheme. */
  Kind_Linear_Solver_FSI_Struc,	 /*!< \brief Numerical solver for the structural part in FSI problems. */
  Kind_Linear_Solver_Prec,		/*!< \brief Preconditioner of the linear solver. */
  Kind_Linear_Solver_Prec_FSI_Struc,		/*!< \brief Preconditioner of the linear solver for the structural part in FSI problems. */
  Kind_AdjTurb_Linear_Solver,		/*!< \brief Numerical solver for the turbulent adjoint implicit scheme. */
  Kind_AdjTurb_Linear_Prec,		/*!< \brief Preconditioner of the turbulent adjoint linear solver. */
  Kind_DiscAdj_Linear_Solver, /*!< \brief Linear solver for the discrete adjoint system. */
  Kind_DiscAdj_Linear_Prec,  /*!< \brief Preconditioner of the discrete adjoint linear solver. */
	Kind_SlopeLimit,				/*!< \brief Global slope limiter. */
	Kind_SlopeLimit_Flow,		/*!< \brief Slope limiter for flow equations.*/
	Kind_SlopeLimit_Turb,		/*!< \brief Slope limiter for the turbulence equation.*/
	Kind_SlopeLimit_AdjTurb,	/*!< \brief Slope limiter for the adjoint turbulent equation.*/
	Kind_SlopeLimit_AdjFlow,	/*!< \brief Slope limiter for the adjoint equation.*/
	Kind_TimeNumScheme,			/*!< \brief Global explicit or implicit time integration. */
	Kind_TimeIntScheme_Flow,	/*!< \brief Time integration for the flow equations. */
  Kind_TimeIntScheme_FEM_Flow,	/*!< \brief Time integration for the flow equations. */
  Kind_ADER_Predictor,          /*!< \brief Predictor step of the ADER-DG time integration scheme. */
	Kind_TimeIntScheme_AdjFlow,		/*!< \brief Time integration for the adjoint flow equations. */
	Kind_TimeIntScheme_Turb,	/*!< \brief Time integration for the turbulence model. */
	Kind_TimeIntScheme_AdjTurb,	/*!< \brief Time integration for the adjoint turbulence model. */
	Kind_TimeIntScheme_Wave,	/*!< \brief Time integration for the wave equations. */
	Kind_TimeIntScheme_Heat,	/*!< \brief Time integration for the wave equations. */
	Kind_TimeIntScheme_Poisson,	/*!< \brief Time integration for the wave equations. */
	Kind_TimeIntScheme_FEA,	/*!< \brief Time integration for the FEA equations. */
	Kind_SpaceIteScheme_FEA,	/*!< \brief Iterative scheme for nonlinear structural analysis. */
	Kind_ConvNumScheme,			/*!< \brief Global definition of the convective term. */
	Kind_ConvNumScheme_Flow,	/*!< \brief Centered or upwind scheme for the flow equations. */
  Kind_ConvNumScheme_FEM_Flow,	/*!< \brief Finite element scheme for the flow equations. */
	Kind_ConvNumScheme_Heat,	/*!< \brief Centered or upwind scheme for the flow equations. */
	Kind_ConvNumScheme_AdjFlow,		/*!< \brief Centered or upwind scheme for the adjoint flow equations. */
	Kind_ConvNumScheme_Turb,	/*!< \brief Centered or upwind scheme for the turbulence model. */
	Kind_ConvNumScheme_AdjTurb,	/*!< \brief Centered or upwind scheme for the adjoint turbulence model. */
	Kind_ConvNumScheme_Template,	/*!< \brief Centered or upwind scheme for the level set equation. */
	Kind_Centered,				/*!< \brief Centered scheme. */
	Kind_Centered_Flow,			/*!< \brief Centered scheme for the flow equations. */
	Kind_Centered_AdjFlow,			/*!< \brief Centered scheme for the adjoint flow equations. */
	Kind_Centered_Turb,			/*!< \brief Centered scheme for the turbulence model. */
	Kind_Centered_AdjTurb,		/*!< \brief Centered scheme for the adjoint turbulence model. */
	Kind_Centered_Template,		/*!< \brief Centered scheme for the template model. */
	Kind_Upwind,				/*!< \brief Upwind scheme. */
	Kind_Upwind_Flow,			/*!< \brief Upwind scheme for the flow equations. */
	Kind_Upwind_AdjFlow,			/*!< \brief Upwind scheme for the adjoint flow equations. */
	Kind_Upwind_Turb,			/*!< \brief Upwind scheme for the turbulence model. */
	Kind_Upwind_AdjTurb,		/*!< \brief Upwind scheme for the adjoint turbulence model. */
	Kind_Upwind_Template,			/*!< \brief Upwind scheme for the template model. */
  Kind_FEM,			/*!< \brief Finite element scheme for the flow equations. */
  Kind_FEM_Flow,			/*!< \brief Finite element scheme for the flow equations. */
  Kind_FEM_DG_Shock,      /*!< \brief Shock capturing method for the FEM DG solver. */
  Kind_Matrix_Coloring,   /*!< \brief Type of matrix coloring for sparse Jacobian computation. */
  Kind_Solver_Fluid_FSI,		/*!< \brief Kind of solver for the fluid in FSI applications. */
  Kind_Solver_Struc_FSI,		/*!< \brief Kind of solver for the structure in FSI applications. */
  Kind_BGS_RelaxMethod,				/*!< \brief Kind of relaxation method for Block Gauss Seidel method in FSI problems. */
<<<<<<< HEAD
  Kind_TransferMethod,	/*!< \brief Iterative scheme for nonlinear structural analysis. */
  SpatialOrder,		/*!< \brief Order of the spatial numerical integration.*/
  SpatialOrder_Flow,		/*!< \brief Order of the spatial numerical integration.*/
  SpatialOrder_Turb,		/*!< \brief Order of the spatial numerical integration.*/
  SpatialOrder_AdjFlow,		/*!< \brief Order of the spatial numerical integration.*/
  SpatialOrder_AdjTurb;		/*!< \brief Order of the spatial numerical integration.*/
  bool EulerPersson;        /*!< \brief Boolean to determine whether the simulation is FSI or not. */
=======
  Kind_TransferMethod;	/*!< \brief Iterative scheme for nonlinear structural analysis. */
  bool MUSCL,		/*!< \brief MUSCL scheme .*/
  MUSCL_Flow,		/*!< \brief MUSCL scheme for the flow equations.*/
  MUSCL_Turb,	 /*!< \brief MUSCL scheme for the turbulence equations.*/
  MUSCL_AdjFlow,		/*!< \brief MUSCL scheme for the adj flow equations.*/
  MUSCL_AdjTurb; 	/*!< \brief MUSCL scheme for the adj turbulence equations.*/
>>>>>>> dd20bb26
  bool FSI_Problem;			/*!< \brief Boolean to determine whether the simulation is FSI or not. */
  bool AD_Mode;         /*!< \brief Algorithmic Differentiation support. */
  unsigned short Kind_Material_Compress,	/*!< \brief Determines if the material is compressible or incompressible (structural analysis). */
  Kind_Material,			/*!< \brief Determines the material model to be used (structural analysis). */
  Kind_Struct_Solver;		/*!< \brief Determines the geometric condition (small or large deformations) for structural analysis. */
  unsigned short Kind_Turb_Model;			/*!< \brief Turbulent model definition. */
  unsigned short Kind_SGS_Model;                        /*!< \brief LES SGS model definition. */
  unsigned short Kind_Trans_Model,			/*!< \brief Transition model definition. */
  Kind_ActDisk, Kind_Engine_Inflow, Kind_Inlet, *Kind_Data_Riemann, *Kind_Data_Giles;           /*!< \brief Kind of inlet boundary treatment. */
  su2double Linear_Solver_Error;		/*!< \brief Min error of the linear solver for the implicit formulation. */
  su2double Linear_Solver_Error_FSI_Struc;		/*!< \brief Min error of the linear solver for the implicit formulation in the structural side for FSI problems . */
  unsigned long Linear_Solver_Iter;		/*!< \brief Max iterations of the linear solver for the implicit formulation. */
  unsigned long Linear_Solver_Iter_FSI_Struc;		/*!< \brief Max iterations of the linear solver for FSI applications and structural solver. */
  unsigned long Linear_Solver_Restart_Frequency;   /*!< \brief Restart frequency of the linear solver for the implicit formulation. */
  unsigned short Linear_Solver_ILU_n;		/*!< \brief ILU fill=in level. */
  su2double SemiSpan;		/*!< \brief Wing Semi span. */
  su2double Roe_Kappa;		/*!< \brief Relaxation of the Roe scheme. */
  su2double Relaxation_Factor_Flow;		/*!< \brief Relaxation coefficient of the linear solver mean flow. */
  su2double Relaxation_Factor_Turb;		/*!< \brief Relaxation coefficient of the linear solver turbulence. */
  su2double Relaxation_Factor_AdjFlow;		/*!< \brief Relaxation coefficient of the linear solver adjoint mean flow. */
  su2double AdjTurb_Linear_Error;		/*!< \brief Min error of the turbulent adjoint linear solver for the implicit formulation. */
  su2double EntropyFix_Coeff;              /*!< \brief Entropy fix coefficient. */
  unsigned short AdjTurb_Linear_Iter;		/*!< \brief Min error of the turbulent adjoint linear solver for the implicit formulation. */
  su2double *Stations_Bounds;                  /*!< \brief Airfoil section limit. */
  unsigned short nLocationStations,      /*!< \brief Number of section cuts to make when outputting mesh and cp . */
  nWingStations;               /*!< \brief Number of section cuts to make when calculating internal volume. */
  su2double* Kappa_Flow,           /*!< \brief Numerical dissipation coefficients for the flow equations. */
  *Kappa_AdjFlow;                  /*!< \brief Numerical dissipation coefficients for the adjoint flow equations. */
  su2double* FFD_Axis;       /*!< \brief Numerical dissipation coefficients for the adjoint equations. */
  su2double Kappa_1st_AdjFlow,	/*!< \brief JST 1st order dissipation coefficient for adjoint flow equations (coarse multigrid levels). */
  Kappa_2nd_AdjFlow,			/*!< \brief JST 2nd order dissipation coefficient for adjoint flow equations. */
  Kappa_4th_AdjFlow,			/*!< \brief JST 4th order dissipation coefficient for adjoint flow equations. */
  Kappa_1st_Flow,			/*!< \brief JST 1st order dissipation coefficient for flow equations (coarse multigrid levels). */
  Kappa_2nd_Flow,			/*!< \brief JST 2nd order dissipation coefficient for flow equations. */
  Kappa_4th_Flow;			/*!< \brief JST 4th order dissipation coefficient for flow equations. */
  su2double Geo_Waterline_Location; /*!< \brief Location of the waterline. */
  
  su2double Min_Beta_RoeTurkel,		/*!< \brief Minimum value of Beta for the Roe-Turkel low Mach preconditioner. */
  Max_Beta_RoeTurkel;		/*!< \brief Maximum value of Beta for the Roe-Turkel low Mach preconditioner. */
  unsigned long GridDef_Nonlinear_Iter, /*!< \brief Number of nonlinear increments for grid deformation. */
  GridDef_Linear_Iter; /*!< \brief Number of linear smoothing iterations for grid deformation. */
  unsigned short Deform_Stiffness_Type; /*!< \brief Type of element stiffness imposed for FEA mesh deformation. */
  bool Deform_Output;  /*!< \brief Print the residuals during mesh deformation to the console. */
  su2double Deform_Tol_Factor; /*!< Factor to multiply smallest volume for deform tolerance (0.001 default) */
  su2double Deform_Coeff; /*!< Deform coeffienct */
  su2double Deform_Limit; /*!< Deform limit */
  unsigned short FFD_Continuity; /*!< Surface continuity at the intersection with the FFD */
  unsigned short FFD_CoordSystem; /*!< Define the coordinates system */
  su2double Deform_ElasticityMod, Deform_PoissonRatio; /*!< young's modulus and poisson ratio for volume deformation stiffness model */
  bool Visualize_Deformation;	/*!< \brief Flag to visualize the deformation in MDC. */
  bool FFD_Symmetry_Plane;	/*!< \brief FFD symmetry plane. */
  su2double Mach;		/*!< \brief Mach number. */
  su2double Reynolds;	/*!< \brief Reynolds number. */
  su2double Froude;	/*!< \brief Froude number. */
  su2double Length_Reynolds;	/*!< \brief Reynolds length (dimensional). */
  su2double AoA,			/*!< \brief Angle of attack (just external flow). */
  iH, AoS, AoA_Offset, AoS_Offset, AoA_Sens;		/*!< \brief Angle of sideSlip (just external flow). */
  bool Fixed_CL_Mode;			/*!< \brief Activate fixed CL mode (external flow only). */
  bool Fixed_CM_Mode;			/*!< \brief Activate fixed CL mode (external flow only). */
  bool Eval_dOF_dCX;			/*!< \brief Activate fixed CL mode (external flow only). */
  bool Discard_InFiles; /*!< \brief Discard angle of attack in solution and geometry files. */
  su2double Target_CL;			/*!< \brief Specify a target CL instead of AoA (external flow only). */
  su2double Target_CM;			/*!< \brief Specify a target CL instead of AoA (external flow only). */
  su2double Total_CM;			/*!< \brief Specify a target CL instead of AoA (external flow only). */
  su2double Total_CD;			/*!< \brief Specify a target CL instead of AoA (external flow only). */
  su2double dCL_dAlpha;        /*!< \brief value of dCl/dAlpha. */
  su2double dCM_diH;        /*!< \brief value of dCM/dHi. */
  unsigned long Iter_Fixed_CL;			/*!< \brief Iterations to re-evaluate the angle of attack (external flow only). */
  unsigned long Iter_Fixed_CM;			/*!< \brief Iterations to re-evaluate the angle of attack (external flow only). */
  unsigned long Iter_Fixed_NetThrust;			/*!< \brief Iterations to re-evaluate the angle of attack (external flow only). */
  unsigned long Iter_dCL_dAlpha;   /*!< \brief Number of iterations to evaluate dCL_dAlpha. */
  unsigned long Update_Alpha;			/*!< \brief Iterations to re-evaluate the angle of attack (external flow only). */
  unsigned long Update_iH;			/*!< \brief Iterations to re-evaluate the angle of attack (external flow only). */
  unsigned long Update_BCThrust;			/*!< \brief Iterations to re-evaluate the angle of attack (external flow only). */
  su2double dNetThrust_dBCThrust;        /*!< \brief value of dCl/dAlpha. */
  bool Update_BCThrust_Bool;			/*!< \brief Boolean flag for whether to update the AoA for fixed lift mode on a given iteration. */
  bool Update_AoA;			/*!< \brief Boolean flag for whether to update the AoA for fixed lift mode on a given iteration. */
  bool Update_HTPIncidence;			/*!< \brief Boolean flag for whether to update the AoA for fixed lift mode on a given iteration. */
  su2double ChargeCoeff;		/*!< \brief Charge coefficient (just for poisson problems). */
  unsigned short Cauchy_Func_Flow,	/*!< \brief Function where to apply the convergence criteria in the flow problem. */
  Cauchy_Func_AdjFlow,				/*!< \brief Function where to apply the convergence criteria in the adjoint problem. */
  Cauchy_Elems;						/*!< \brief Number of elements to evaluate. */
  unsigned short Residual_Func_Flow;	/*!< \brief Equation to apply residual convergence to. */
  unsigned long StartConv_Iter;	/*!< \brief Start convergence criteria at iteration. */
  su2double Cauchy_Eps;	/*!< \brief Epsilon used for the convergence. */
  unsigned long Wrt_Sol_Freq,	/*!< \brief Writing solution frequency. */
  Wrt_Sol_Freq_DualTime,	/*!< \brief Writing solution frequency for Dual Time. */
  Wrt_Con_Freq,				/*!< \brief Writing convergence history frequency. */
  Wrt_Con_Freq_DualTime;				/*!< \brief Writing convergence history frequency. */
  bool Wrt_Unsteady;  /*!< \brief Write unsteady data adding header and prefix. */
  bool Wrt_Dynamic;  		/*!< \brief Write dynamic data adding header and prefix. */
  bool Restart,	/*!< \brief Restart solution (for direct, adjoint, and linearized problems).*/
  Update_Restart_Params,
  Wrt_Binary_Restart,	/*!< \brief Write binary SU2 native restart files.*/
  Read_Binary_Restart,	/*!< \brief Read binary SU2 native restart files.*/
  Restart_Flow;	/*!< \brief Restart flow solution for adjoint and linearized problems. */
  unsigned short nMarker_Monitoring,	/*!< \brief Number of markers to monitor. */
  nMarker_Designing,					/*!< \brief Number of markers for the objective function. */
  nMarker_GeoEval,					/*!< \brief Number of markers for the objective function. */
  nMarker_ZoneInterface, /*!< \brief Number of markers in the zone interface. */
  nMarker_Plotting,					/*!< \brief Number of markers to plot. */
  nMarker_Analyze,					/*!< \brief Number of markers to plot. */
  nMarker_Moving,               /*!< \brief Number of markers in motion (DEFORMING, MOVING_WALL, or FLUID_STRUCTURE). */
  nMarker_DV;               /*!< \brief Number of markers affected by the design variables. */
  string *Marker_Monitoring,     /*!< \brief Markers to monitor. */
  *Marker_Designing,         /*!< \brief Markers to plot. */
  *Marker_GeoEval,         /*!< \brief Markers to plot. */
  *Marker_Plotting,          /*!< \brief Markers to plot. */
  *Marker_Analyze,          /*!< \brief Markers to plot. */
  *Marker_ZoneInterface,          /*!< \brief Markers in the FSI interface. */
  *Marker_Moving,            /*!< \brief Markers in motion (DEFORMING, MOVING_WALL, or FLUID_STRUCTURE). */
  *Marker_DV;            /*!< \brief Markers affected by the design variables. */
  unsigned short  *Marker_All_Monitoring,        /*!< \brief Global index for monitoring using the grid information. */
  *Marker_All_GeoEval,       /*!< \brief Global index for geometrical evaluation. */
  *Marker_All_Plotting,        /*!< \brief Global index for plotting using the grid information. */
  *Marker_All_Analyze,        /*!< \brief Global index for plotting using the grid information. */
  *Marker_All_ZoneInterface,        /*!< \brief Global index for FSI interface markers using the grid information. */
  *Marker_All_Turbomachinery,        /*!< \brief Global index for Turbomachinery markers using the grid information. */
  *Marker_All_TurbomachineryFlag,        /*!< \brief Global index for Turbomachinery markers flag using the grid information. */
  *Marker_All_MixingPlaneInterface,        /*!< \brief Global index for MixingPlane interface markers using the grid information. */    
  *Marker_All_DV,          /*!< \brief Global index for design variable markers using the grid information. */
  *Marker_All_Moving,          /*!< \brief Global index for moving surfaces using the grid information. */
  *Marker_All_Designing,         /*!< \brief Global index for moving using the grid information. */
  *Marker_CfgFile_Monitoring,     /*!< \brief Global index for monitoring using the config information. */
  *Marker_CfgFile_Designing,      /*!< \brief Global index for monitoring using the config information. */
  *Marker_CfgFile_GeoEval,      /*!< \brief Global index for monitoring using the config information. */
  *Marker_CfgFile_Plotting,     /*!< \brief Global index for plotting using the config information. */
  *Marker_CfgFile_Analyze,     /*!< \brief Global index for plotting using the config information. */
  *Marker_CfgFile_ZoneInterface,     /*!< \brief Global index for FSI interface using the config information. */
  *Marker_CfgFile_Turbomachinery,     /*!< \brief Global index for Turbomachinery  using the config information. */
  *Marker_CfgFile_TurbomachineryFlag,     /*!< \brief Global index for Turbomachinery flag using the config information. */
  *Marker_CfgFile_MixingPlaneInterface,     /*!< \brief Global index for MixingPlane interface using the config information. */
  *Marker_CfgFile_Moving,       /*!< \brief Global index for moving surfaces using the config information. */
  *Marker_CfgFile_DV,       /*!< \brief Global index for design variable markers using the config information. */
  *Marker_CfgFile_PerBound;     /*!< \brief Global index for periodic boundaries using the config information. */
  string *PlaneTag;      /*!< \brief Global index for the plane adaptation (upper, lower). */
  su2double DualVol_Power;			/*!< \brief Power for the dual volume in the grid adaptation sensor. */
  su2double *nBlades;						/*!< \brief number of blades for turbomachinery computation. */
  unsigned short Analytical_Surface;	/*!< \brief Information about the analytical definition of the surface for grid adaptation. */
  unsigned short Geo_Description;	/*!< \brief Description of the geometry. */
  unsigned short Mesh_FileFormat;	/*!< \brief Mesh input format. */
  unsigned short Output_FileFormat;	/*!< \brief Format of the output files. */
  unsigned short ActDisk_Jump;	/*!< \brief Format of the output files. */
  bool CFL_Adapt;      /*!< \brief Adaptive CFL number. */
  su2double RefArea,		/*!< \brief Reference area for coefficient computation. */
  RefElemLength,				/*!< \brief Reference element length for computing the slope limiting epsilon. */
  RefSharpEdges,				/*!< \brief Reference coefficient for detecting sharp edges. */
  RefLength,			/*!< \brief Reference length for moment computation. */
  *RefOriginMoment,           /*!< \brief Origin for moment computation. */
  *RefOriginMoment_X,      /*!< \brief X Origin for moment computation. */
  *RefOriginMoment_Y,      /*!< \brief Y Origin for moment computation. */
  *RefOriginMoment_Z,      /*!< \brief Z Origin for moment computation. */
  *CFL_AdaptParam,      /*!< \brief Information about the CFL ramp. */
  *RelaxFactor_Giles,      /*!< \brief Information about the under relaxation factor for Giles BC. */
  *CFL,
  *HTP_Axis,      /*!< \brief Location of the HTP axis. */
  DomainVolume;		/*!< \brief Volume of the computational grid. */
  unsigned short nRefOriginMoment_X,    /*!< \brief Number of X-coordinate moment computation origins. */
  nRefOriginMoment_Y,           /*!< \brief Number of Y-coordinate moment computation origins. */
  nRefOriginMoment_Z;           /*!< \brief Number of Z-coordinate moment computation origins. */
  string Mesh_FileName,			/*!< \brief Mesh input file. */
  Mesh_Out_FileName,				/*!< \brief Mesh output file. */
  Solution_FlowFileName,			/*!< \brief Flow solution input file. */
  Solution_LinFileName,			/*!< \brief Linearized flow solution input file. */
  Solution_AdjFileName,			/*!< \brief Adjoint solution input file for drag functional. */
  Solution_FEMFileName,			/*!< \brief Adjoint solution input file for drag functional. */
  Flow_FileName,					/*!< \brief Flow variables output file. */
  Structure_FileName,					/*!< \brief Structure variables output file. */
  SurfStructure_FileName,					/*!< \brief Surface structure variables output file. */
  SurfWave_FileName,					/*!< \brief Surface structure variables output file. */
  SurfHeat_FileName,					/*!< \brief Surface structure variables output file. */
  Wave_FileName,					/*!< \brief Wave variables output file. */
  Heat_FileName,					/*!< \brief Heat variables output file. */
  AdjWave_FileName,					/*!< \brief Adjoint wave variables output file. */
  Residual_FileName,				/*!< \brief Residual variables output file. */
  Conv_FileName,					/*!< \brief Convergence history output file. */
  Breakdown_FileName,			    /*!< \brief Breakdown output file. */
  Conv_FileName_FSI,					/*!< \brief Convergence history output file. */
  Restart_FlowFileName,			/*!< \brief Restart file for flow variables. */
  Restart_WaveFileName,			/*!< \brief Restart file for wave variables. */
  Restart_HeatFileName,			/*!< \brief Restart file for heat variables. */
  Restart_AdjFileName,			/*!< \brief Restart file for adjoint variables, drag functional. */
  Restart_FEMFileName,			/*!< \brief Restart file for FEM elasticity. */
  Adj_FileName,					/*!< \brief Output file with the adjoint variables. */
  ObjFunc_Grad_FileName,			/*!< \brief Gradient of the objective function. */
  ObjFunc_Value_FileName,			/*!< \brief Objective function. */
  SurfFlowCoeff_FileName,			/*!< \brief Output file with the flow variables on the surface. */
  SurfAdjCoeff_FileName,			/*!< \brief Output file with the adjoint variables on the surface. */
  New_SU2_FileName,       		/*!< \brief Output SU2 mesh file converted from CGNS format. */
  SurfSens_FileName,			/*!< \brief Output file for the sensitivity on the surface (discrete adjoint). */
  VolSens_FileName;			/*!< \brief Output file for the sensitivity in the volume (discrete adjoint). */
	bool Low_MemoryOutput,      /*!< \brief Write a volume solution file */
  Wrt_Output,                /*!< \brief Write any output files */
  Wrt_Vol_Sol,                /*!< \brief Write a volume solution file */
  Wrt_Srf_Sol,                /*!< \brief Write a surface solution file */
  Wrt_Csv_Sol,                /*!< \brief Write a surface comma-separated values solution file */
  Wrt_Residuals,              /*!< \brief Write residuals to solution file */
  Wrt_Surface,                /*!< \brief Write solution at each surface */
  Wrt_Limiters,              /*!< \brief Write residuals to solution file */
  Wrt_SharpEdges,              /*!< \brief Write residuals to solution file */
  Wrt_Halo,                   /*!< \brief Write rind layers in solution files */
  Plot_Section_Forces;       /*!< \brief Write sectional forces for specified markers. */
  unsigned short Console_Output_Verb,  /*!< \brief Level of verbosity for console output */
  Kind_Average;        /*!< \brief Particular average for the marker analyze. */
  su2double Gamma,			/*!< \brief Ratio of specific heats of the gas. */
  Bulk_Modulus,			/*!< \brief Value of the bulk modulus for incompressible flows. */
  ArtComp_Factor,			/*!< \brief Value of the artificial compresibility factor for incompressible flows. */
  Gas_Constant,     /*!< \brief Specific gas constant. */
  Gas_ConstantND,     /*!< \brief Non-dimensional specific gas constant. */
  Gas_Constant_Ref, /*!< \brief Reference specific gas constant. */
  Temperature_Critical,   /*!< \brief Critical Temperature for real fluid model.  */
  Pressure_Critical,   /*!< \brief Critical Pressure for real fluid model.  */
  Density_Critical,   /*!< \brief Critical Density for real fluid model.  */
  Acentric_Factor,   /*!< \brief Acentric Factor for real fluid model.  */
  Mu_Constant,     /*!< \brief Constant viscosity for ConstantViscosity model.  */
  Mu_ConstantND,   /*!< \brief Non-dimensional constant viscosity for ConstantViscosity model.  */
  Kt_Constant,     /*!< \brief Constant thermal conductivity for ConstantConductivity model.  */
  Kt_ConstantND,   /*!< \brief Non-dimensional constant thermal conductivity for ConstantConductivity model.  */
  Mu_Ref,     /*!< \brief Reference viscosity for Sutherland model.  */
  Mu_RefND,   /*!< \brief Non-dimensional reference viscosity for Sutherland model.  */
  Mu_Temperature_Ref,     /*!< \brief Reference temperature for Sutherland model.  */
  Mu_Temperature_RefND,   /*!< \brief Non-dimensional reference temperature for Sutherland model.  */
  Mu_S,     /*!< \brief Reference S for Sutherland model.  */
  Mu_SND,   /*!< \brief Non-dimensional reference S for Sutherland model.  */
  *Velocity_FreeStream,     /*!< \brief Free-stream velocity vector of the fluid.  */
  Energy_FreeStream,     /*!< \brief Free-stream total energy of the fluid.  */
  ModVel_FreeStream,     /*!< \brief Magnitude of the free-stream velocity of the fluid.  */
  ModVel_FreeStreamND,     /*!< \brief Non-dimensional magnitude of the free-stream velocity of the fluid.  */
  Density_FreeStream,     /*!< \brief Free-stream density of the fluid. */
  Viscosity_FreeStream,     /*!< \brief Free-stream viscosity of the fluid.  */
  Tke_FreeStream,     /*!< \brief Total turbulent kinetic energy of the fluid.  */
  Intermittency_FreeStream,     /*!< \brief Freestream intermittency (for sagt transition model) of the fluid.  */
  TurbulenceIntensity_FreeStream,     /*!< \brief Freestream turbulent intensity (for sagt transition model) of the fluid.  */
  Turb2LamViscRatio_FreeStream,          /*!< \brief Ratio of turbulent to laminar viscosity. */
  NuFactor_FreeStream,  /*!< \brief Ratio of turbulent to laminar viscosity. */
  NuFactor_Engine,  /*!< \brief Ratio of turbulent to laminar viscosity at the engine. */
  SecondaryFlow_ActDisk,  /*!< \brief Ratio of turbulent to laminar viscosity at the actuator disk. */
  Initial_BCThrust,  /*!< \brief Ratio of turbulent to laminar viscosity at the actuator disk. */
  Pressure_FreeStream,     /*!< \brief Total pressure of the fluid. */
  Temperature_FreeStream,  /*!< \brief Total temperature of the fluid.  */
  Temperature_ve_FreeStream,  /*!< \brief Total vibrational-electronic temperature of the fluid.  */
  *MassFrac_FreeStream, /*!< \brief Mixture mass fractions of the fluid. */
  Prandtl_Lam,      /*!< \brief Laminar Prandtl number for the gas.  */
  Prandtl_Turb,     /*!< \brief Turbulent Prandtl number for the gas.  */
  Length_Ref,       /*!< \brief Reference length for non-dimensionalization. */
  Pressure_Ref,     /*!< \brief Reference pressure for non-dimensionalization.  */
  Temperature_Ref,  /*!< \brief Reference temperature for non-dimensionalization.*/
  Density_Ref,      /*!< \brief Reference density for non-dimensionalization.*/
  Velocity_Ref,     /*!< \brief Reference velocity for non-dimensionalization.*/
  Time_Ref,                  /*!< \brief Reference time for non-dimensionalization. */
  Viscosity_Ref,              /*!< \brief Reference viscosity for non-dimensionalization. */
  Conductivity_Ref,           /*!< \brief Reference conductivity for non-dimensionalization. */
  Energy_Ref,                 /*!< \brief Reference viscosity for non-dimensionalization. */
  Wall_Temperature,           /*!< \brief Temperature at an isotropic wall in Kelvin. */
  Omega_Ref,                  /*!< \brief Reference angular velocity for non-dimensionalization. */
  Force_Ref,                  /*!< \brief Reference body force for non-dimensionalization. */
  Pressure_FreeStreamND,      /*!< \brief Farfield pressure value (external flow). */
  Temperature_FreeStreamND,   /*!< \brief Farfield temperature value (external flow). */
  Density_FreeStreamND,       /*!< \brief Farfield density value (external flow). */
  Velocity_FreeStreamND[3],   /*!< \brief Farfield velocity values (external flow). */
  Energy_FreeStreamND,        /*!< \brief Farfield energy value (external flow). */
  Viscosity_FreeStreamND,     /*!< \brief Farfield viscosity value (external flow). */
  Tke_FreeStreamND,           /*!< \brief Farfield kinetic energy (external flow). */
  Omega_FreeStreamND,         /*!< \brief Specific dissipation (external flow). */
  Omega_FreeStream;           /*!< \brief Specific dissipation (external flow). */
  su2double ElasticyMod,			/*!< \brief Young's modulus of elasticity. */
  PoissonRatio,						    /*!< \brief Poisson's ratio. */
  MaterialDensity,					  /*!< \brief Material density. */
  Bulk_Modulus_Struct;				/*!< \brief Bulk modulus (on the structural side). */
  unsigned short Kind_2DElasForm;			/*!< \brief Kind of bidimensional elasticity solver. */
  unsigned short nIterFSI;	  /*!< \brief Number of maximum number of subiterations in a FSI problem. */
  su2double AitkenStatRelax;	/*!< \brief Aitken's relaxation factor (if set as static) */
  su2double AitkenDynMaxInit;	/*!< \brief Aitken's maximum dynamic relaxation factor for the first iteration */
  su2double AitkenDynMinInit;	/*!< \brief Aitken's minimum dynamic relaxation factor for the first iteration */
  su2double Wave_Speed;			  /*!< \brief Wave speed used in the wave solver. */
  su2double Thermal_Diffusivity;			/*!< \brief Thermal diffusivity used in the heat solver. */
  su2double Cyclic_Pitch,     /*!< \brief Cyclic pitch for rotorcraft simulations. */
  Collective_Pitch;           /*!< \brief Collective pitch for rotorcraft simulations. */
  string Motion_Filename;			/*!< \brief Arbitrary mesh motion input base filename. */
  su2double Mach_Motion;			/*!< \brief Mach number based on mesh velocity and freestream quantities. */
  su2double *Motion_Origin_X, /*!< \brief X-coordinate of the mesh motion origin. */
  *Motion_Origin_Y,           /*!< \brief Y-coordinate of the mesh motion origin. */
  *Motion_Origin_Z,           /*!< \brief Z-coordinate of the mesh motion origin. */
  *Translation_Rate_X,        /*!< \brief Translational velocity of the mesh in the x-direction. */
  *Translation_Rate_Y,        /*!< \brief Translational velocity of the mesh in the y-direction. */
  *Translation_Rate_Z,        /*!< \brief Translational velocity of the mesh in the z-direction. */
  *Rotation_Rate_X,           /*!< \brief Angular velocity of the mesh about the x-axis. */
  *Rotation_Rate_Y,           /*!< \brief Angular velocity of the mesh about the y-axis. */
  *Rotation_Rate_Z,           /*!< \brief Angular velocity of the mesh about the z-axis. */
  *Pitching_Omega_X,          /*!< \brief Angular frequency of the mesh pitching about the x-axis. */
  *Pitching_Omega_Y,          /*!< \brief Angular frequency of the mesh pitching about the y-axis. */
  *Pitching_Omega_Z,          /*!< \brief Angular frequency of the mesh pitching about the z-axis. */
  *Pitching_Ampl_X,           /*!< \brief Pitching amplitude about the x-axis. */
  *Pitching_Ampl_Y,           /*!< \brief Pitching amplitude about the y-axis. */
  *Pitching_Ampl_Z,           /*!< \brief Pitching amplitude about the z-axis. */
  *Pitching_Phase_X,          /*!< \brief Pitching phase offset about the x-axis. */
  *Pitching_Phase_Y,          /*!< \brief Pitching phase offset about the y-axis. */
  *Pitching_Phase_Z,          /*!< \brief Pitching phase offset about the z-axis. */
  *Plunging_Omega_X,          /*!< \brief Angular frequency of the mesh plunging in the x-direction. */
  *Plunging_Omega_Y,          /*!< \brief Angular frequency of the mesh plunging in the y-direction. */
  *Plunging_Omega_Z,          /*!< \brief Angular frequency of the mesh plunging in the z-direction. */
  *Plunging_Ampl_X,           /*!< \brief Plunging amplitude in the x-direction. */
  *Plunging_Ampl_Y,           /*!< \brief Plunging amplitude in the y-direction. */
  *Plunging_Ampl_Z,           /*!< \brief Plunging amplitude in the z-direction. */
  *Omega_HB;                  /*!< \brief Frequency for Harmonic Balance Operator (in rad/s). */
  unsigned short nMotion_Origin_X,    /*!< \brief Number of X-coordinate mesh motion origins. */
  nMotion_Origin_Y,           /*!< \brief Number of Y-coordinate mesh motion origins. */
  nMotion_Origin_Z,           /*!< \brief Number of Z-coordinate mesh motion origins. */
  nTranslation_Rate_X,        /*!< \brief Number of Translational x-velocities for mesh motion. */
  nTranslation_Rate_Y,        /*!< \brief Number of Translational y-velocities for mesh motion. */
  nTranslation_Rate_Z,        /*!< \brief Number of Translational z-velocities for mesh motion. */
  nRotation_Rate_X,           /*!< \brief Number of Angular velocities about the x-axis for mesh motion. */
  nRotation_Rate_Y,           /*!< \brief Number of Angular velocities about the y-axis for mesh motion. */
  nRotation_Rate_Z,           /*!< \brief Number of Angular velocities about the z-axis for mesh motion. */
  nPitching_Omega_X,          /*!< \brief Number of Angular frequencies about the x-axis for pitching. */
  nPitching_Omega_Y,          /*!< \brief Number of Angular frequencies about the y-axis for pitching. */
  nPitching_Omega_Z,          /*!< \brief Number of Angular frequencies about the z-axis for pitching. */
  nPitching_Ampl_X,           /*!< \brief Number of Pitching amplitudes about the x-axis. */
  nPitching_Ampl_Y,           /*!< \brief Number of Pitching amplitudes about the y-axis. */
  nPitching_Ampl_Z,           /*!< \brief Number of Pitching amplitudes about the z-axis. */
  nPitching_Phase_X,          /*!< \brief Number of Pitching phase offsets about the x-axis. */
  nPitching_Phase_Y,          /*!< \brief Number of Pitching phase offsets about the y-axis. */
  nPitching_Phase_Z,          /*!< \brief Number of Pitching phase offsets about the z-axis. */
  nPlunging_Omega_X,          /*!< \brief Number of Angular frequencies in the x-direction for plunging. */
  nPlunging_Omega_Y,          /*!< \brief Number of Angular frequencies in the y-direction for plunging. */
  nPlunging_Omega_Z,          /*!< \brief Number of Angular frequencies in the z-direction for plunging. */
  nPlunging_Ampl_X,           /*!< \brief Number of Plunging amplitudes in the x-direction. */
  nPlunging_Ampl_Y,           /*!< \brief Number of Plunging amplitudes in the y-direction. */
  nPlunging_Ampl_Z,           /*!< \brief Number of Plunging amplitudes in the z-direction. */
  nOmega_HB,                /*!< \brief Number of frequencies in Harmonic Balance Operator. */
  nMoveMotion_Origin,         /*!< \brief Number of motion origins. */
  *MoveMotion_Origin;         /*!< \brief Keeps track if we should move moment origin. */
  vector<vector<vector<su2double> > > Aeroelastic_np1, /*!< \brief Aeroelastic solution at time level n+1. */
  Aeroelastic_n,              /*!< \brief Aeroelastic solution at time level n. */
  Aeroelastic_n1;             /*!< \brief Aeroelastic solution at time level n-1. */
  su2double FlutterSpeedIndex,/*!< \brief The flutter speed index. */
  PlungeNaturalFrequency,     /*!< \brief Plunging natural frequency for Aeroelastic. */
  PitchNaturalFrequency,      /*!< \brief Pitch natural frequency for Aeroelastic. */
  AirfoilMassRatio,           /*!< \brief The airfoil mass ratio for Aeroelastic. */
  CG_Location,                /*!< \brief Center of gravity location for Aeroelastic. */
  RadiusGyrationSquared;      /*!< \brief The radius of gyration squared for Aeroelastic. */
  su2double *Aeroelastic_plunge, /*!< \brief Value of plunging coordinate at the end of an external iteration. */
  *Aeroelastic_pitch;         /*!< \brief Value of pitching coordinate at the end of an external iteration. */
  unsigned short AeroelasticIter; /*!< \brief Solve the aeroelastic equations every given number of internal iterations. */
  unsigned short Gust_Type,	  /*!< \brief Type of Gust. */
  Gust_Dir;                   /*!< \brief Direction of the gust */
  su2double Gust_WaveLength,  /*!< \brief The gust wavelength. */
  Gust_Periods,               /*!< \brief Number of gust periods. */
  Gust_Ampl,                  /*!< \brief Gust amplitude. */
  Gust_Begin_Time,            /*!< \brief Time at which to begin the gust. */
  Gust_Begin_Loc;             /*!< \brief Location at which the gust begins. */
  long Visualize_CV;          /*!< \brief Node number for the CV to be visualized */
  bool ExtraOutput;
  bool DeadLoad; 	          	/*!< Application of dead loads to the FE analysis */
  bool MatchingMesh; 	        /*!< Matching mesh (while implementing interpolation procedures). */
  bool SteadyRestart; 	      /*!< Restart from a steady state for FSI problems. */
  su2double Newmark_alpha,		/*!< \brief Parameter alpha for Newmark method. */
  Newmark_delta;				      /*!< \brief Parameter delta for Newmark method. */
  unsigned short nIntCoeffs;	/*!< \brief Number of integration coeffs for structural calculations. */
  su2double *Int_Coeffs;		  /*!< \brief Time integration coefficients for structural method. */
  bool Sigmoid_Load,		      /*!< \brief Apply the load using a sigmoid. */
  Ramp_Load;				          /*!< \brief Apply the load with linear increases. */
  bool IncrementalLoad;		    /*!< \brief Apply the load in increments (for nonlinear structural analysis). */
  unsigned long IncLoad_Nincrements; /*!< \brief Number of increments. */
  su2double *IncLoad_Criteria;/*!< \brief Criteria for the application of incremental loading. */
  su2double Ramp_Time;			  /*!< \brief Time until the maximum load is applied. */
  su2double Sigmoid_Time;			/*!< \brief Time until the maximum load is applied, using a sigmoid. */
  su2double Sigmoid_K;			  /*!< \brief Sigmoid parameter determining its steepness. */
  su2double Static_Time;			/*!< \brief Time while the structure is not loaded in FSI applications. */
  unsigned short Pred_Order;  /*!< \brief Order of the predictor for FSI applications. */
  unsigned short Kind_Interpolation; /*!\brief type of interpolation to use for FSI applications. */
  bool Prestretch;            /*!< Read a reference geometry for optimization purposes. */
  string Prestretch_FEMFileName;         /*!< \brief File name for reference geometry. */
  unsigned long Nonphys_Points, /*!< \brief Current number of non-physical points in the solution. */
  Nonphys_Reconstr;           /*!< \brief Current number of non-physical reconstructions for 2nd-order upwinding. */
  bool ParMETIS;              /*!< \brief Boolean for activating ParMETIS mode (while testing). */
  unsigned short DirectDiff;  /*!< \brief Direct Differentation mode. */
  bool DiscreteAdjoint;       /*!< \brief AD-based discrete adjoint mode. */
  su2double *default_vel_inf, /*!< \brief Default freestream velocity array for the COption class. */
  *default_eng_cyl,           /*!< \brief Default engine box array for the COption class. */
  *default_eng_val,           /*!< \brief Default engine box array values for the COption class. */
  *default_cfl_adapt,         /*!< \brief Default CFL adapt param array for the COption class. */
  *default_jst_coeff,         /*!< \brief Default artificial dissipation (flow) array for the COption class. */
  *default_ffd_coeff,         /*!< \brief Default artificial dissipation (flow) array for the COption class. */
  *default_mixedout_coeff,    /*!< \brief Default default mixedout algorithm coefficients for the COption class. */
  *default_rampRotFrame_coeff,/*!< \brief Default ramp rotating frame coefficients for the COption class. */
  *default_rampOutPres_coeff, /*!< \brief Default ramp outlet pressure coefficients for the COption class. */
  *default_jst_adj_coeff,      /*!< \brief Default artificial dissipation (adjoint) array for the COption class. */
  *default_obj_coeff,         /*!< \brief Default objective array for the COption class. */
  *default_geo_loc,           /*!< \brief Default SU2_GEO section locations array for the COption class. */
  *default_distortion,        /*!< \brief Default SU2_GEO section locations array for the COption class. */
  *default_ea_lim,            /*!< \brief Default equivalent area limit array for the COption class. */
  *default_grid_fix,          /*!< \brief Default fixed grid (non-deforming region) array for the COption class. */
  *default_htp_axis,          /*!< \brief Default HTP axis for the COption class. */
  *default_ffd_axis,          /*!< \brief Default FFD axis for the COption class. */
  *default_inc_crit,          /*!< \brief Default incremental criteria array for the COption class. */
  *default_extrarelfac;       /*!< \brief Default extra relaxation factor for Giles BC in the COption class. */
  unsigned short nSpanWiseSections; /*!< \brief number of span-wise sections */
  unsigned short nSpanMaxAllZones; /*!< \brief number of maximum span-wise sections for all zones */
  unsigned short *nSpan_iZones;  /*!< \brief number of span-wise sections for each zones */
  bool turbMixingPlane;   /*!< \brief option for turbulent mixingplane */
  bool SpatialFourier; /*!< \brief option for computing the fourier transforms for subsonic non-reflecting BC. */
  bool RampRotatingFrame;   /*!< \brief option for ramping up or down the Rotating Frame values */
  bool RampOutletPressure;  /*!< \brief option for ramping up or down the outlet pressure */
  su2double *Mixedout_Coeff; /*!< \brief coefficient for the  */
  su2double *RampRotatingFrame_Coeff; /*!< \brief coefficient for Rotating frame ramp */
  su2double *RampOutletPressure_Coeff; /*!< \brief coefficient for outlet pressure ramp */
  su2double AverageMachLimit;       /*!< \brief option for turbulent mixingplane */
  su2double *FinalRotation_Rate_Z; /*!< \brief Final rotation rate Z if Ramp rotating frame is activated. */
  su2double FinalOutletPressure; /*!< \brief Final outlet pressure if Ramp outlet pressure is activated. */
  su2double MonitorOutletPressure; /*!< \brief Monitor outlet pressure if Ramp outlet pressure is activated. */
  su2double *default_body_force;        /*!< \brief Default body force vector for the COption class. */
  su2double *ExtraRelFacGiles; /*!< \brief coefficient for extra relaxation factor for Giles BC*/
  bool Body_Force;            /*!< \brief Flag to know if a body force is included in the formulation. */
  su2double *Body_Force_Vector;  /*!< \brief Values of the prescribed body force vector. */
  su2double *FreeStreamTurboNormal; /*!< \brief Direction to initialize the flow in turbomachinery computation */
  unsigned short Riemann_Solver_FEM;         /*!< \brief Riemann solver chosen for the DG method. */
  su2double Quadrature_Factor_Straight;      /*!< \brief Factor applied during quadrature of elements with a constant Jacobian. */
  su2double Quadrature_Factor_Curved;        /*!< \brief Factor applied during quadrature of elements with a non-constant Jacobian. */
  su2double Quadrature_Factor_Time_ADER_DG;  /*!< \brief Factor applied during quadrature in time for ADER-DG. */
  su2double Theta_Interior_Penalty_DGFEM;    /*!< \brief Factor for the symmetrizing terms in the DG discretization of the viscous fluxes. */
  bool Compute_Entropy;                      /*!< \brief Whether or not to compute the entropy in the fluid model. */
  bool Use_Lumped_MassMatrix_DGFEM;          /*!< \brief Whether or not to use the lumped mass matrix for DGFEM. */
  bool Jacobian_Spatial_Discretization_Only; /*!< \brief Flag to know if only the exact Jacobian of the spatial discretization must be computed. */

  /*--- all_options is a map containing all of the options. This is used during config file parsing
   to track the options which have not been set (so the default values can be used). Without this map
   there would be no list of all the config file options. ---*/

  map<string, bool> all_options;

  /*--- brief param is a map from the option name (config file string) to its decoder (the specific child
   class of COptionBase that turns the string into a value) ---*/

  map<string, COptionBase*> option_map;


  // All of the addXxxOptions take in the name of the option, and a refernce to the field of that option
  // in the option structure. Depending on the specific type, it may take in a default value, and may
  // take in extra options. The addXxxOptions mostly follow the same pattern, so please see addDoubleOption
  // for detailed comments.
  //
  // List options are those that can be an unknown number of elements, and also take in a reference to
  // an integer. This integer will be populated with the number of elements of that type unmarshaled.
  //
  // Array options are those with a fixed number of elements.
  //
  // List and Array options should also be able to be specified with the string "NONE" indicating that there
  // are no elements. This allows the option to be present in a config file but left blank.

  /*!<\brief addDoubleOption creates a config file parser for an option with the given name whose
   value can be represented by a su2double.*/

  void addDoubleOption(const string name, su2double & option_field, su2double default_value) {
    // Check if the key is already in the map. If this fails, it is coder error
    // and not user error, so throw.
    assert(option_map.find(name) == option_map.end());

    // Add this option to the list of all the options
    all_options.insert(pair<string, bool>(name, true));

    // Create the parser for a su2double option with a reference to the option_field and the desired
    // default value. This will take the string in the config file, convert it to a su2double, and
    // place that su2double in the memory location specified by the reference.
    COptionBase* val = new COptionDouble(name, option_field, default_value);

    // Create an association between the option name ("CFL") and the parser generated above.
    // During configuration, the parsing script will get the option name, and use this map
    // to find how to parse that option.
    option_map.insert(pair<string, COptionBase *>(name, val));
  }

  void addStringOption(const string name, string & option_field, string default_value) {
    assert(option_map.find(name) == option_map.end());
    all_options.insert(pair<string, bool>(name, true));
    COptionBase* val = new COptionString(name, option_field, default_value);
    option_map.insert(pair<string, COptionBase *>(name, val));
  }

  void addIntegerOption(const string name, int & option_field, int default_value) {
    assert(option_map.find(name) == option_map.end());
    all_options.insert(pair<string, bool>(name, true));
    COptionBase* val = new COptionInt(name, option_field, default_value);
    option_map.insert(pair<string, COptionBase *>(name, val));
  }

  void addUnsignedLongOption(const string name, unsigned long & option_field, unsigned long default_value) {
    assert(option_map.find(name) == option_map.end());
    all_options.insert(pair<string, bool>(name, true));
    COptionBase* val = new COptionULong(name, option_field, default_value);
    option_map.insert(pair<string, COptionBase *>(name, val));
  }

  void addUnsignedShortOption(const string name, unsigned short & option_field, unsigned short default_value) {
    assert(option_map.find(name) == option_map.end());
    all_options.insert(pair<string, bool>(name, true));
    COptionBase* val = new COptionUShort(name, option_field, default_value);
    option_map.insert(pair<string, COptionBase *>(name, val));
  }

  void addLongOption(const string name, long & option_field, long default_value) {
    assert(option_map.find(name) == option_map.end());
    all_options.insert(pair<string, bool>(name, true));
    COptionBase* val = new COptionLong(name, option_field, default_value);
    option_map.insert(pair<string, COptionBase *>(name, val));
  }

  void addBoolOption(const string name, bool & option_field, bool default_value) {
    assert(option_map.find(name) == option_map.end());
    all_options.insert(pair<string, bool>(name, true));
    COptionBase* val = new COptionBool(name, option_field, default_value);
    option_map.insert(pair<string, COptionBase *>(name, val));
  }

  // enum types work differently than all of the others because there are a small number of valid
  // string entries for the type. One must also provide a list of all the valid strings of that type.
  template <class Tenum>
  void addEnumOption(const string name, unsigned short & option_field, const map<string, Tenum> & enum_map, Tenum default_value) {
    assert(option_map.find(name) == option_map.end());
    all_options.insert(pair<string, bool>(name, true));
    COptionBase* val = new COptionEnum<Tenum>(name, enum_map, option_field, default_value);
    option_map.insert(pair<string, COptionBase *>(name, val));
    return;
  }


  // input_size is the number of options read in from the config file
  template <class Tenum>
  void addEnumListOption(const string name, unsigned short & input_size, unsigned short * & option_field, const map<string, Tenum> & enum_map) {
    input_size = 0;
    assert(option_map.find(name) == option_map.end());
    all_options.insert(pair<string, bool>(name, true));
    COptionBase* val = new COptionEnumList<Tenum>(name, enum_map, option_field, input_size);
    option_map.insert( pair<string, COptionBase*>(name, val) );
  }

  void addDoubleArrayOption(const string name, const int size, su2double * & option_field, su2double * default_value) {

    //  su2double * def = new su2double [size];
    //  for (int i = 0; i < size; i++) {
    //    def[i] = default_value[i];
    //  }

    assert(option_map.find(name) == option_map.end());
    all_options.insert(pair<string, bool>(name, true));
    COptionBase* val = new COptionDoubleArray(name, size, option_field, default_value);
    option_map.insert(pair<string, COptionBase *>(name, val));
  }

  void addDoubleListOption(const string name, unsigned short & size, su2double * & option_field) {
    assert(option_map.find(name) == option_map.end());
    all_options.insert(pair<string, bool>(name, true));
    COptionBase* val = new COptionDoubleList(name, size, option_field);
    option_map.insert(pair<string, COptionBase *>(name, val));
  }

  void addShortListOption(const string name, unsigned short & size, short * & option_field) {
    assert(option_map.find(name) == option_map.end());
    all_options.insert(pair<string, bool>(name, true));
    COptionBase* val = new COptionShortList(name, size, option_field);
    option_map.insert(pair<string, COptionBase *>(name, val));
  }

  void addUShortListOption(const string name, unsigned short & size, unsigned short * & option_field) {
    assert(option_map.find(name) == option_map.end());
    all_options.insert(pair<string, bool>(name, true));
    COptionBase* val = new COptionUShortList(name, size, option_field);
    option_map.insert(pair<string, COptionBase *>(name, val));
  }

  void addStringListOption(const string name, unsigned short & num_marker, string* & option_field) {
    assert(option_map.find(name) == option_map.end());
    all_options.insert(pair<string, bool>(name, true));
    COptionBase* val = new COptionStringList(name, num_marker, option_field);
    option_map.insert(pair<string, COptionBase *>(name, val));
  }

  void addConvectOption(const string name, unsigned short & space_field, unsigned short & centered_field, unsigned short & upwind_field) {
    assert(option_map.find(name) == option_map.end());
    all_options.insert(pair<string, bool>(name, true));
    COptionBase* val = new COptionConvect(name, space_field, centered_field, upwind_field);
    option_map.insert(pair<string, COptionBase *>(name, val));
  }

  void addConvectFEMOption(const string name, unsigned short & space_field, unsigned short & fem_field) {
    assert(option_map.find(name) == option_map.end());
    all_options.insert(pair<string, bool>(name, true));
    COptionBase* val = new COptionFEMConvect(name, space_field, fem_field);
    option_map.insert(pair<string, COptionBase *>(name, val));
  }

  void addMathProblemOption(const string name, bool & ContinuousAdjoint, const bool & ContinuousAdjoint_default,
                            bool & DiscreteAdjoint, const bool & DiscreteAdjoint_default,
                            bool & Restart_Flow, const bool & Restart_Flow_default) {
    assert(option_map.find(name) == option_map.end());
    all_options.insert(pair<string, bool>(name, true));
    COptionBase* val = new COptionMathProblem(name, ContinuousAdjoint, ContinuousAdjoint_default, DiscreteAdjoint, DiscreteAdjoint_default, Restart_Flow, Restart_Flow_default);
    option_map.insert(pair<string, COptionBase *>(name, val));
  }

  void addDVParamOption(const string name, unsigned short & nDV_field, su2double** & paramDV, string* & FFDTag,
                        unsigned short* & design_variable) {
    assert(option_map.find(name) == option_map.end());
    all_options.insert(pair<string, bool>(name, true));
    COptionBase* val = new COptionDVParam(name, nDV_field, paramDV, FFDTag, design_variable);
    option_map.insert(pair<string, COptionBase *>(name, val));
  }

  void addDVValueOption(const string name, unsigned short* & nDVValue_field, su2double** & valueDV, unsigned short & nDV_field,  su2double** & paramDV,
                        unsigned short* & design_variable) {
    assert(option_map.find(name) == option_map.end());
    all_options.insert(pair<string, bool>(name, true));
    COptionBase* val = new COptionDVValue(name, nDVValue_field, valueDV, nDV_field, paramDV, design_variable);
    option_map.insert(pair<string, COptionBase *>(name, val));
  }

  void addFFDDefOption(const string name, unsigned short & nFFD_field, su2double** & coordFFD, string* & FFDTag) {
    assert(option_map.find(name) == option_map.end());
    all_options.insert(pair<string, bool>(name, true));
    COptionBase* val = new COptionFFDDef(name, nFFD_field, coordFFD, FFDTag);
    option_map.insert(pair<string, COptionBase *>(name, val));
  }

  void addFFDDegreeOption(const string name, unsigned short & nFFD_field, unsigned short** & degreeFFD) {
    assert(option_map.find(name) == option_map.end());
    all_options.insert(pair<string, bool>(name, true));
    COptionBase* val = new COptionFFDDegree(name, nFFD_field, degreeFFD);
    option_map.insert(pair<string, COptionBase *>(name, val));
  }

  void addStringDoubleListOption(const string name, unsigned short & list_size, string * & string_field,
                                 su2double* & double_field) {
    assert(option_map.find(name) == option_map.end());
    all_options.insert(pair<string, bool>(name, true));
    COptionBase* val = new COptionStringDoubleList(name, list_size, string_field, double_field);
    option_map.insert(pair<string, COptionBase *>(name, val));
  }

  void addInletOption(const string name, unsigned short & nMarker_Inlet, string * & Marker_Inlet,
                      su2double* & Ttotal, su2double* & Ptotal, su2double** & FlowDir) {
    assert(option_map.find(name) == option_map.end());
    all_options.insert(pair<string, bool>(name, true));
    COptionBase* val = new COptionInlet(name, nMarker_Inlet, Marker_Inlet, Ttotal, Ptotal, FlowDir);
    option_map.insert(pair<string, COptionBase *>(name, val));
  }
  
  template <class Tenum>
  void addRiemannOption(const string name, unsigned short & nMarker_Riemann, string * & Marker_Riemann, unsigned short* & option_field, const map<string, Tenum> & enum_map,
                        su2double* & var1, su2double* & var2, su2double** & FlowDir) {
    assert(option_map.find(name) == option_map.end());
    all_options.insert(pair<string, bool>(name, true));
    COptionBase* val = new COptionRiemann<Tenum>(name, nMarker_Riemann, Marker_Riemann, option_field, enum_map, var1, var2, FlowDir);
    option_map.insert(pair<string, COptionBase *>(name, val));
  }
  
  template <class Tenum>
  void addGilesOption(const string name, unsigned short & nMarker_Giles, string * & Marker_Giles, unsigned short* & option_field, const map<string, Tenum> & enum_map,
                     su2double* & var1, su2double* & var2, su2double** & FlowDir, su2double* & relaxfactor1, su2double* & relaxfactor2) {
    assert(option_map.find(name) == option_map.end());
    all_options.insert(pair<string, bool>(name, true));
    COptionBase* val = new COptionGiles<Tenum>(name, nMarker_Giles, Marker_Giles, option_field, enum_map, var1, var2, FlowDir, relaxfactor1, relaxfactor2);
    option_map.insert(pair<string, COptionBase *>(name, val));
  }

  void addExhaustOption(const string name, unsigned short & nMarker_Exhaust, string * & Marker_Exhaust,
                        su2double* & Ttotal, su2double* & Ptotal) {
    assert(option_map.find(name) == option_map.end());
    all_options.insert(pair<string, bool>(name, true));
    COptionBase* val = new COptionExhaust(name, nMarker_Exhaust, Marker_Exhaust, Ttotal, Ptotal);
    option_map.insert(pair<string, COptionBase *>(name, val));
  }

  void addPeriodicOption(const string & name, unsigned short & nMarker_PerBound,
                         string* & Marker_PerBound, string* & Marker_PerDonor,
                         su2double** & RotCenter, su2double** & RotAngles, su2double** & Translation) {
    assert(option_map.find(name) == option_map.end());
    all_options.insert(pair<string, bool>(name, true));
    COptionBase* val = new COptionPeriodic(name, nMarker_PerBound, Marker_PerBound, Marker_PerDonor, RotCenter, RotAngles, Translation);
    option_map.insert(pair<string, COptionBase *>(name, val));
  }
 
  void addTurboPerfOption(const string & name, unsigned short & nMarker_TurboPerf,
                    string* & Marker_TurboBoundIn, string* & Marker_TurboBoundOut) {
    assert(option_map.find(name) == option_map.end());
    all_options.insert(pair<string, bool>(name, true));
    COptionBase* val = new COptionTurboPerformance(name, nMarker_TurboPerf, Marker_TurboBoundIn, Marker_TurboBoundOut);
    option_map.insert(pair<string, COptionBase *>(name, val));
  }

  void addActDiskOption(const string & name,
                        unsigned short & nMarker_ActDiskInlet, unsigned short & nMarker_ActDiskOutlet, string* & Marker_ActDiskInlet, string* & Marker_ActDiskOutlet,
                        su2double** & ActDisk_PressJump, su2double** & ActDisk_TempJump, su2double** & ActDisk_Omega) {
    assert(option_map.find(name) == option_map.end());
    all_options.insert(pair<string, bool>(name, true));
    COptionBase* val = new COptionActDisk(name,
                                          nMarker_ActDiskInlet, nMarker_ActDiskOutlet, Marker_ActDiskInlet, Marker_ActDiskOutlet,
                                          ActDisk_PressJump, ActDisk_TempJump, ActDisk_Omega);
    option_map.insert(pair<string, COptionBase *>(name, val));
  }

  void addPythonOption(const string name) {
    assert(option_map.find(name) == option_map.end());
    all_options.insert(pair<string, bool>(name, true));
    COptionBase* val = new COptionPython(name);
    option_map.insert(pair<string, COptionBase *>(name, val));
  }

public:

  vector<string> fields; /*!< \brief Tags for the different fields in a restart file. */

  /*!
   * \brief Constructor of the class which reads the input file.
   */
  CConfig(char case_filename[MAX_STRING_SIZE], unsigned short val_software, unsigned short val_iZone, unsigned short val_nZone, unsigned short val_nDim, unsigned short verb_level);

  /*!
   * \brief Constructor of the class which reads the input file.
   */
  CConfig(char case_filename[MAX_STRING_SIZE], unsigned short val_software);

  /*!
   * \brief Constructor of the class which reads the input file.
   */
  CConfig(char case_filename[MAX_STRING_SIZE], CConfig *config);
  
  /*!
   * \brief Destructor of the class.
   */
  ~CConfig(void);
  
  /*!
   * \brief Get the MPI communicator of SU2.
   * \return MPI communicator of SU2.
   */
  SU2_Comm GetMPICommunicator();
  
  /*!
   * \brief Set the MPI communicator for SU2.
   * \param[in] Communicator - MPI communicator for SU2.
   */
  void SetMPICommunicator(SU2_Comm Communicator);
  
  /*!
   * \brief Gets the number of zones in the mesh file.
   * \param[in] val_mesh_filename - Name of the file with the grid information.
   * \param[in] val_format - Format of the file with the grid information.
   * \param[in] config - Definition of the particular problem.
   * \return Total number of zones in the grid file.
   */
  static unsigned short GetnZone(string val_mesh_filename, unsigned short val_format, CConfig *config);

  /*!
   * \brief Gets the number of dimensions in the mesh file
   * \param[in] val_mesh_filename - Name of the file with the grid information.
   * \param[in] val_format - Format of the file with the grid information.
   * \return Total number of domains in the grid file.
   */
  static unsigned short GetnDim(string val_mesh_filename, unsigned short val_format);

  /*!
   * \brief Initializes pointers to null
   */
  void SetPointersNull(void);

  /*!
   * \brief breaks an input line from the config file into a set of tokens
   * \param[in] str - the input line string
   * \param[out] option_name - the name of the option found at the beginning of the line
   * \param[out] option_value - the tokens found after the "=" sign on the line
   * \returns false if the line is empty or a commment, true otherwise
   */
  bool TokenizeString(string & str, string & option_name,
                      vector<string> & option_value);

  /*!
   * \brief Get reference origin for moment computation.
   * \param[in] val_marker - the marker we are monitoring.
   * \return Reference origin (in cartesians coordinates) for moment computation.
   */
  su2double *GetRefOriginMoment(unsigned short val_marker);

  /*!
   * \brief Get reference origin x-coordinate for moment computation.
   * \param[in] val_marker - the marker we are monitoring.
   * \return Reference origin x-coordinate (in cartesians coordinates) for moment computation.
   */
  su2double GetRefOriginMoment_X(unsigned short val_marker);

  /*!
   * \brief Get reference origin y-coordinate for moment computation.
   * \param[in] val_marker - the marker we are monitoring.
   * \return Reference origin y-coordinate (in cartesians coordinates) for moment computation.
   */
  su2double GetRefOriginMoment_Y(unsigned short val_marker);

  /*!
   * \brief Get reference origin z-coordinate for moment computation.
   * \param[in] val_marker - the marker we are monitoring.
   * \return Reference origin z-coordinate (in cartesians coordinates) for moment computation.
   */
  su2double GetRefOriginMoment_Z(unsigned short val_marker);

  /*!
   * \brief Set reference origin x-coordinate for moment computation.
   * \param[in] val_marker - the marker we are monitoring.
   * \param[in] val_origin - New x-coordinate of the mesh motion origin.
   */
  void SetRefOriginMoment_X(unsigned short val_marker, su2double val_origin);

  /*!
   * \brief Set reference origin y-coordinate for moment computation.
   * \param[in] val_marker - the marker we are monitoring.
   * \param[in] val_origin - New y-coordinate of the mesh motion origin.
   */
  void SetRefOriginMoment_Y(unsigned short val_marker, su2double val_origin);

  /*!
   * \brief Set reference origin z-coordinate for moment computation.
   * \param[in] val_marker - the marker we are monitoring.
   * \param[in] val_origin - New z-coordinate of the mesh motion origin.
   */
  void SetRefOriginMoment_Z(unsigned short val_marker, su2double val_origin);

  /*!
   * \brief Get index of the upper and lower horizontal plane.
   * \param[in] index - 0 means upper surface, and 1 means lower surface.
   * \return Index of the upper and lower surface.
   */
  string GetPlaneTag(unsigned short index);

  /*!
   * \brief Get the integration limits for the equivalent area computation.
   * \param[in] index - 0 means x_min, and 1 means x_max.
   * \return Integration limits for the equivalent area computation.
   */
  su2double GetEA_IntLimit(unsigned short index);

  /*!
   * \brief Get the integration limits for the equivalent area computation.
   * \param[in] index - 0 means x_min, and 1 means x_max.
   * \return Integration limits for the equivalent area computation.
   */
  su2double GetEA_ScaleFactor(void);

  /*!
   * \brief Get the limit value for the adjoint variables.
   * \return Limit value for the adjoint variables.
   */
  su2double GetAdjointLimit(void);

  /*!
   * \brief Get the the coordinates where of the box where the grid is going to be deformed.
   * \return Coordinates where of the box where the grid is going to be deformed.
   */
  su2double *GetHold_GridFixed_Coord(void);

  /*!
   * \brief Get the the coordinates where of the box where a subsonic region is imposed.
   * \return Coordinates where of the box where the grid is going to be a subsonic region.
   */
  su2double *GetSubsonicEngine_Values(void);

  /*!
   * \brief Get the the coordinates where of the box where a subsonic region is imposed.
   * \return Coordinates where of the box where the grid is going to be a subsonic region.
   */
  su2double *GetSubsonicEngine_Cyl(void);

  /*!
   * \brief Get the the coordinates where of the box where a subsonic region is imposed.
   * \return Coordinates where of the box where the grid is going to be a subsonic region.
   */
  su2double *GetDistortionRack(void);

  /*!
   * \brief Get the power of the dual volume in the grid adaptation sensor.
   * \return Power of the dual volume in the grid adaptation sensor.
   */
  su2double GetDualVol_Power(void);

  /*!
   * \brief Get Information about if there is an analytical definition of the surface for doing the
   *        grid adaptation.
   * \return Definition of the surfaces. NONE implies that there isn't any analytical definition
   *         and it will use and interpolation.
   */
  unsigned short GetAnalytical_Surface(void);

  /*!
   * \brief Get Description of the geometry to be analyzed
   */
  unsigned short GetGeo_Description(void);
  
  /*!
   * \brief Creates a tecplot file to visualize the partition made by the DDC software.
   * \return <code>TRUE</code> if the partition is going to be plotted; otherwise <code>FALSE</code>.
   */
  bool GetExtraOutput(void);

  /*!
   * \brief Get the value of the Mach number (velocity divided by speed of sound).
   * \return Value of the Mach number.
   */
  su2double GetMach(void);

  /*!
   * \brief Get the value of the Gamma of fluid (ratio of specific heats).
   * \return Value of the constant: Gamma
   */
  su2double GetGamma(void);

  /*!
   * \brief Get the values of the CFL adapation.
   * \return Value of CFL adapation
   */
  su2double GetCFL_AdaptParam(unsigned short val_index);

  /*!
   * \brief Get the values of the CFL adapation.
   * \return Value of CFL adapation
   */
  bool GetCFL_Adapt(void);

  /*!
   * \brief Get the values of the CFL adapation.
   * \return Value of CFL adapation
   */
  su2double GetHTP_Axis(unsigned short val_index);

  /*!
   * \brief Get the value of the limits for the sections.
   * \return Value of the limits for the sections.
   */
  su2double GetStations_Bounds(unsigned short val_var);
  
  /*!
   * \brief Get the value of the vector that connects the cartesian axis with a sherical or cylindrical one.
   * \return Coordinate of the Axis.
   */
  su2double GetFFD_Axis(unsigned short val_var);

  /*!
   * \brief Get the value of the bulk modulus.
   * \return Value of the bulk modulus.
   */
  su2double GetBulk_Modulus(void);

  /*!
   * \brief Get the artificial compresibility factor.
   * \return Value of the artificial compresibility factor.
   */
  su2double GetArtComp_Factor(void);

  /*!
   * \brief Get the value of specific gas constant.
   * \return Value of the constant: Gamma
   */
  su2double GetGas_Constant(void);

  /*!
   * \brief Get the value of specific gas constant.
   * \return Value of the constant: Gamma
   */
  su2double GetGas_ConstantND(void);

  /*!
   * \brief Get the coefficients of the Blottner viscosity model
   * \param[in] val_Species - Index of the species
   * \param[in] val_Coeff - Index of the coefficient (As, Bs, Cs)
   * \return Value of the Blottner coefficient
   */
  su2double GetBlottnerCoeff(unsigned short val_Species, unsigned short val_Coeff);

  /*!
   * \brief Get the p-norm for heat-flux objective functions (adjoint problem).
   * \return Value of the heat flux p-norm
   */
  su2double GetPnormHeat(void);

  /*!
   * \brief Get the value of wall temperature.
   * \return Value of the constant: Temperature
   */
  su2double GetWallTemperature(void);

  /*!
   * \brief Get the reference value for the specific gas constant.
   * \return Reference value for the specific gas constant.
   */
  su2double GetGas_Constant_Ref(void);

  /*!
   * \brief Get the value of the frestream temperature.
   * \return Freestream temperature.
   */
  su2double GetTemperature_FreeStream(void);

  /*!
   * \brief Get the value of the frestream temperature.
   * \return Freestream temperature.
   */
  su2double GetEnergy_FreeStream(void);

  /*!
   * \brief Get the value of the frestream temperature.
   * \return Freestream temperature.
   */
  su2double GetViscosity_FreeStream(void);

  /*!
   * \brief Get the value of the frestream temperature.
   * \return Freestream temperature.
   */
  su2double GetDensity_FreeStream(void);

  /*!
   * \brief Get the value of the frestream temperature.
   * \return Freestream temperature.
   */
  su2double GetModVel_FreeStream(void);

  /*!
   * \brief Get the value of the frestream temperature.
   * \return Freestream temperature.
   */
  su2double GetModVel_FreeStreamND(void);

  /*!
   * \brief Get the value of the frestream vibrational-electronic temperature.
   * \return Freestream temperature.
   */
  su2double GetTemperature_ve_FreeStream(void);

  /*!
   * \brief Get the value of the laminar Prandtl number.
   * \return Laminar Prandtl number.
   */
  su2double GetPrandtl_Lam(void);

  /*!
   * \brief Get the value of the turbulent Prandtl number.
   * \return Turbulent Prandtl number.
   */
  su2double GetPrandtl_Turb(void);

  /*!
   * \brief Get the value of the reference length for non-dimensionalization.
   *        This value should always be 1 internally, and is not user-specified.
   * \return Reference length for non-dimensionalization.
   */
  su2double GetLength_Ref(void);

  /*!
   * \brief Get the value of the reference pressure for non-dimensionalization.
   * \return Reference pressure for non-dimensionalization.
   */
  su2double GetPressure_Ref(void);

  /*!
   * \brief Get the value of the reference pressure for non-dimensionalization.
   * \return Reference pressure for non-dimensionalization.
   */
  su2double GetEnergy_Ref(void);

  /*!
   * \brief Get the value of the reference temperature for non-dimensionalization.
   * \return Reference temperature for non-dimensionalization.
   */
  su2double GetTemperature_Ref(void);

  /*!
   * \brief Get the value of the reference density for non-dimensionalization.
   * \return Reference density for non-dimensionalization.
   */
  su2double GetDensity_Ref(void);

  /*!
   * \brief Get the value of the reference velocity for non-dimensionalization.
   * \return Reference velocity for non-dimensionalization.
   */
  su2double GetVelocity_Ref(void);

  /*!
   * \brief Get the value of the reference time for non-dimensionalization.
   * \return Reference time for non-dimensionalization.
   */
  su2double GetTime_Ref(void);

  /*!
   * \brief Get the value of the reference viscosity for non-dimensionalization.
   * \return Reference viscosity for non-dimensionalization.
   */
  su2double GetViscosity_Ref(void);

  /*!
   * \brief Get the value of the reference viscosity for non-dimensionalization.
   * \return Reference viscosity for non-dimensionalization.
   */
  su2double GetHighlite_Area(void);

  /*!
   * \brief Get the value of the reference viscosity for non-dimensionalization.
   * \return Reference viscosity for non-dimensionalization.
   */
  su2double GetFan_Poly_Eff(void);

  /*!
   * \brief Get the value of the reference conductivity for non-dimensionalization.
   * \return Reference conductivity for non-dimensionalization.
   */
  su2double GetConductivity_Ref(void);

  /*!
   * \brief Get the value of the reference angular velocity for non-dimensionalization.
   * \return Reference angular velocity for non-dimensionalization.
   */
  su2double GetOmega_Ref(void);

  /*!
   * \brief Get the value of the reference force for non-dimensionalization.
   * \return Reference force for non-dimensionalization.
   */
  su2double GetForce_Ref(void);

  /*!
   * \brief Get the value of the non-dimensionalized freestream pressure.
   * \return Non-dimensionalized freestream pressure.
   */
  su2double GetPressure_FreeStream(void);

  /*!
   * \brief Get the value of the non-dimensionalized freestream pressure.
   * \return Non-dimensionalized freestream pressure.
   */
  su2double GetPressure_FreeStreamND(void);

  /*!
   * \brief Get the vector of the dimensionalized freestream velocity.
   * \return Dimensionalized freestream velocity vector.
   */
  su2double* GetVelocity_FreeStream(void);

  /*!
   * \brief Get the value of the non-dimensionalized freestream temperature.
   * \return Non-dimensionalized freestream temperature.
   */
  su2double GetTemperature_FreeStreamND(void);

  /*!
   * \brief Get the value of the non-dimensionalized freestream density.
   * \return Non-dimensionalized freestream density.
   */
  su2double GetDensity_FreeStreamND(void);

  /*!
   * \brief Get the vector of the non-dimensionalized freestream velocity.
   * \return Non-dimensionalized freestream velocity vector.
   */
  su2double* GetVelocity_FreeStreamND(void);

  /*!
   * \brief Get the value of the non-dimensionalized freestream energy.
   * \return Non-dimensionalized freestream energy.
   */
  su2double GetEnergy_FreeStreamND(void);

  /*!
   * \brief Get the value of the non-dimensionalized freestream viscosity.
   * \return Non-dimensionalized freestream viscosity.
   */
  su2double GetViscosity_FreeStreamND(void);

  /*!
   * \brief Get the value of the non-dimensionalized freestream viscosity.
   * \return Non-dimensionalized freestream viscosity.
   */
  su2double GetTke_FreeStreamND(void);

  /*!
   * \brief Get the value of the non-dimensionalized freestream viscosity.
   * \return Non-dimensionalized freestream viscosity.
   */
  su2double GetOmega_FreeStreamND(void);

  /*!
   * \brief Get the value of the non-dimensionalized freestream viscosity.
   * \return Non-dimensionalized freestream viscosity.
   */
  su2double GetTke_FreeStream(void);

  /*!
   * \brief Get the value of the non-dimensionalized freestream viscosity.
   * \return Non-dimensionalized freestream viscosity.
   */
  su2double GetOmega_FreeStream(void);

  /*!
   * \brief Get the value of the non-dimensionalized freestream intermittency.
   * \return Non-dimensionalized freestream intermittency.
   */
  su2double GetIntermittency_FreeStream(void);

  /*!
   * \brief Get the value of the non-dimensionalized freestream turbulence intensity.
   * \return Non-dimensionalized freestream intensity.
   */
  su2double GetTurbulenceIntensity_FreeStream(void);

  /*!
   * \brief Get the value of the non-dimensionalized freestream turbulence intensity.
   * \return Non-dimensionalized freestream intensity.
   */
  su2double GetNuFactor_FreeStream(void);

  /*!
   * \brief Get the value of the non-dimensionalized engine turbulence intensity.
   * \return Non-dimensionalized engine intensity.
   */
  su2double GetNuFactor_Engine(void);

  /*!
   * \brief Get the value of the non-dimensionalized actuator disk turbulence intensity.
   * \return Non-dimensionalized actuator disk intensity.
   */
  su2double GetSecondaryFlow_ActDisk(void);

  /*!
   * \brief Get the value of the non-dimensionalized actuator disk turbulence intensity.
   * \return Non-dimensionalized actuator disk intensity.
   */
  su2double GetInitial_BCThrust(void);

  /*!
   * \brief Get the value of the non-dimensionalized actuator disk turbulence intensity.
   * \return Non-dimensionalized actuator disk intensity.
   */
  void SetInitial_BCThrust(su2double val_bcthrust);

  /*!
   * \brief Get the value of the turbulent to laminar viscosity ratio.
   * \return Ratio of turbulent to laminar viscosity ratio.
   */
  su2double GetTurb2LamViscRatio_FreeStream(void);

  /*!
   * \brief Get the vector of free stream mass fraction values.
   * \return Ratio of species mass to mixture mass.
   */
  su2double* GetMassFrac_FreeStream(void);

  /*!
   * \brief Get the value of the Reynolds length.
   * \return Reynolds length.
   */
  su2double GetLength_Reynolds(void);

  /*!
   * \brief Get the start up iterations using the fine grid, this works only for multigrid problems.
   * \return Start up iterations using the fine grid.
   */
  unsigned short GetnStartUpIter(void);

  /*!
   * \brief Get the reference area for non dimensional coefficient computation. If the value from the
   *        is 0 then, the code will compute the reference area using the projection of the shape into
   *        the z plane (3D) or the x plane (2D).
   * \return Value of the reference area for coefficient computation.
   */
  su2double GetRefArea(void);
  
  /*!
   * \brief Get the wave speed.
   * \return Value of the wave speed.
   */
  su2double GetWaveSpeed(void);

  /*!
   * \brief Get the wave speed.
   * \return Value of the wave speed.
   */
  su2double GetThermalDiffusivity(void);

  /*!
   * \brief Get the Young's modulus of elasticity.
   * \return Value of the Young's modulus of elasticity.
   */
  su2double GetElasticyMod(void);

  /*!
   * \brief Get the value of the bulk modulus on the structural side.
   * \return Value of the bulk modulus on the structural side.
   */
  su2double GetBulk_Modulus_Struct(void);

  /*!
   * \brief Formulation for 2D elasticity (plane stress - strain)
   * \return Flag to 2D elasticity model.
   */
  unsigned short GetElas2D_Formulation(void);

  /*!
   * \brief Decide whether it's necessary to read a reference geometry.
   * \return <code>TRUE</code> if it's necessary to read a reference geometry, <code>FALSE</code> otherwise.
   */

  bool GetPrestretch(void);

  /*!
   * \brief Get the name of the file with the reference geometry of the structural problem.
   * \return Name of the file with the reference geometry of the structural problem.
   */
  string GetPrestretch_FEMFileName(void);

  /*!
   * \brief Get the Poisson's ratio.
   * \return Value of the Poisson's ratio.
   */
  su2double GetPoissonRatio(void);

  /*!
   * \brief Get the Material Density.
   * \return Value of the Material Density.
   */
  su2double GetMaterialDensity(void);

  /*!
   * \brief Compressibility/incompressibility of the solids analysed using the structural solver.
   * \return Compressible or incompressible.
   */
  unsigned short GetMaterialCompressibility(void);

  /*!
   * \brief Compressibility/incompressibility of the solids analysed using the structural solver.
   * \return Compressible or incompressible.
   */
  unsigned short GetMaterialModel(void);

  /*!
   * \brief Geometric conditions for the structural solver.
   * \return Small or large deformation structural analysis.
   */
  unsigned short GetGeometricConditions(void);

  /*!
   * \brief Get the reference length for computing moment (the default value is 1).
   * \return Reference length for moment computation.
   */
  su2double GetRefLength(void);
  
  /*!
   * \brief Get the reference element length for computing the slope limiting epsilon.
   * \return Reference element length for slope limiting epsilon.
   */
  su2double GetRefElemLength(void);

  /*!
   * \brief Get the reference coefficient for detecting sharp edges.
   * \return Reference coefficient for detecting sharp edges.
   */
  su2double GetRefSharpEdges(void);

  /*!
   * \brief Get the volume of the whole domain using the fine grid, this value is common for all the grids
   *        in the multigrid method.
   * \return Volume of the whole domain.
   */
  su2double GetDomainVolume(void);

  /*!
   * \brief In case the <i>RefArea</i> is equal to 0 then, it is necessary to compute a reference area,
   *        with this function we set the value of the reference area.
   * \param[in] val_area - Value of the reference area for non dimensional coefficient computation.
   */
  void SetRefArea(su2double val_area);
  
  /*!
   * \brief Set the value of the domain volume computed on the finest grid.
   * \note This volume do not include the volume of the body that is being simulated.
   * \param[in] val_volume - Value of the domain volume computed on the finest grid.
   */
  void SetDomainVolume(su2double val_volume);

  /*!
   * \brief Set the finest mesh in a multigrid strategy.
   * \note If we are using a Full Multigrid Strategy or a start up with finest grid, it is necessary
   *       to change several times the finest grid.
   * \param[in] val_finestmesh - Index of the finest grid.
   */
  void SetFinestMesh(unsigned short val_finestmesh);

  /*!
   * \brief Set the kind of time integration scheme.
   * \note If we are solving different equations it will be necessary to change several
   *       times the kind of time integration, to choose the right scheme.
   * \param[in] val_kind_timeintscheme - Kind of time integration scheme.
   */
  void SetKind_TimeIntScheme(unsigned short val_kind_timeintscheme);

  /*!
   * \brief Set the parameters of the convective numerical scheme.
   * \note The parameters will change because we are solving different kind of equations.
   * \param[in] val_kind_convnumscheme - Center or upwind scheme.
   * \param[in] val_kind_centered - If centered scheme, kind of centered scheme (JST, etc.).
   * \param[in] val_kind_upwind - If upwind scheme, kind of upwind scheme (Roe, etc.).
   * \param[in] val_kind_slopelimit - If upwind scheme, kind of slope limit.
<<<<<<< HEAD
   * \param[in] val_kind_fem - If FEM, what kind of FEM discretization.
   */
  void SetKind_ConvNumScheme(unsigned short val_kind_convnumscheme, unsigned short val_kind_centered,
                             unsigned short val_kind_upwind,        unsigned short val_kind_slopelimit,
                             unsigned short val_order_spatial_inti, unsigned short val_kind_fem);

=======
   * \param[in] val_muscl - Define if we apply a MUSCL scheme or not.
   */
  void SetKind_ConvNumScheme(unsigned short val_kind_convnumscheme, unsigned short val_kind_centered,
                             unsigned short val_kind_upwind, unsigned short val_kind_slopelimit, bool val_muscl);
  
>>>>>>> dd20bb26
  /*!
   * \brief Get the value of limiter coefficient.
   * \return Value of the limiter coefficient.
   */
<<<<<<< HEAD
  su2double GetLimiterCoeff(void);

=======
  su2double GetVenkat_LimiterCoeff(void);
  
>>>>>>> dd20bb26
  /*!
   * \brief Freeze the value of the limiter after a number of iterations.
   * \return Number of iterations.
   */
  unsigned long GetLimiterIter(void);

  /*!
   * \brief Get the value of sharp edge limiter.
   * \return Value of the sharp edge limiter coefficient.
   */
<<<<<<< HEAD
  su2double GetSharpEdgesCoeff(void);

=======
  su2double GetAdjSharp_LimiterCoeff(void);
  
>>>>>>> dd20bb26
  /*!
   * \brief Get the Reynolds number. Dimensionless number that gives a measure of the ratio of inertial forces
   *        to viscous forces and consequently quantifies the relative importance of these two types of forces
   *        for given flow condition.
   * \return Value of the Reynolds number.
   */
  su2double GetReynolds(void);

  /*!
   * \brief Get the Froude number for free surface problems.
   * \return Value of the Froude number.
   */
  su2double GetFroude(void);

  /*!
   * \brief Set the Froude number for free surface problems.
   * \return Value of the Froude number.
   */
  void SetFroude(su2double val_froude);

  /*!
   * \brief Set the Froude number for free surface problems.
   * \return Value of the Froude number.
   */
  void SetMach(su2double val_mach);

  /*!
   * \brief Set the Froude number for free surface problems.
   * \return Value of the Froude number.
   */
  void SetReynolds(su2double val_reynolds);

  /*!
   * \brief Set the Froude number for free surface problems.
   * \return Value of the Froude number.
   */
  void SetLength_Ref(su2double val_length_ref);

  /*!
   * \brief Set the Froude number for free surface problems.
   * \return Value of the Froude number.
   */
  void SetVelocity_Ref(su2double val_velocity_ref);

  /*!
   * \brief Set the Froude number for free surface problems.
   * \return Value of the Froude number.
   */
  void SetPressure_Ref(su2double val_pressure_ref);

  /*!
   * \brief Set the Froude number for free surface problems.
   * \return Value of the Froude number.
   */
  void SetDensity_Ref(su2double val_density_ref);

  /*!
   * \brief Set the reference temperature.
   * \return Value of the Froude number.
   */
  void SetTemperature_Ref(su2double val_temperature_ref);

  /*!
   * \brief Set the Froude number for free surface problems.
   * \return Value of the Froude number.
   */
  void SetTime_Ref(su2double val_time_ref);

  /*!
   * \brief Set the Froude number for free surface problems.
   * \return Value of the Froude number.
   */
  void SetEnergy_Ref(su2double val_energy_ref);

  /*!
   * \brief Set the Froude number for free surface problems.
   * \return Value of the Froude number.
   */
  void SetOmega_Ref(su2double val_omega_ref);

  /*!
   * \brief Set the Froude number for free surface problems.
   * \return Value of the Froude number.
   */
  void SetForce_Ref(su2double val_force_ref);

  /*!
   * \brief Set the Froude number for free surface problems.
   * \return Value of the Froude number.
   */
  void SetGas_Constant_Ref(su2double val_gas_constant_ref);

  /*!
   * \brief Set the Froude number for free surface problems.
   * \return Value of the Froude number.
   */
  void SetGas_Constant(su2double val_gas_constant);

  /*!
   * \brief Set the Froude number for free surface problems.
   * \return Value of the Froude number.
   */
  void SetViscosity_Ref(su2double val_viscosity_ref);

  /*!
   * \brief Set the Froude number for free surface problems.
   * \return Value of the Froude number.
   */
  void SetConductivity_Ref(su2double val_conductivity_ref);

  /*!
   * \brief Set the Froude number for free surface problems.
   * \return Value of the Froude number.
   */
  void SetPressure_FreeStreamND(su2double val_pressure_freestreamnd);

  /*!
   * \brief Set the Froude number for free surface problems.
   * \return Value of the Froude number.
   */
  void SetPressure_FreeStream(su2double val_pressure_freestream);

  /*!
   * \brief Set the Froude number for free surface problems.
   * \return Value of the Froude number.
   */
  void SetDensity_FreeStreamND(su2double val_density_freestreamnd);

  /*!
   * \brief Set the Froude number for free surface problems.
   * \return Value of the Froude number.
   */
  void SetDensity_FreeStream(su2double val_density_freestream);

  /*!
   * \brief Set the Froude number for free surface problems.
   * \return Value of the Froude number.
   */
  void SetViscosity_FreeStream(su2double val_viscosity_freestream);

  /*!
   * \brief Set the Froude number for free surface problems.
   * \return Value of the Froude number.
   */
  void SetModVel_FreeStream(su2double val_modvel_freestream);

  /*!
   * \brief Set the Froude number for free surface problems.
   * \return Value of the Froude number.
   */
  void SetModVel_FreeStreamND(su2double val_modvel_freestreamnd);

  /*!
   * \brief Set the Froude number for free surface problems.
   * \return Value of the Froude number.
   */
  void SetTemperature_FreeStream(su2double val_temperature_freestream);

  /*!
   * \brief Set the Froude number for free surface problems.
   * \return Value of the Froude number.
   */
  void SetTemperature_FreeStreamND(su2double val_temperature_freestreamnd);

  /*!
   * \brief Set the Froude number for free surface problems.
   * \return Value of the Froude number.
   */
  void SetGas_ConstantND(su2double val_gas_constantnd);

  /*!
   * \brief Set the Froude number for free surface problems.
   * \return Value of the Froude number.
   */
  void SetVelocity_FreeStreamND(su2double val_velocity_freestreamnd, unsigned short val_dim);

  /*!
   * \brief Set the Froude number for free surface problems.
   * \return Value of the Froude number.
   */
  void SetViscosity_FreeStreamND(su2double val_viscosity_freestreamnd);

  /*!
   * \brief Set the Froude number for free surface problems.
   * \return Value of the Froude number.
   */
  void SetTke_FreeStreamND(su2double val_tke_freestreamnd);

  /*!
   * \brief Set the Froude number for free surface problems.
   * \return Value of the Froude number.
   */
  void SetOmega_FreeStreamND(su2double val_omega_freestreamnd);

  /*!
   * \brief Set the Froude number for free surface problems.
   * \return Value of the Froude number.
   */
  void SetTke_FreeStream(su2double val_tke_freestream);

  /*!
   * \brief Set the Froude number for free surface problems.
   * \return Value of the Froude number.
   */
  void SetOmega_FreeStream(su2double val_omega_freestream);

  /*!
   * \brief Set the Froude number for free surface problems.
   * \return Value of the Froude number.
   */
  void SetEnergy_FreeStreamND(su2double val_energy_freestreamnd);

  /*!
   * \brief Set the Froude number for free surface problems.
   * \return Value of the Froude number.
   */
  void SetEnergy_FreeStream(su2double val_energy_freestream);

  /*!
   * \brief Set the Froude number for free surface problems.
   * \return Value of the Froude number.
   */
  void SetTotal_UnstTimeND(su2double val_total_unsttimend);

  /*!
   * \brief Get the angle of attack of the body. This is the angle between a reference line on a lifting body
   *        (often the chord line of an airfoil) and the vector representing the relative motion between the
   *        lifting body and the fluid through which it is moving.
   * \return Value of the angle of attack.
   */
  su2double GetAoA(void);

  /*!
   * \brief Get the off set angle of attack of the body. The solution and the geometry
   *        file are able to modifity the angle of attack in the config file
   * \return Value of the off set angle of attack.
   */
  su2double GetAoA_Offset(void);

  /*!
   * \brief Get the off set sideslip angle of the body. The solution and the geometry
   *        file are able to modifity the angle of attack in the config file
   * \return Value of the off set sideslip angle.
   */
  su2double GetAoS_Offset(void);

  /*!
   * \brief Get the functional sensitivity with respect to changes in the angle of attack.
   * \return Value of the angle of attack.
   */
  su2double GetAoA_Sens(void);

  /*!
   * \brief Set the angle of attack.
   * \param[in] val_AoA - Value of the angle of attack.
   */
  void SetAoA(su2double val_AoA);

  /*!
   * \brief Set the off set angle of attack.
   * \param[in] val_AoA - Value of the angle of attack.
   */
  void SetAoA_Offset(su2double val_AoA_offset);

  /*!
   * \brief Set the off set sideslip angle.
   * \param[in] val_AoA - Value of the off set sideslip angle.
   */
  void SetAoS_Offset(su2double val_AoS_offset);

  /*!
   * \brief Set the angle of attack.
   * \param[in] val_AoA - Value of the angle of attack.
   */
  void SetAoA_Sens(su2double val_AoA_sens);

  /*!
   * \brief Set the angle of attack.
   * \param[in] val_AoA - Value of the angle of attack.
   */
  void SetAoS(su2double val_AoS);

  /*!
   * \brief Get the angle of sideslip of the body. It relates to the rotation of the aircraft centerline from
   *        the relative wind.
   * \return Value of the angle of sideslip.
   */
  su2double GetAoS(void);

  /*!
   * \brief Get the charge coefficient that is used in the poissonal potential simulation.
   * \return Value of the charge coefficient.
   */
  su2double GetChargeCoeff(void);

  /*!
   * \brief Get the number of multigrid levels.
   * \return Number of multigrid levels (without including the original grid).
   */
  unsigned short GetnMGLevels(void);

  /*!
   * \brief Set the number of multigrid levels.
   * \param[in] val_nMGLevels - Index of the mesh were the CFL is applied
   */
  void SetMGLevels(unsigned short val_nMGLevels);

  /*!
   * \brief Get the index of the finest grid.
   * \return Index of the finest grid in a multigrid strategy, this is 0 unless we are
   performing a Full multigrid.
   */
  unsigned short GetFinestMesh(void);

  /*!
   * \brief Get the kind of multigrid (V or W).
   * \note This variable is used in a recursive way to perform the different kind of cycles
   * \return 0 or 1 depending of we are dealing with a V or W cycle.
   */
  unsigned short GetMGCycle(void);

	/*!
   * \brief Get the king of evaluation in the geometrical module.
   * \return 0 or 1 depending of we are dealing with a V or W cycle.
   */
  unsigned short GetGeometryMode(void);

  /*!
   * \brief Get the Courant Friedrich Levi number for each grid.
   * \param[in] val_mesh - Index of the mesh were the CFL is applied.
   * \return CFL number for each grid.
   */
  su2double GetCFL(unsigned short val_mesh);

  /*!
   * \brief Get the Courant Friedrich Levi number for each grid.
   * \param[in] val_mesh - Index of the mesh were the CFL is applied.
   * \return CFL number for each grid.
   */
  void SetCFL(unsigned short val_mesh, su2double val_cfl);

  /*!
   * \brief Get the Courant Friedrich Levi number for unsteady simulations.
   * \return CFL number for unsteady simulations.
   */
  su2double GetUnst_CFL(void);

  /*!
   * \brief Get the Courant Friedrich Levi number for unsteady simulations.
   * \return CFL number for unsteady simulations.
   */
  su2double GetMax_DeltaTime(void);

  /*!
   * \brief Get a parameter of the particular design variable.
   * \param[in] val_dv - Number of the design variable that we want to read.
   * \param[in] val_param - Index of the parameter that we want to read.
   * \return Design variable parameter.
   */
  su2double GetParamDV(unsigned short val_dv, unsigned short val_param);

  /*!
   * \brief Get the coordinates of the FFD corner points.
   * \param[in] val_ffd - Index of the FFD box.
   * \param[in] val_coord - Index of the coordinate that we want to read.
   * \return Value of the coordinate.
   */
  su2double GetCoordFFDBox(unsigned short val_ffd, unsigned short val_index);

  /*!
   * \brief Get the degree of the FFD corner points.
   * \param[in] val_ffd - Index of the FFD box.
   * \param[in] val_degree - Index (I,J,K) to obtain the degree.
   * \return Value of the degree in a particular direction.
   */
  unsigned short GetDegreeFFDBox(unsigned short val_ffd, unsigned short val_index);

  /*!
   * \brief Get the FFD Tag of a particular design variable.
   * \param[in] val_dv - Number of the design variable that we want to read.
   * \return Name of the FFD box.
   */
  string GetFFDTag(unsigned short val_dv);

  /*!
   * \brief Get the FFD Tag of a particular FFD box.
   * \param[in] val_ffd - Number of the FFD box that we want to read.
   * \return Name of the FFD box.
   */
  string GetTagFFDBox(unsigned short val_ffd);

  /*!
   * \brief Get the number of design variables.
   * \return Number of the design variables.
   */
  unsigned short GetnDV(void);

  /*!
   * \brief Get the number of design variables.
   * \return Number of the design variables.
   */
  unsigned short GetnDV_Value(unsigned short iDV);

  /*!
   * \brief Get the number of FFD boxes.
   * \return Number of FFD boxes.
   */
  unsigned short GetnFFDBox(void);

  /*!
   * \brief Get the required continuity level at the surface intersection with the FFD
   * \return Continuity level at the surface intersection.
   */
  unsigned short GetFFD_Continuity(void);

  /*!
   * \brief Get the coordinate system that we are going to use to define the FFD
   * \return Coordinate system (cartesian, spherical, etc).
   */
  unsigned short GetFFD_CoordSystem(void);
  
  /*!
   * \brief Get the kind of FFD Blending function.
   * \return Kind of FFD Blending function.
   */
  unsigned short GetFFD_Blending(void);
  
  /*!
   * \brief Get the kind BSpline Order in i,j,k direction.
   * \return The kind BSpline Order in i,j,k direction.
   */
  su2double* GetFFD_BSplineOrder();

  /*!
   * \brief Get the number of Runge-Kutta steps.
   * \return Number of Runge-Kutta steps.
   */
  unsigned short GetnRKStep(void);

  /*!
   * \brief Get the number of time levels for time accurate local time stepping.
   * \return Number of time levels.
   */
  unsigned short GetnLevels_TimeAccurateLTS(void);

  /*!
   * \brief Set the number of time levels for time accurate local time stepping.
   * \param[in] val_nLevels - The number of time levels to be set.
   */
  void SetnLevels_TimeAccurateLTS(unsigned short val_nLevels);

  /*!
   * \brief Get the number time DOFs for ADER-DG.
   * \return Number of time DOFs used in ADER-DG.
   */
  unsigned short GetnTimeDOFsADER_DG(void);

  /*!
   * \brief Get the location of the time DOFs for ADER-DG on the interval [-1..1].
   * \return The location of the time DOFs used in ADER-DG.
   */
  su2double *GetTimeDOFsADER_DG(void);

  /*!
   * \brief Get the number time integration points for ADER-DG.
   * \return Number of time integration points used in ADER-DG.
   */
  unsigned short GetnTimeIntegrationADER_DG(void);

  /*!
   * \brief Get the location of the time integration points for ADER-DG on the interval [-1..1].
   * \return The location of the time integration points used in ADER-DG.
   */
  su2double *GetTimeIntegrationADER_DG(void);

  /*!
   * \brief Get the weights of the time integration points for ADER-DG.
   * \return The weights of the time integration points used in ADER-DG.
   */
  su2double *GetWeightsIntegrationADER_DG(void);

  /*!
   * \brief Get the total number of boundary markers.
   * \return Total number of boundary markers.
   */
  unsigned short GetnMarker_All(void);

  /*!
   * \brief Get the total number of boundary markers.
   * \return Total number of boundary markers.
   */
  unsigned short GetnMarker_Max(void);

  /*!
   * \brief Get the total number of boundary markers.
   * \return Total number of boundary markers.
   */
  unsigned short GetnMarker_EngineInflow(void);

  /*!
   * \brief Get the total number of boundary markers.
   * \return Total number of boundary markers.
   */
  unsigned short GetnMarker_EngineExhaust(void);

  /*!
   * \brief Get the total number of boundary markers.
   * \return Total number of boundary markers.
   */
  unsigned short GetnMarker_NearFieldBound(void);

  /*!
   * \brief Get the total number of boundary markers.
   * \return Total number of boundary markers.
   */
  unsigned short GetnMarker_InterfaceBound(void);

  /*!
   * \brief Get the total number of boundary markers.
   * \return Total number of boundary markers.
   */
  unsigned short GetnMarker_Fluid_InterfaceBound(void);

  /*!
   * \brief Get the total number of boundary markers.
   * \return Total number of boundary markers.
   */
  unsigned short GetnMarker_ActDiskInlet(void);

  /*!
   * \brief Get the total number of boundary markers.
   * \return Total number of boundary markers.
   */
  unsigned short GetnMarker_ActDiskOutlet(void);

  /*!
   * \brief Get the total number of monitoring markers.
   * \return Total number of monitoring markers.
   */
  unsigned short GetnMarker_Monitoring(void);

  /*!
   * \brief Get the total number of moving markers.
   * \return Total number of moving markers.
   */
  unsigned short GetnMarker_Moving(void);

  /*!
   * \brief Get the total number of moving markers.
   * \return Total number of moving markers.
   */
  unsigned short GetnMarker_Analyze(void);

  /*!
   * \brief Get the total number of objectives in kind_objective list
   * \return Total number of objectives in kind_objective list
   */
  unsigned short GetnObj(void);

  /*!
   * \brief Stores the number of marker in the simulation.
   * \param[in] val_nmarker - Number of markers of the problem.
   */
  void SetnMarker_All(unsigned short val_nmarker);

  /*!
   * \brief Get the number of external iterations.
   * \return Number of external iterations.
   */
  unsigned long GetnExtIter(void);

  /*!
   * \brief Get the number of internal iterations.
   * \return Number of internal iterations.
   */
  unsigned long GetUnst_nIntIter(void);

  /*!
   * \brief Get the number of internal iterations for the Newton-Raphson Method in nonlinear structural applications.
   * \return Number of internal iterations.
   */
  unsigned long GetDyn_nIntIter(void);

  /*!
   * \brief Get the restart iteration number for unsteady simulations.
   * \return Restart iteration number for unsteady simulations.
   */
  long GetUnst_RestartIter(void);

  /*!
   * \brief Get the starting direct iteration number for the unsteady adjoint (reverse time integration).
   * \return Starting direct iteration number for the unsteady adjoint.
   */
  long GetUnst_AdjointIter(void);

  /*!
   * \brief Number of iterations to average (reverse time integration).
   * \return Starting direct iteration number for the unsteady adjoint.
   */
  unsigned long GetIter_Avg_Objective(void);

  /*!
   * \brief Get the restart iteration number for dynamic structural simulations.
   * \return Restart iteration number for dynamic structural simulations.
   */
  long GetDyn_RestartIter(void);

  /*!
   * \brief Retrieves the number of periodic time instances for Harmonic Balance.
   * \return: Number of periodic time instances for Harmonic Balance.
   */
  unsigned short GetnTimeInstances(void);

  /*!
   * \brief Retrieves the period of oscillations to be used with Harmonic Balance.
   * \return: Period for Harmonic Balance.
   */
  su2double GetHarmonicBalance_Period(void);

  /*!
   * \brief Set the number of external iterations.
   * \note This is important in no time depending methods, where only
   *       one external iteration is needed.
   * \param[in] val_niter - Set the number of external iterations.
   */
  void SetnExtIter(unsigned long val_niter);

  /*!
   * \brief Set the current external iteration number.
   * \param[in] val_iter - Current external iteration number.
   */
  void SetExtIter(unsigned long val_iter);

  /*!
   * \brief Set the current external iteration number.
   * \param[in] val_iter - Current external iteration number.
   */
  void SetExtIter_OffSet(unsigned long val_iter);

  /*!
   * \brief Set the current FSI iteration number.
   * \param[in] val_iter - Current FSI iteration number.
   */
  void SetFSIIter(unsigned long val_iter);

  /*!
   * \brief Set the current internal iteration number.
   * \param[in] val_iter - Current external iteration number.
   */
  void SetIntIter(unsigned long val_iter);

  /*!
   * \brief Get the current external iteration number.
   * \return Current external iteration.
   */
  unsigned long GetExtIter(void);

  /*!
   * \brief Get the current internal iteration number.
   * \return Current external iteration.
   */
  unsigned long GetExtIter_OffSet(void);

  /*!
   * \brief Get the current FSI iteration number.
   * \return Current FSI iteration.
   */
  unsigned long GetFSIIter(void);

  /*!
   * \brief Get the current internal iteration number.
   * \return Current internal iteration.
   */
  unsigned long GetIntIter(void);

  /*!
   * \brief Get the frequency for writing the solution file.
   * \return It writes the solution file with this frequency.
   */
  unsigned long GetWrt_Sol_Freq(void);

  /*!
   * \brief Get the frequency for writing the solution file in Dual Time.
   * \return It writes the solution file with this frequency.
   */
  unsigned long GetWrt_Sol_Freq_DualTime(void);

  /*!
   * \brief Get the frequency for writing the convergence file.
   * \return It writes the convergence file with this frequency.
   */
  unsigned long GetWrt_Con_Freq(void);

  /*!
   * \brief Get the frequency for writing the convergence file in Dual Time.
   * \return It writes the convergence file with this frequency.
   */
  unsigned long GetWrt_Con_Freq_DualTime(void);

  /*!
   * \brief Get information about writing unsteady headers and file extensions.
   * \return 	<code>TRUE</code> means that unsteady solution files will be written.
   */
  bool GetWrt_Unsteady(void);

  /*!
   * \brief Get information about writing output files.
   * \return <code>TRUE</code> means that output files will be written.
   */
  bool GetWrt_Output(void);

  /*!
   * \brief Get information about writing a volume solution file.
   * \return <code>TRUE</code> means that a volume solution file will be written.
   */
  bool GetWrt_Vol_Sol(void);

  /*!
   * \brief Get information about writing a volume solution file.
   * \return <code>TRUE</code> means that a volume solution file will be written.
   */
  bool GetLow_MemoryOutput(void);

  /*!
   * \brief Get information about writing a surface solution file.
   * \return <code>TRUE</code> means that a surface solution file will be written.
   */
  bool GetWrt_Srf_Sol(void);

  /*!
   * \brief Get information about writing a surface comma-separated values (CSV) solution file.
   * \return <code>TRUE</code> means that a surface comma-separated values (CSV) solution file will be written.
   */
  bool GetWrt_Csv_Sol(void);

  /*!
   * \brief Get information about writing residuals to volume solution file.
   * \return <code>TRUE</code> means that residuals will be written to the solution file.
   */
  bool GetWrt_Residuals(void);

  /*!
   * \brief Get information about writing residuals to volume solution file.
   * \return <code>TRUE</code> means that residuals will be written to the solution file.
   */
  bool GetWrt_Limiters(void);

  /*!
   * \brief Write solution at each surface.
   * \return <code>TRUE</code> means that the solution at each surface will be written.
   */
  bool GetWrt_Surface(void);
  
  /*!
   * \brief Get information about writing residuals to volume solution file.
   * \return <code>TRUE</code> means that residuals will be written to the solution file.
   */
  bool GetWrt_SharpEdges(void);

  /*!
   * \brief Get information about writing rind layers to the solution files.
   * \return <code>TRUE</code> means that rind layers will be written to the solution file.
   */
  bool GetWrt_Halo(void);

  /*!
   * \brief Get information about writing sectional force files.
   * \return <code>TRUE</code> means that sectional force files will be written for specified markers.
   */
  bool GetPlot_Section_Forces(void);

  /*!
   * \brief Get the alpha (convective) coefficients for the Runge-Kutta integration scheme.
   * \param[in] val_step - Index of the step.
   * \return Alpha coefficient for the Runge-Kutta integration scheme.
   */
  su2double Get_Alpha_RKStep(unsigned short val_step);

  /*!
   * \brief Get the index of the surface defined in the geometry file.
   * \param[in] val_marker - Value of the marker in which we are interested.
   * \return Value of the index that is in the geometry file for the surface that
   *         has the marker <i>val_marker</i>.
   */
  string GetMarker_All_TagBound(unsigned short val_marker);

  /*!
   * \brief Get the index of the surface defined in the geometry file.
   * \param[in] val_marker - Value of the marker in which we are interested.
   * \return Value of the index that is in the geometry file for the surface that
   *         has the marker <i>val_marker</i>.
   */
  string GetMarker_ActDiskInlet_TagBound(unsigned short val_marker);

  /*!
   * \brief Get the index of the surface defined in the geometry file.
   * \param[in] val_marker - Value of the marker in which we are interested.
   * \return Value of the index that is in the geometry file for the surface that
   *         has the marker <i>val_marker</i>.
   */
  string GetMarker_ActDiskOutlet_TagBound(unsigned short val_marker);

  /*!
   * \brief Get the index of the surface defined in the geometry file.
   * \param[in] val_marker - Value of the marker in which we are interested.
   * \return Value of the index that is in the geometry file for the surface that
   *         has the marker <i>val_marker</i>.
   */
  string GetMarker_EngineInflow_TagBound(unsigned short val_marker);

  /*!
   * \brief Get the index of the surface defined in the geometry file.
   * \param[in] val_marker - Value of the marker in which we are interested.
   * \return Value of the index that is in the geometry file for the surface that
   *         has the marker <i>val_marker</i>.
   */
  string GetMarker_EngineExhaust_TagBound(unsigned short val_marker);

  /*!
   * \brief Get the name of the surface defined in the geometry file.
   * \param[in] val_marker - Value of the marker in which we are interested.
   * \return Name that is in the geometry file for the surface that
   *         has the marker <i>val_marker</i>.
   */
  string GetMarker_Monitoring_TagBound(unsigned short val_marker);

  /*!
   * \brief Get the tag if the iMarker defined in the geometry file.
   * \param[in] val_tag - Value of the tag in which we are interested.
   * \return Value of the marker <i>val_marker</i> that is in the geometry file
   *         for the surface that has the tag.
   */
  short GetMarker_All_TagBound(string val_tag);

  /*!
   * \brief Get the kind of boundary for each marker.
   * \param[in] val_marker - Index of the marker in which we are interested.
   * \return Kind of boundary for the marker <i>val_marker</i>.
   */
  unsigned short GetMarker_All_KindBC(unsigned short val_marker);

  /*!
   * \brief Set the value of the boundary <i>val_boundary</i> (read from the config file)
   *        for the marker <i>val_marker</i>.
   * \param[in] val_marker - Index of the marker in which we are interested.
   * \param[in] val_boundary - Kind of boundary read from config file.
   */
  void SetMarker_All_KindBC(unsigned short val_marker, unsigned short val_boundary);

  /*!
   * \brief Set the value of the index <i>val_index</i> (read from the geometry file) for
   *        the marker <i>val_marker</i>.
   * \param[in] val_marker - Index of the marker in which we are interested.
   * \param[in] val_index - Index of the surface read from geometry file.
   */
  void SetMarker_All_TagBound(unsigned short val_marker, string val_index);

  /*!
   * \brief Set if a marker <i>val_marker</i> is going to be monitored <i>val_monitoring</i>
   *        (read from the config file).
   * \note This is important for non dimensional coefficient computation.
   * \param[in] val_marker - Index of the marker in which we are interested.
   * \param[in] val_monitoring - 0 or 1 depending if the the marker is going to be monitored.
   */
  void SetMarker_All_Monitoring(unsigned short val_marker, unsigned short val_monitoring);

  /*!
   * \brief Set if a marker <i>val_marker</i> is going to be monitored <i>val_monitoring</i>
   *        (read from the config file).
   * \note This is important for non dimensional coefficient computation.
   * \param[in] val_marker - Index of the marker in which we are interested.
   * \param[in] val_monitoring - 0 or 1 depending if the the marker is going to be monitored.
   */
  void SetMarker_All_GeoEval(unsigned short val_marker, unsigned short val_geoeval);

  /*!
   * \brief Set if a marker <i>val_marker</i> is going to be designed <i>val_designing</i>
   *        (read from the config file).
   * \note This is important for non dimensional coefficient computation.
   * \param[in] val_marker - Index of the marker in which we are interested.
   * \param[in] val_monitoring - 0 or 1 depending if the the marker is going to be designed.
   */
  void SetMarker_All_Designing(unsigned short val_marker, unsigned short val_designing);

  /*!
   * \brief Set if a marker <i>val_marker</i> is going to be plot <i>val_plotting</i>
   *        (read from the config file).
   * \param[in] val_marker - Index of the marker in which we are interested.
   * \param[in] val_plotting - 0 or 1 depending if the the marker is going to be plot.
   */
  void SetMarker_All_Plotting(unsigned short val_marker, unsigned short val_plotting);

  /*!
   * \brief Set if a marker <i>val_marker</i> is going to be plot <i>val_plotting</i>
   *        (read from the config file).
   * \param[in] val_marker - Index of the marker in which we are interested.
   * \param[in] val_plotting - 0 or 1 depending if the the marker is going to be plot.
   */
  void SetMarker_All_Analyze(unsigned short val_marker, unsigned short val_analyze);

  /*!
   * \brief Set if a marker <i>val_marker</i> is part of the FSI interface <i>val_plotting</i>
   *        (read from the config file).
   * \param[in] val_marker - Index of the marker in which we are interested.
   * \param[in] val_plotting - 0 or 1 depending if the the marker is part of the FSI interface.
   */
  void SetMarker_All_ZoneInterface(unsigned short val_marker, unsigned short val_fsiinterface);
 
  /*!
   * \brief Set if a marker <i>val_marker</i> is part of the Turbomachinery (read from the config file).
   * \param[in] val_marker - Index of the marker in which we are interested.
   * \param[in] val_turboperf - 0 if not part of Turbomachinery or greater than 1 if it is part.
   */
  void SetMarker_All_Turbomachinery(unsigned short val_marker, unsigned short val_turbo);

  /*!
   * \brief Set a flag to the marker <i>val_marker</i> part of the Turbomachinery (read from the config file).
   * \param[in] val_marker - Index of the marker in which we are interested.
   * \param[in] val_turboperflag - 0 if is not part of the Turbomachinery, flag INFLOW or OUTFLOW if it is part.
   */
  void SetMarker_All_TurbomachineryFlag(unsigned short val_marker, unsigned short val_turboflag);

  /*!
   * \brief Set if a marker <i>val_marker</i> is part of the MixingPlane interface (read from the config file).
   * \param[in] val_marker - Index of the marker in which we are interested.
   * \param[in] val_turboperf - 0 if not part of the MixingPlane interface or greater than 1 if it is part.
   */
  void SetMarker_All_MixingPlaneInterface(unsigned short val_marker, unsigned short val_mixplan_interface);
   
  /*!
   * \brief Set if a marker <i>val_marker</i> is going to be affected by design variables <i>val_moving</i>
   *        (read from the config file).
   * \param[in] val_marker - Index of the marker in which we are interested.
   * \param[in] val_DV - 0 or 1 depending if the the marker is affected by design variables.
   */
  void SetMarker_All_DV(unsigned short val_marker, unsigned short val_DV);

  /*!
   * \brief Set if a marker <i>val_marker</i> is going to be moved <i>val_moving</i>
   *        (read from the config file).
   * \param[in] val_marker - Index of the marker in which we are interested.
   * \param[in] val_moving - 0 or 1 depending if the the marker is going to be moved.
   */
  void SetMarker_All_Moving(unsigned short val_marker, unsigned short val_moving);

  /*!
   * \brief Set if a marker <i>val_marker</i> is going to be periodic <i>val_perbound</i>
   *        (read from the config file).
   * \param[in] val_marker - Index of the marker in which we are interested.
   * \param[in] val_perbound - Index of the surface with the periodic boundary.
   */
  void SetMarker_All_PerBound(unsigned short val_marker, short val_perbound);

  /*!
   * \brief Set if a marker <i>val_marker</i> is going to be sent or receive <i>val_index</i>
   *        from another domain.
   * \param[in] val_marker - 0 or 1 depending if the the marker is going to be moved.
   * \param[in] val_index - Index of the surface read from geometry file.
   */
  void SetMarker_All_SendRecv(unsigned short val_marker, short val_index);

  /*!
   * \brief Get the send-receive information for a marker <i>val_marker</i>.
   * \param[in] val_marker - 0 or 1 depending if the the marker is going to be moved.
   * \return If positive, the information is sended to that domain, in case negative
   *         the information is receive from that domain.
   */
  short GetMarker_All_SendRecv(unsigned short val_marker);

  /*!
   * \brief Get an internal index that identify the periodic boundary conditions.
   * \param[in] val_marker - Value of the marker that correspond with the periodic boundary.
   * \return The internal index of the periodic boundary condition.
   */
  short GetMarker_All_PerBound(unsigned short val_marker);

  /*!
   * \brief Get the monitoring information for a marker <i>val_marker</i>.
   * \param[in] val_marker - 0 or 1 depending if the the marker is going to be monitored.
   * \return 0 or 1 depending if the marker is going to be monitored.
   */
  unsigned short GetMarker_All_Monitoring(unsigned short val_marker);

  /*!
   * \brief Get the monitoring information for a marker <i>val_marker</i>.
   * \param[in] val_marker - 0 or 1 depending if the the marker is going to be monitored.
   * \return 0 or 1 depending if the marker is going to be monitored.
   */
  unsigned short GetMarker_All_GeoEval(unsigned short val_marker);

  /*!
   * \brief Get the design information for a marker <i>val_marker</i>.
   * \param[in] val_marker - 0 or 1 depending if the the marker is going to be monitored.
   * \return 0 or 1 depending if the marker is going to be monitored.
   */
  unsigned short GetMarker_All_Designing(unsigned short val_marker);

  /*!
   * \brief Get the plotting information for a marker <i>val_marker</i>.
   * \param[in] val_marker - 0 or 1 depending if the the marker is going to be moved.
   * \return 0 or 1 depending if the marker is going to be plotted.
   */
  unsigned short GetMarker_All_Plotting(unsigned short val_marker);

  /*!
   * \brief Get the plotting information for a marker <i>val_marker</i>.
   * \param[in] val_marker - 0 or 1 depending if the the marker is going to be moved.
   * \return 0 or 1 depending if the marker is going to be plotted.
   */
  unsigned short GetMarker_All_Analyze(unsigned short val_marker);

  /*!
   * \brief Get the FSI interface information for a marker <i>val_marker</i>.
   * \param[in] val_marker - 0 or 1 depending if the the marker is going to be moved.
   * \return 0 or 1 depending if the marker is part of the FSI interface.
   */
  unsigned short GetMarker_All_ZoneInterface(unsigned short val_marker);

  /*!
	 * \brief Get the MixingPlane interface information for a marker <i>val_marker</i>.
	 * \param[in] val_marker value of the marker on the grid.
	 * \return 0 if is not part of the MixingPlane Interface and greater than 1 if it is part.
	 */
	unsigned short GetMarker_All_MixingPlaneInterface(unsigned short val_marker);

	/*!
	 * \brief Get the Turbomachinery information for a marker <i>val_marker</i>.
	 * \param[in] val_marker value of the marker on the grid.
	 * \return 0 if is not part of the Turbomachinery and greater than 1 if it is part.
	 */
	unsigned short GetMarker_All_Turbomachinery(unsigned short val_marker);

	/*!
	 * \brief Get the Turbomachinery flag information for a marker <i>val_marker</i>.
	 * \param[in] val_marker value of the marker on the grid.
	 * \return 0 if is not part of the Turbomachinery, flag INFLOW or OUTFLOW if it is part.
	 */
	unsigned short GetMarker_All_TurbomachineryFlag(unsigned short val_marker);

	/*!
   * \brief Get the number of FSI interface markers <i>val_marker</i>.
   * \param[in] void.
   * \return Number of markers belonging to the FSI interface.
   */
  unsigned short GetMarker_n_ZoneInterface(void);

  /*!
   * \brief Get the DV information for a marker <i>val_marker</i>.
   * \param[in] val_marker - 0 or 1 depending if the the marker is going to be affected by design variables.
   * \return 0 or 1 depending if the marker is going to be affected by design variables.
   */
  unsigned short GetMarker_All_DV(unsigned short val_marker);

  /*!
   * \brief Get the motion information for a marker <i>val_marker</i>.
   * \param[in] val_marker - 0 or 1 depending if the the marker is going to be moved.
   * \return 0 or 1 depending if the marker is going to be moved.
   */
  unsigned short GetMarker_All_Moving(unsigned short val_marker);

  /*!
   * \brief Get the airfoil sections in the slicing process.
   * \param[in] val_section - Index of the section.
   * \return Coordinate of the airfoil to slice.
   */
  su2double GetLocationStations(unsigned short val_section);
  
  /*!
   * \brief Get the number of pre-smoothings in a multigrid strategy.
   * \param[in] val_mesh - Index of the grid.
   * \return Number of smoothing iterations.
   */
  unsigned short GetMG_PreSmooth(unsigned short val_mesh);

  /*!
   * \brief Get the number of post-smoothings in a multigrid strategy.
   * \param[in] val_mesh - Index of the grid.
   * \return Number of smoothing iterations.
   */
  unsigned short GetMG_PostSmooth(unsigned short val_mesh);

  /*!
   * \brief Get the number of implicit Jacobi smoothings of the correction in a multigrid strategy.
   * \param[in] val_mesh - Index of the grid.
   * \return Number of implicit smoothing iterations.
   */
  unsigned short GetMG_CorrecSmooth(unsigned short val_mesh);

  /*!
   * \brief plane of the FFD (I axis) that should be fixed.
   * \param[in] val_index - Index of the arrray with all the planes in the I direction that should be fixed.
   * \return Index of the plane that is going to be freeze.
   */
  short GetFFD_Fix_IDir(unsigned short val_index);

  /*!
   * \brief plane of the FFD (J axis) that should be fixed.
   * \param[in] val_index - Index of the arrray with all the planes in the J direction that should be fixed.
   * \return Index of the plane that is going to be freeze.
   */
  short GetFFD_Fix_JDir(unsigned short val_index);

  /*!
   * \brief plane of the FFD (K axis) that should be fixed.
   * \param[in] val_index - Index of the arrray with all the planes in the K direction that should be fixed.
   * \return Index of the plane that is going to be freeze.
   */
  short GetFFD_Fix_KDir(unsigned short val_index);

  /*!
   * \brief Get the number of planes to fix in the I direction.
   * \return Number of planes to fix in the I direction.
   */
  unsigned short GetnFFD_Fix_IDir(void);

  /*!
   * \brief Get the number of planes to fix in the J direction.
   * \return Number of planes to fix in the J direction.
   */
  unsigned short GetnFFD_Fix_JDir(void);

  /*!
   * \brief Get the number of planes to fix in the K direction.
   * \return Number of planes to fix in the K direction.
   */
  unsigned short GetnFFD_Fix_KDir(void);

  /*!
   * \brief Governing equations of the flow (it can be different from the run time equation).
   * \param[in] val_zone - Zone where the soler is applied.
   * \return Governing equation that we are solving.
   */
  unsigned short GetKind_Solver(void);

  /*!
   * \brief Governing equations of the flow (it can be different from the run time equation).
   * \param[in] val_zone - Zone where the soler is applied.
   * \return Governing equation that we are solving.
   */
  void SetKind_Solver(unsigned short val_solver);


  /*!
   * \brief Governing equations of the flow (it can be different from the run time equation).
   * \param[in] val_zone - Zone where the soler is applied.
   * \return Governing equation that we are solving.
   */
  unsigned short GetKind_Regime(void);

  /*!
   * \brief Governing equations of the flow (it can be different from the run time equation).
   * \param[in] val_zone - Zone where the soler is applied.
   * \return Governing equation that we are solving.
   */
  unsigned short GetSystemMeasurements(void);

  /*!
   * \brief Gas model that we are using.
   * \return Gas model that we are using.
   */
  unsigned short GetKind_GasModel(void);

  /*!
   * \brief Fluid model that we are using.
   * \return Fluid model that we are using.
   */
  unsigned short GetKind_FluidModel(void);

  /*!
   * \brief free stream option to initialize the solution
   * \return free stream option
   */
  unsigned short GetKind_FreeStreamOption(void);

  /*!
   * \brief free stream option to initialize the solution
   * \return free stream option
   */
  unsigned short GetKind_InitOption(void);
  /*!
   * \brief Get the value of the critical pressure.
   * \return Critical pressure.
   */
  su2double GetPressure_Critical(void);

  /*!
   * \brief Get the value of the critical temperature.
   * \return Critical temperature.
   */
  su2double GetTemperature_Critical(void);

  /*!
   * \brief Get the value of the critical pressure.
   * \return Critical pressure.
   */
  su2double GetAcentric_Factor(void);

  /*!
   * \brief Get the value of the viscosity model.
   * \return Viscosity model.
   */
  unsigned short GetKind_ViscosityModel(void);

  /*!
   * \brief Get the value of the thermal conductivity model.
   * \return Connectivity model.
   */
  unsigned short GetKind_ConductivityModel(void);

  /*!
   * \brief Get the value of the constant viscosity.
   * \return Constant viscosity.
   */
  su2double GetMu_Constant(void);

  /*!
   * \brief Get the value of the non-dimensional constant viscosity.
   * \return Non-dimensional constant viscosity.
   */
  su2double GetMu_ConstantND(void);

  /*!
   * \brief Get the value of the thermal conductivity.
   * \return Thermal conductivity.
   */
  su2double GetKt_Constant(void);
  
  /*!
   * \brief Get the value of the non-dimensional thermal conductivity.
   * \return Non-dimensional thermal conductivity.
   */
  su2double GetKt_ConstantND(void);

  /*!
   * \brief Get the value of the reference viscosity for Sutherland model.
   * \return The reference viscosity.
   */
  su2double GetMu_Ref(void);

  /*!
   * \brief Get the value of the non-dimensional reference viscosity for Sutherland model.
   * \return The non-dimensional reference viscosity.
   */
  su2double GetMu_RefND(void);

  /*!
   * \brief Get the value of the reference temperature for Sutherland model.
   * \return The reference temperature.
   */
  su2double GetMu_Temperature_Ref(void);

  /*!
   * \brief Get the value of the non-dimensional reference temperature for Sutherland model.
   * \return The non-dimensional reference temperature.
   */
  su2double GetMu_Temperature_RefND(void);

  /*!
   * \brief Get the value of the reference S for Sutherland model.
   * \return The reference S.
   */
  su2double GetMu_S(void);

  /*!
   * \brief Get the value of the non-dimensional reference S for Sutherland model.
   * \return The non-dimensional reference S.
   */
  su2double GetMu_SND(void);

  /*!
   * \brief Set the value of the non-dimensional constant viscosity.
   */
  void SetMu_ConstantND(su2double mu_const);

  /*!
   * \brief Set the value of the non-dimensional thermal conductivity.
   */
  void SetKt_ConstantND(su2double kt_const);

  /*!
   * \brief Set the value of the non-dimensional reference viscosity for Sutherland model.
   */
  void SetMu_RefND(su2double mu_ref);

  /*!
   * \brief Set the value of the non-dimensional reference temperature for Sutherland model.
   */
  void SetMu_Temperature_RefND(su2double mu_Tref);

  /*!
   * \brief Set the value of the non-dimensional S for Sutherland model.
   */
  void SetMu_SND(su2double mu_s);

  /*!
   * \brief Get the kind of method for computation of spatial gradients.
   * \return Numerical method for computation of spatial gradients.
   */
  unsigned short GetKind_Gradient_Method(void);

  /*!
   * \brief Get the kind of solver for the implicit solver.
   * \return Numerical solver for implicit formulation (solving the linear system).
   */
  unsigned short GetKind_Linear_Solver(void);

  /*!
   * \brief Get the kind of solver for the implicit solver.
   * \return Numerical solver for implicit formulation (solving the linear system).
   */
  unsigned short GetKind_Deform_Linear_Solver(void);

  /*!
   * \brief Set the kind of preconditioner for the implicit solver.
   * \return Numerical preconditioner for implicit formulation (solving the linear system).
   */
  void SetKind_Deform_Linear_Solver_Prec(unsigned short val_kind_prec);

  /*!
   * \brief Get the kind of preconditioner for the implicit solver.
   * \return Numerical preconditioner for implicit formulation (solving the linear system).
   */
  unsigned short GetKind_Linear_Solver_Prec(void);

  /*!
   * \brief Set the kind of preconditioner for the implicit solver.
   * \return Numerical preconditioner for implicit formulation (solving the linear system).
   */
  void SetKind_Linear_Solver_Prec(unsigned short val_kind_prec);

  /*!
   * \brief Get min error of the linear solver for the implicit formulation.
   * \return Min error of the linear solver for the implicit formulation.
   */
  su2double GetLinear_Solver_Error(void);

  /*!
   * \brief Get max number of iterations of the linear solver for the implicit formulation.
   * \return Max number of iterations of the linear solver for the implicit formulation.
   */
  unsigned long GetLinear_Solver_Iter(void);

  /*!
   * \brief Get the ILU fill-in level for the linear solver.
   * \return Fill in level of the ILU preconditioner for the linear solver.
   */
  unsigned short GetLinear_Solver_ILU_n(void);

  /*!
   * \brief Get restart frequency of the linear solver for the implicit formulation.
   * \return Restart frequency of the linear solver for the implicit formulation.
   */
  unsigned long GetLinear_Solver_Restart_Frequency(void);

  /*!
   * \brief Get the relaxation coefficient of the linear solver for the implicit formulation.
   * \return relaxation coefficient of the linear solver for the implicit formulation.
   */
  su2double GetRelaxation_Factor_Flow(void);

  /*!
   * \brief Get the relaxation coefficient of the linear solver for the implicit formulation.
   * \return relaxation coefficient of the linear solver for the implicit formulation.
   */
  su2double GetRelaxation_Factor_AdjFlow(void);

  /*!
   * \brief Get the relaxation coefficient of the linear solver for the implicit formulation.
   * \return relaxation coefficient of the linear solver for the implicit formulation.
   */
  su2double GetRelaxation_Factor_Turb(void);

  /*!
   * \brief Get the relaxation coefficient of the linear solver for the implicit formulation.
   * \return relaxation coefficient of the linear solver for the implicit formulation.
   */
  su2double GetRoe_Kappa(void);

  /*!
   * \brief Get the wing semi span.
   * \return value of the wing semi span.
   */
  su2double GetSemiSpan(void);
  
  /*!
   * \brief Get the kind of solver for the implicit solver.
   * \return Numerical solver for implicit formulation (solving the linear system).
   */
  unsigned short GetKind_AdjTurb_Linear_Solver(void);

  /*!
   * \brief Get the kind of preconditioner for the implicit solver.
   * \return Numerical preconditioner for implicit formulation (solving the linear system).
   */
  unsigned short GetKind_AdjTurb_Linear_Prec(void);

  /*!
   * \brief Get the kind of solver for the implicit solver.
   * \return Numerical solver for implicit formulation (solving the linear system).
   */
  unsigned short GetKind_DiscAdj_Linear_Solver(void);

  /*!
   * \brief Get the kind of preconditioner for the implicit solver.
   * \return Numerical preconditioner for implicit formulation (solving the linear system).
   */
  unsigned short GetKind_DiscAdj_Linear_Prec(void);

  /*!
   * \brief Get the kind of preconditioner for the implicit solver.
   * \return Numerical preconditioner for implicit formulation (solving the linear system).
   */
  unsigned short GetKind_Deform_Linear_Solver_Prec(void);

  /*!
   * \brief Set the kind of preconditioner for the implicit solver.
   * \return Numerical preconditioner for implicit formulation (solving the linear system).
   */
  void SetKind_AdjTurb_Linear_Prec(unsigned short val_kind_prec);

  /*!
   * \brief Get min error of the linear solver for the implicit formulation.
   * \return Min error of the linear solver for the implicit formulation.
   */
  su2double GetAdjTurb_Linear_Error(void);

  /*!
   * \brief Get the entropy fix.
   * \return Vaule of the entropy fix.
   */
  su2double GetEntropyFix_Coeff(void);

  /*!
   * \brief Get max number of iterations of the linear solver for the implicit formulation.
   * \return Max number of iterations of the linear solver for the implicit formulation.
   */
  unsigned short GetAdjTurb_Linear_Iter(void);

  /*!
   * \brief Get CFL reduction factor for adjoint turbulence model.
   * \return CFL reduction factor.
   */
  su2double GetCFLRedCoeff_AdjTurb(void);

  /*!
   * \brief Get the number of linear smoothing iterations for mesh deformation.
   * \return Number of linear smoothing iterations for mesh deformation.
   */
  unsigned long GetGridDef_Linear_Iter(void);

  /*!
   * \brief Get the number of nonlinear increments for mesh deformation.
   * \return Number of nonlinear increments for mesh deformation.
   */
  unsigned long GetGridDef_Nonlinear_Iter(void);

  /*!
   * \brief Get information about writing grid deformation residuals to the console.
   * \return <code>TRUE</code> means that grid deformation residuals will be written to the console.
   */
  bool GetDeform_Output(void);

  /*!
   * \brief Get factor to multiply smallest volume for deform tolerance.
   * \return Factor to multiply smallest volume for deform tolerance.
   */
  su2double GetDeform_Tol_Factor(void);

  /*!
   * \brief Get factor to multiply smallest volume for deform tolerance.
   * \return Factor to multiply smallest volume for deform tolerance.
   */
  su2double GetDeform_Coeff(void);

  /*!
   * \brief Get limit for the volumetric deformation.
   * \return Distance to the surface to be deformed.
   */
  su2double GetDeform_Limit(void);
  
  /*!
   * \brief Get Young's modulus for deformation (constant stiffness deformation)
   */
  su2double GetDeform_ElasticityMod(void);

  /*!
   * \brief Get Poisson's ratio for deformation (constant stiffness deformation)
   * \
   */
  su2double GetDeform_PoissonRatio(void);

  /*!
   * \brief Get the type of stiffness to impose for FEA mesh deformation.
   * \return type of stiffness to impose for FEA mesh deformation.
   */
  unsigned short GetDeform_Stiffness_Type(void);

  /*!
   * \brief Creates a teot file to visualize the deformation made by the MDC software.
   * \return <code>TRUE</code> if the deformation is going to be plotted; otherwise <code>FALSE</code>.
   */
  bool GetVisualize_Deformation(void);

  /*!
   * \brief Define the FFD box with a symetry plane.
   * \return <code>TRUE</code> if there is a symmetry plane in the FFD; otherwise <code>FALSE</code>.
   */
  bool GetFFD_Symmetry_Plane(void);

  /*!
   * \brief Get the kind of SU2 software component.
   * \return Kind of the SU2 software component.
   */
  unsigned short GetKind_SU2(void);

  /*!
   * \brief Get the kind of non-dimensionalization.
   * \return Kind of non-dimensionalization.
   */
  unsigned short GetRef_NonDim(void);

  /*!
   * \brief Get the kind of SU2 software component.
   * \return Kind of the SU2 software component.
   */
  void SetKind_SU2(unsigned short val_kind_su2);

  /*!
   * \brief Get the kind of the turbulence model.
   * \return Kind of the turbulence model.
   */
  unsigned short GetKind_Turb_Model(void);

  /*!
   * \brief Get the kind of the transition model.
   * \return Kind of the transion model.
   */
  unsigned short GetKind_Trans_Model(void);

  /*!
   * \brief Get the kind of the subgrid scale model.
   * \return Kind of the subgrid scale model.
   */
  unsigned short GetKind_SGS_Model(void);

  /*!
   * \brief Get the kind of adaptation technique.
   * \return Kind of adaptation technique.
   */
  unsigned short GetKind_Adaptation(void);

  /*!
   * \brief Get the number of new elements added in the adaptation process.
   * \return percentage of new elements that are going to be added in the adaptation.
   */
  su2double GetNew_Elem_Adapt(void);

  /*!
   * \brief Get the kind of time integration method.
   * \note This is the information that the code will use, the method will
   *       change in runtime depending of the specific equation (direct, adjoint,
   *       linearized) that is being solved.
   * \return Kind of time integration method.
   */
  unsigned short GetKind_TimeIntScheme(void);

  /*!
   * \brief Get the kind of convective numerical scheme.
   * \note This is the information that the code will use, the method will
   *       change in runtime depending of the specific equation (direct, adjoint,
   *       linearized) that is being solved.
   * \return Kind of the convective scheme.
   */
  unsigned short GetKind_ConvNumScheme(void);

  /*!
   * \brief Get kind of center scheme for the convective terms.
   * \note This is the information that the code will use, the method will
   *       change in runtime depending of the specific equation (direct, adjoint,
   *       linearized) that is being solved.
   * \return Kind of center scheme for the convective terms.
   */
  unsigned short GetKind_Centered(void);

  /*!
   * \brief Get kind of upwind scheme for the convective terms.
   * \note This is the information that the code will use, the method will
   *       change in runtime depending of the specific equation (direct, adjoint,
   *       linearized) that is being solved.
   * \return Kind of upwind scheme for the convective terms.
   */
  unsigned short GetKind_Upwind(void);

  /*!
   * \brief Get if the upwind scheme used MUSCL or not.
   * \note This is the information that the code will use, the method will
   *       change in runtime depending of the specific equation (direct, adjoint,
   *       linearized) that is being solved.
   * \return MUSCL scheme.
   */
<<<<<<< HEAD
  unsigned short GetSpatialOrder(void);

=======
  bool GetMUSCL(void);
  
>>>>>>> dd20bb26
  /*!
   * \brief Get if the upwind scheme used MUSCL or not.
   * \note This is the information that the code will use, the method will
   *       change in runtime depending of the specific equation (direct, adjoint,
   *       linearized) that is being solved.
   * \return MUSCL scheme.
   */
<<<<<<< HEAD
  unsigned short GetSpatialOrder_Flow(void);

=======
  bool GetMUSCL_Flow(void);
  
>>>>>>> dd20bb26
  /*!
   * \brief Get if the upwind scheme used MUSCL or not.
   * \note This is the information that the code will use, the method will
   *       change in runtime depending of the specific equation (direct, adjoint,
   *       linearized) that is being solved.
   * \return MUSCL scheme.
   */
<<<<<<< HEAD
  unsigned short GetSpatialOrder_Turb(void);

=======
  bool GetMUSCL_Turb(void);
  
>>>>>>> dd20bb26
  /*!
   * \brief Get if the upwind scheme used MUSCL or not.
   * \note This is the information that the code will use, the method will
   *       change in runtime depending of the specific equation (direct, adjoint,
   *       linearized) that is being solved.
   * \return MUSCL scheme.
   */
<<<<<<< HEAD
  unsigned short GetSpatialOrder_AdjFlow(void);

=======
  bool GetMUSCL_AdjFlow(void);
  
>>>>>>> dd20bb26
  /*!
   * \brief Get if the upwind scheme used MUSCL or not.
   * \note This is the information that the code will use, the method will
   *       change in runtime depending of the specific equation (direct, adjoint,
   *       linearized) that is being solved.
   * \return MUSCL scheme.
   */
  bool GetMUSCL_AdjTurb(void);

  /*!
   * \brief Get the kind of integration scheme (explicit or implicit)
   *        for the flow equations.
   * \note This value is obtained from the config file, and it is constant
   *       during the computation.
   * \return Kind of integration scheme for the flow equations.
   */
  unsigned short GetKind_TimeIntScheme_Flow(void);

  /*!
   * \brief Get the kind of scheme (aliased or non-aliased) to be used in the
   *        predictor step of ADER-DG.
   * \return Kind of scheme used in the predictor step of ADER-DG.
   */
  unsigned short GetKind_ADER_Predictor(void);

  /*!
   * \brief Get the kind of integration scheme (explicit or implicit)
   *        for the flow equations.
   * \note This value is obtained from the config file, and it is constant
   *       during the computation.
   * \return Kind of integration scheme for the plasma equations.
   */
  unsigned short GetKind_TimeIntScheme_Wave(void);

  /*!
   * \brief Get the kind of integration scheme (explicit or implicit)
   *        for the flow equations.
   * \note This value is obtained from the config file, and it is constant
   *       during the computation.
   * \return Kind of integration scheme for the plasma equations.
   */
  unsigned short GetKind_TimeIntScheme_Heat(void);

  /*!
   * \brief Get the kind of integration scheme (explicit or implicit)
   *        for the flow equations.
   * \note This value is obtained from the config file, and it is constant
   *       during the computation.
   * \return Kind of integration scheme for the plasma equations.
   */
  unsigned short GetKind_TimeIntScheme_Poisson(void);

  /*!
   * \brief Get the kind of integration scheme (explicit or implicit)
   *        for the flow equations.
   * \note This value is obtained from the config file, and it is constant
   *       during the computation.
   * \return Kind of integration scheme for the plasma equations.
   */
  unsigned short GetKind_TimeIntScheme_FEA(void);

  /*!
   * \brief Get the kind of integration scheme (explicit or implicit)
   *        for the template equations.
   * \note This value is obtained from the config file, and it is constant
   *       during the computation.
   * \return Kind of integration scheme for the plasma equations.
   */
  unsigned short GetKind_TimeIntScheme_Template(void);

  /*!
   * \brief Get the kind of integration scheme (explicit or implicit)
   *        for the flow equations.
   * \note This value is obtained from the config file, and it is constant
   *       during the computation.
   * \return Kind of integration scheme for the plasma equations.
   */
  unsigned short GetKind_SpaceIteScheme_FEA(void);

  /*!
   * \brief Get the kind of transfer method we want to use for multiphysics problems
   * \note This value is obtained from the config file, and it is constant
   *       during the computation.
   * \return Kind of transfer method for multiphysics problems
   */
  unsigned short GetKind_TransferMethod(void);

  /*!
   * \brief Get the kind of convective numerical scheme for the flow
   *        equations (centered or upwind).
   * \note This value is obtained from the config file, and it is constant
   *       during the computation.
   * \return Kind of convective numerical scheme for the flow equations.
   */
  unsigned short GetKind_ConvNumScheme_Flow(void);

  /*!
   * \brief Get the kind of convective numerical scheme for the flow
   *        equations (finite element).
   * \note This value is obtained from the config file, and it is constant
   *       during the computation.
   * \return Kind of convective numerical scheme for the flow equations.
   */
  unsigned short GetKind_ConvNumScheme_FEM_Flow(void);

  /*!
   * \brief Get the kind of convective numerical scheme for the template
   *        equations (centered or upwind).
   * \note This value is obtained from the config file, and it is constant
   *       during the computation.
   * \return Kind of convective numerical scheme for the flow equations.
   */
  unsigned short GetKind_ConvNumScheme_Template(void);

  /*!
   * \brief Get the kind of center convective numerical scheme for the flow equations.
   * \note This value is obtained from the config file, and it is constant
   *       during the computation.
   * \return Kind of center convective numerical scheme for the flow equations.
   */
  unsigned short GetKind_Centered_Flow(void);

  /*!
   * \brief Get the kind of center convective numerical scheme for the plasma equations.
   * \note This value is obtained from the config file, and it is constant
   *       during the computation.
   * \return Kind of center convective numerical scheme for the flow equations.
   */
  unsigned short GetKind_Centered_Template(void);

  /*!
   * \brief Get the kind of upwind convective numerical scheme for the flow equations.
   * \note This value is obtained from the config file, and it is constant
   *       during the computation.
   * \return Kind of upwind convective numerical scheme for the flow equations.
   */
  unsigned short GetKind_Upwind_Flow(void);

  /*!
   * \brief Get the kind of finite element convective numerical scheme for the flow equations.
   * \note This value is obtained from the config file, and it is constant
   *       during the computation.
   * \return Kind of finite element convective numerical scheme for the flow equations.
   */
  unsigned short GetKind_FEM_Flow(void);

  /*!
   * \brief Get the kind of shock capturing method in FEM DG solver.
   * \note This value is obtained from the config file, and it is constant
   *       during the computation.
   * \return Kind of shock capturing method in FEM DG solver.
   */
  unsigned short GetKind_FEM_DG_Shock(void);

  /*!
   * \brief Get the kind of matrix coloring used for the sparse Jacobian computation.
   * \note This value is obtained from the config file, and it is constant
   *       during the computation.
   * \return Kind of matrix coloring used.
   */
  unsigned short GetKind_Matrix_Coloring(void);

  /*!
   * \brief Get the method for limiting the spatial gradients.
   * \return Method for limiting the spatial gradients.
   */
  unsigned short GetKind_SlopeLimit(void);

  /*!
   * \brief Get the method for limiting the spatial gradients.
   * \return Method for limiting the spatial gradients solving the flow equations.
   */
  unsigned short GetKind_SlopeLimit_Flow(void);

  /*!
   * \brief Get the method for limiting the spatial gradients.
   * \return Method for limiting the spatial gradients solving the turbulent equation.
   */
  unsigned short GetKind_SlopeLimit_Turb(void);

  /*!
   * \brief Get the method for limiting the spatial gradients.
   * \return Method for limiting the spatial gradients solving the adjoint turbulent equation.
   */
  unsigned short GetKind_SlopeLimit_AdjTurb(void);

  /*!
   * \brief Get the method for limiting the spatial gradients.
   * \return Method for limiting the spatial gradients solving the adjoint flow equation.
   */
  unsigned short GetKind_SlopeLimit_AdjFlow(void);

  /*!
   * \brief Value of the calibrated constant for the Lax method (center scheme).
   * \note This constant is used in coarse levels and with first order methods.
   * \return Calibrated constant for the Lax method.
   */
  su2double GetKappa_1st_Flow(void);

  /*!
   * \brief Value of the calibrated constant for the JST method (center scheme).
   * \return Calibrated constant for the JST method for the flow equations.
   */
  su2double GetKappa_2nd_Flow(void);

  /*!
   * \brief Value of the calibrated constant for the JST method (center scheme).
   * \return Calibrated constant for the JST method for the flow equations.
   */
  su2double GetKappa_4th_Flow(void);

  /*!
   * \brief Get the kind of integration scheme (explicit or implicit)
   *        for the adjoint flow equations.
   * \note This value is obtained from the config file, and it is constant
   *       during the computation.
   * \return Kind of integration scheme for the adjoint flow equations.
   */
  unsigned short GetKind_TimeIntScheme_AdjFlow(void);

  /*!
   * \brief Get the kind of convective numerical scheme for the adjoint flow
   *        equations (centered or upwind).
   * \note This value is obtained from the config file, and it is constant
   *       during the computation.
   * \return Kind of convective numerical scheme for the adjoint flow equations.
   */
  unsigned short GetKind_ConvNumScheme_AdjFlow(void);

  /*!
   * \brief Get the kind of center convective numerical scheme for the adjoint flow equations.
   * \note This value is obtained from the config file, and it is constant
   *       during the computation.
   * \return Kind of center convective numerical scheme for the adjoint flow equations.
   */
  unsigned short GetKind_Centered_AdjFlow(void);

  /*!
   * \brief Get the kind of upwind convective numerical scheme for the adjoint flow equations.
   * \note This value is obtained from the config file, and it is constant
   *       during the computation.
   * \return Kind of upwind convective numerical scheme for the adjoint flow equations.
   */
  unsigned short GetKind_Upwind_AdjFlow(void);

  /*!
   * \brief Value of the calibrated constant for the high order method (center scheme).
   * \return Calibrated constant for the high order center method for the adjoint flow equations.
   */
  su2double GetKappa_2nd_AdjFlow(void);

  /*!
   * \brief Value of the calibrated constant for the high order method (center scheme).
   * \return Calibrated constant for the high order center method for the adjoint flow equations.
   */
  su2double GetKappa_4th_AdjFlow(void);

  /*!
   * \brief Value of the calibrated constant for the low order method (center scheme).
   * \return Calibrated constant for the low order center method for the adjoint flow equations.
   */
  su2double GetKappa_1st_AdjFlow(void);

  /*!
   * \brief Get the kind of integration scheme (implicit)
   *        for the turbulence equations.
   * \note This value is obtained from the config file, and it is constant
   *       during the computation.
   * \return Kind of integration scheme for the turbulence equations.
   */
  unsigned short GetKind_TimeIntScheme_Turb(void);

  /*!
   * \brief Get the kind of convective numerical scheme for the turbulence
   *        equations (upwind).
   * \note This value is obtained from the config file, and it is constant
   *       during the computation.
   * \return Kind of convective numerical scheme for the turbulence equations.
   */
  unsigned short GetKind_ConvNumScheme_Turb(void);

  /*!
   * \brief Get the kind of center convective numerical scheme for the turbulence equations.
   * \note This value is obtained from the config file, and it is constant
   *       during the computation.
   * \return Kind of center convective numerical scheme for the turbulence equations.
   */
  unsigned short GetKind_Centered_Turb(void);

  /*!
   * \brief Get the kind of upwind convective numerical scheme for the turbulence equations.
   * \note This value is obtained from the config file, and it is constant
   *       during the computation.
   * \return Kind of upwind convective numerical scheme for the turbulence equations.
   */
  unsigned short GetKind_Upwind_Turb(void);

  /*!
   * \brief Get the kind of integration scheme (explicit or implicit)
   *        for the adjoint turbulence equations.
   * \note This value is obtained from the config file, and it is constant
   *       during the computation.
   * \return Kind of integration scheme for the adjoint turbulence equations.
   */
  unsigned short GetKind_TimeIntScheme_AdjTurb(void);

  /*!
   * \brief Get the kind of convective numerical scheme for the adjoint turbulence
   *        equations (centered or upwind).
   * \note This value is obtained from the config file, and it is constant
   *       during the computation.
   * \return Kind of convective numerical scheme for the adjoint turbulence equations.
   */
  unsigned short GetKind_ConvNumScheme_AdjTurb(void);

  /*!
   * \brief Get the kind of center convective numerical scheme for the adjoint turbulence equations.
   * \note This value is obtained from the config file, and it is constant
   *       during the computation.
   * \return Kind of center convective numerical scheme for the adjoint turbulence equations.
   */
  unsigned short GetKind_Centered_AdjTurb(void);

  /*!
   * \brief Get the kind of upwind convective numerical scheme for the adjoint turbulence equations.
   * \note This value is obtained from the config file, and it is constant
   *       during the computation.
   * \return Kind of upwind convective numerical scheme for the adjoint turbulence equations.
   */
  unsigned short GetKind_Upwind_AdjTurb(void);

  /*!
   * \brief Provides information about the way in which the turbulence will be treated by the
   *        cont. adjoint method.
   * \return <code>FALSE</code> means that the adjoint turbulence equations will be used.
   */
  bool GetFrozen_Visc_Cont(void);
  
  /*!
   * \brief Provides information about the way in which the turbulence will be treated by the
   *        disc. adjoint method.
   * \return <code>FALSE</code> means that the adjoint turbulence equations will be used.
   */
  bool GetFrozen_Visc_Disc(void);

  /*!
   * \brief Provides information about the way in which the limiter will be treated by the
   *        disc. adjoint method.
   * \return <code>FALSE</code> means that the limiter computation is included.
   */
  bool GetFrozen_Limiter_Disc(void);
  
  /*!
   * \brief Write convergence file for FSI problems
   * \return <code>FALSE</code> means no file is written.
   */
  bool GetWrite_Conv_FSI(void);

  /*!
   * \brief Provides information about if the sharp edges are going to be removed from the sensitivity.
   * \return <code>FALSE</code> means that the sharp edges will be removed from the sensitivity.
   */
  bool GetSens_Remove_Sharp(void);

  /*!
   * \brief Get the kind of inlet boundary condition treatment (total conditions or mass flow).
   * \return Kind of inlet boundary condition.
   */
  unsigned short GetKind_Inlet(void);


  /*!
   * \brief Get the kind of mixing process for averaging quantities at the boundaries.
   * \return Kind of mixing process.
   */
  unsigned short GetKind_AverageProcess(void);

  /*!
   * \brief Get the kind of mixing process for averaging quantities at the boundaries.
   * \return Kind of mixing process.
   */
  unsigned short GetKind_PerformanceAverageProcess(void);

  /*!
   * \brief Set the kind of mixing process for averaging quantities at the boundaries.
   * \return Kind of mixing process.
   */
  void SetKind_AverageProcess(unsigned short new_AverageProcess);

  /*!
   * \brief Set the kind of mixing process for averaging quantities at the boundaries.
   * \return Kind of mixing process.
   */
  void SetKind_PerformanceAverageProcess(unsigned short new_AverageProcess);

  /*!
   * \brief Get coeff for Rotating Frame Ramp.
   * \return coeff Ramp Rotating Frame.
   */
  su2double GetRampRotatingFrame_Coeff(unsigned short iCoeff);

  /*!
   * \brief Get Rotating Frame Ramp option.
   * \return Ramp Rotating Frame option.
   */
  bool GetRampRotatingFrame(void);

  /*!
   * \brief Get coeff for Outlet Pressure Ramp.
   * \return coeff Ramp Outlet Pressure.
   */
  su2double GetRampOutletPressure_Coeff(unsigned short iCoeff);

  /*!
   * \brief Get final Outlet Pressure value for the ramp.
   * \return final Outlet Pressure value.
   */
  su2double GetFinalOutletPressure(void);

  /*!
   * \brief Get final Outlet Pressure value for the ramp.
   * \return Monitor Outlet Pressure value.
   */
  su2double GetMonitorOutletPressure(void);

  /*!
   * \brief Set Monitor Outlet Pressure value for the ramp.
   */
  void SetMonitotOutletPressure(su2double newMonPres);

  /*!
   * \brief Get Outlet Pressure Ramp option.
   * \return Ramp Outlet pressure option.
   */
  bool GetRampOutletPressure(void);

  /*!
   * \brief Get mixedout coefficients.
   * \return mixedout coefficient.
   */
  su2double GetMixedout_Coeff(unsigned short iCoeff);

  /*!
   * \brief Get extra relaxation factor coefficients for the Giels BC.
   * \return mixedout coefficient.
   */
  su2double GetExtraRelFacGiles(unsigned short iCoeff);

  /*!
   * \brief Get mach limit for average massflow-based procedure .
   * \return mach limit.
   */
  su2double GetAverageMachLimit(void);

  /*!
   * \brief Get the kind of mixing process for averaging quantities at the boundaries.
   * \return Kind of mixing process.
   */
  unsigned short GetKind_MixingPlaneInterface(void);

  /*!
   * \brief Get the kind of turbomachinery architecture.
   * \return Kind of turbomachinery architecture.
   */
  unsigned short GetKind_TurboMachinery(unsigned short val_iZone);

  /*!
   * \brief Get the kind of turbomachinery architecture.
   * \return Kind of turbomachinery architecture.
   */
  unsigned short GetKind_SpanWise(void);
  
  /*!
   * \brief Verify if there is mixing plane interface specified from config file.
   * \return boolean.
   */
  bool GetBoolMixingPlaneInterface(void);

  /*!
   * \brief Verify if there is mixing plane interface specified from config file.
   * \return boolean.
   */
  bool GetBoolTurbMixingPlane(void);

  /*!
   * \brief Verify if there is mixing plane interface specified from config file.
   * \return boolean.
   */
  bool GetSpatialFourier(void);

  /*!
   * \brief number mixing plane interface specified from config file.
   * \return number of bound.
   */
  unsigned short GetnMarker_MixingPlaneInterface(void);
  
  /*!
   * \brief Verify if there is Turbomachinery performance option specified from config file.
   * \return boolean.
   */
  bool GetBoolTurbomachinery(void);
  
  /*!
   * \brief number Turbomachinery blades computed using the pitch information.
   * \return nBlades.
   */
  su2double GetnBlades(unsigned short val_iZone);

  /*!
   * \brief number Turbomachinery blades computed using the pitch information.
   * \return nBlades.
   */
  void SetnBlades(unsigned short val_iZone, su2double nblades);

  /*!
   * \brief Verify if there is any Giles Boundary Condition option specified from config file.
   * \return boolean.
   */
  bool GetBoolGiles(void);
  
  /*!
   * \brief Verify if there is any Riemann Boundary Condition option specified from config file.
   * \return boolean.
   */
  bool GetBoolRiemann(void);

  /*!
   * \brief number Turbomachinery performance option specified from config file.
   * \return number of bound.
   */
  unsigned short GetnMarker_Turbomachinery(void);

  /*!
   * \brief Get number of shroud markers.
   * \return number of marker shroud.
   */
  unsigned short GetnMarker_Shroud(void);

  /*!
   * \brief Get the marker shroud.
   * \return marker shroud.
   */
  string GetMarker_Shroud(unsigned short val_marker);

  /*!
   * \brief number Turbomachinery performance option specified from config file.
   * \return number of bound.
   */
  unsigned short GetnMarker_TurboPerformance(void);

  /*!
   * \brief number span-wise sections to compute 3D BC and performance for turbomachinery specified by the user.
   * \return number of span-wise sections.
   */
  unsigned short Get_nSpanWiseSections_User(void);

  /*!
   * \brief number span-wise sections to compute 3D BC and performance for turbomachinery.
   * \return number of span-wise sections.
   */
  unsigned short GetnSpanWiseSections(void);

  /*!
   * \brief set number of maximum span-wise sections among all zones .
   */
  void SetnSpanMaxAllZones(unsigned short val_nSpna_max);

  /*!
   * \brief number span-wise sections to compute performance for turbomachinery.
   * \return number of max span-wise sections.
   */
  unsigned short GetnSpanMaxAllZones(void);
	
  /*!
   * \brief set number span-wise sections to compute 3D BC and performance for turbomachinery.
   */
  void SetnSpanWiseSections(unsigned short nSpan);

  /*!
   * \brief set number span-wise sections to compute 3D BC and performance for turbomachinery.
   */
  unsigned short GetnSpan_iZones(unsigned short iZone);

  /*!
   * \brief set number span-wise sections to compute 3D BC and performance for turbomachinery.
   */
  void SetnSpan_iZones(unsigned short nSpan, unsigned short iZone);

  /*!
   * \brief get inlet bounds name for Turbomachinery performance calculation.
   * \return name of the bound.
   */
  string GetMarker_TurboPerf_BoundIn(unsigned short index);

  /*!
   * \brief get outlet bounds name for Turbomachinery performance calculation.
   * \return name of the bound.
   */
  string GetMarker_TurboPerf_BoundOut(unsigned short index);

  /*!
   * \brief get marker kind for Turbomachinery performance calculation.
   * \return kind index.
   */
  unsigned short GetKind_TurboPerf(unsigned short index);

  /*!
   * \brief get outlet bounds name for Turbomachinery performance calculation.
   * \return name of the bound.
   */
  string GetMarker_PerBound(unsigned short val_marker);
  
  /*!
   * \brief Get the kind of inlet boundary condition treatment (total conditions or mass flow).
   * \return Kind of inlet boundary condition.
   */
  unsigned short GetKind_Engine_Inflow(void);

  /*!
   * \brief Get the kind of inlet boundary condition treatment (total conditions or mass flow).
   * \return Kind of inlet boundary condition.
   */
  unsigned short GetKind_ActDisk(void);

  /*!
   * \brief Get the number of sections.
   * \return Number of sections
   */
  unsigned short GetnLocationStations(void);

  /*!
   * \brief Get the number of sections for computing internal volume.
   * \return Number of sections for computing internal volume.
   */
  unsigned short GetnWingStations(void);

  /*!
   * \brief Get the location of the waterline.
   * \return Z location of the waterline.
   */
  su2double GetGeo_Waterline_Location(void);
  
  /*!
   * \brief Provides information about the the nodes that are going to be moved on a deformation
   *        volumetric grid deformation.
   * \return <code>TRUE</code> means that only the points on the FFD box will be moved.
   */
  bool GetHold_GridFixed(void);

  /*!
   * \brief Get the kind of objective function. There are several options: Drag coefficient,
   *        Lift coefficient, efficiency, etc.
   * \note The objective function will determine the boundary condition of the adjoint problem.
   * \return Kind of objective function.
   */
  unsigned short GetKind_ObjFunc(void);

  /*!
   * \author H. Kline
   * \brief Get the kind of objective function. There are several options: Drag coefficient,
   *        Lift coefficient, efficiency, etc.
   * \note The objective function will determine the boundary condition of the adjoint problem.
   * \return Kind of objective function.
   */
  unsigned short GetKind_ObjFunc(unsigned short val_obj);

  /*!
   * \author H. Kline
   * \brief Get the weight of objective function. There are several options: Drag coefficient,
   *        Lift coefficient, efficiency, etc.
   * \note The objective function will determine the boundary condition of the adjoint problem.
   * \return Weight of objective function.
   */
  su2double GetWeight_ObjFunc(unsigned short val_obj);

  /*!
   * \author H. Kline
   * \brief Set the weight of objective function. There are several options: Drag coefficient,
   *        Lift coefficient, efficiency, etc.
   * \note The objective function will determine the boundary condition of the adjoint problem.
   * \return Weight of objective function.
   */
  void SetWeight_ObjFunc(unsigned short val_obj, su2double val);

  /*!
   * \author H. Kline
   * \brief Get the coefficients of the objective defined by the chain rule with primitive variables.
   * \note This objective is only applicable to gradient calculations. Objective value must be
   * calculated using the area averaged outlet values of density, velocity, and pressure.
   * Gradients are w.r.t density, velocity[3], and pressure. when 2D gradient w.r.t. 3rd component of velocity set to 0.
   */
  su2double GetCoeff_ObjChainRule(unsigned short iVar);

  /*!
   * \author H. Kline
   * \brief Get the flag indicating whether to comput a combined objective.
   */
  bool GetComboObj(void);

  /*!
   * \brief Get the kind of sensitivity smoothing technique.
   * \return Kind of sensitivity smoothing technique.
   */
  unsigned short GetKind_SensSmooth(void);

  /*!
   * \brief Provides information about the time integration, and change the write in the output
   *        files information about the iteration.
   * \return The kind of time integration: Steady state, time stepping method (unsteady) or
   *         dual time stepping method (unsteady).
   */
  unsigned short GetUnsteady_Simulation(void);

  /*!
   * \brief Provides the number of chemical reactions in the chemistry model
   * \return: The number of chemical reactions, read from input file
   */
  unsigned short GetnReactions(void);

  /*!
   * \brief Provides the number of chemical reactions in the chemistry model
   * \return: The number of chemical reactions, read from input file
   */
  su2double GetArrheniusCoeff(unsigned short iReaction);

  /*!
   * \brief Provides the number of chemical reactions in the chemistry model
   * \return: The number of chemical reactions, read from input file
   */
  su2double GetArrheniusEta(unsigned short iReaction);

  /*!
   * \brief Provides the number of chemical reactions in the chemistry model
   * \return: The number of chemical reactions, read from input file
   */
  su2double GetArrheniusTheta(unsigned short iReaction);

  /*!
   * \brief Provides the rate controlling temperature exponents for chemistry.
   * \return: Rate controlling temperature exponents.
   */
  su2double* GetRxnTcf_a(void);

  /*!
   * \brief Provides the rate controlling temperature exponents for chemistry.
   * \return: Rate controlling temperature exponents.
   */
  su2double* GetRxnTcf_b(void);

  /*!
   * \brief Provides the rate controlling temperature exponents for chemistry.
   * \return: Rate controlling temperature exponents.
   */
  su2double* GetRxnTcb_a(void);

  /*!
   * \brief Provides the rate controlling temperature exponents for chemistry.
   * \return: Rate controlling temperature exponents.
   */
  su2double* GetRxnTcb_b(void);

  /*!
   * \brief Dissociation potential of species.
   * \return: Dissociation potential.
   */
  su2double* GetDissociationPot(void);

  /*!
   * \brief Provides the number of rotational modes of energy storage
   * \return: Vector of rotational mode count
   */
  su2double* GetRotationModes(void);

  /*!
   * \brief Provides the characteristic vibrational temperature for calculating e_vib
   * \return: Vector of characteristic vibrational temperatures [K]
   */
  su2double* GetCharVibTemp(void);

  /*!
   * \brief Provides the characteristic electronic temperature for calculating e_el
   * \return: Vector of characteristic vibrational temperatures [K]
   */
  su2double** GetCharElTemp(void);

  /*!
   * \brief Provides the degeneracy of electron states for calculating e_el
   * \return: Vector of characteristic vibrational temperatures [K]
   */
  su2double** GetElDegeneracy(void);

  /*!
   * \brief Provides number electron states for calculating e_el
   * \return: Vector of number of electron states for each species
   */
  unsigned short* GetnElStates(void);


  /*!
   * \brief Provides the thermodynamic reference temperatures from the JANAF tables
   * \return: Vector of reference temperatures [K]
   */
  su2double* GetRefTemperature(void);

  /*!
   * \brief Provides the characteristic vibrational temperature for calculating e_vib
   * \return: The number of chemical reactions, read from input file
   */
  su2double GetCharVibTemp(unsigned short iSpecies);

  /*!
   * \brief Provides the molar mass of each species present in multi species fluid
   * \return: Vector of molar mass of each species in kg/kmol
   */
  su2double* GetMolar_Mass(void);

  /*!
   * \brief Provides the molar mass of each species present in multi species fluid
   * \return: Mass of each species in Kg
   */
  su2double GetMolar_Mass(unsigned short iSpecies);

  /*!
   * \brief Retrieves the number of monatomic species in the multicomponent gas.
   * \return: Number of monatomic species.
   */
  unsigned short GetnMonatomics(void);

  /*!
   * \brief Retrieves the number of monatomic species in the multicomponent gas.
   * \return: Number of monatomic species.
   */
  unsigned short GetnDiatomics(void);

  /*!
   * \brief Provides the molar mass of each species present in multi species fluid
   * \return: Molar mass of the specified gas consituent [kg/kmol]
   */
  su2double GetInitial_Gas_Composition(unsigned short iSpecies);

  /*!
   * \brief Provides the formation enthalpy of the specified species at standard conditions
   * \return: Enthalpy of formation
   */
  su2double* GetEnthalpy_Formation(void);

  /*!
   * \brief Provides the formation enthalpy of the specified species at standard conditions
   * \return: Enthalpy of formation
   */
  su2double GetEnthalpy_Formation(unsigned short iSpecies);

  /*!
   * \brief Provides the restart information.
   * \return Restart information, if <code>TRUE</code> then the code will use the solution as restart.
   */
  bool GetRestart(void);

  /*!
   * \brief Flag for whether binary SU2 native restart files are written.
   * \return Flag for whether binary SU2 native restart files are written, if <code>TRUE</code> then the code will output binary restart files.
   */
  bool GetWrt_Binary_Restart(void);

  /*!
   * \brief Flag for whether binary SU2 native restart files are read.
   * \return Flag for whether binary SU2 native restart files are read, if <code>TRUE</code> then the code will load binary restart files.
   */
  bool GetRead_Binary_Restart(void);

  /*!
   * \brief Provides the number of varaibles.
   * \return Number of variables.
   */
  unsigned short GetnVar(void);

  /*!
   * \brief Provides the number of varaibles.
   * \return Number of variables.
   */
  unsigned short GetnZone(void);

  /*!
   * \brief Provides the number of varaibles.
   * \return Number of variables.
   */
  unsigned short GetiZone(void);

  /*!
   * \brief For some problems like adjoint or the linearized equations it
   *		  is necessary to restart the flow solution.
   * \return Flow restart information, if <code>TRUE</code> then the code will restart the flow solution.
   */

  bool GetRestart_Flow(void);

  /*!
   * \brief Indicates whether electron gas is present in the gas mixture.
   */
  bool GetIonization(void);

  /*!
   * \brief Information about computing and plotting the equivalent area distribution.
   * \return <code>TRUE</code> or <code>FALSE</code>  depending if we are computing the equivalent area.
   */
  bool GetEquivArea(void);

  /*!
   * \brief Information about computing and plotting the equivalent area distribution.
   * \return <code>TRUE</code> or <code>FALSE</code>  depending if we are computing the equivalent area.
   */
  bool GetInvDesign_Cp(void);

  /*!
   * \brief Information about computing and plotting the equivalent area distribution.
   * \return <code>TRUE</code> or <code>FALSE</code>  depending if we are computing the equivalent area.
   */
  bool GetInvDesign_HeatFlux(void);

  /*!
   * \brief Get name of the input grid.
   * \return File name of the input grid.
   */
  string GetMesh_FileName(void);

  /*!
   * \brief Get name of the output grid, this parameter is important for grid
   *        adaptation and deformation.
   * \return File name of the output grid.
   */
  string GetMesh_Out_FileName(void);

  /*!
   * \brief Get the name of the file with the solution of the flow problem.
   * \return Name of the file with the solution of the flow problem.
   */
  string GetSolution_FlowFileName(void);

  /*!
   * \brief Get the name of the file with the solution of the adjoint flow problem
   *		  with drag objective function.
   * \return Name of the file with the solution of the adjoint flow problem with
   *         drag objective function.
   */
  string GetSolution_AdjFileName(void);

  /*!
   * \brief Get the name of the file with the solution of the structural problem.
   * \return Name of the file with the solution of the structural problem.
   */
  string GetSolution_FEMFileName(void);

  /*!
   * \brief Get the name of the file with the residual of the problem.
   * \return Name of the file with the residual of the problem.
   */
  string GetResidual_FileName(void);

  /*!
   * \brief Get the format of the input/output grid.
   * \return Format of the input/output grid.
   */
  unsigned short GetMesh_FileFormat(void);

  /*!
   * \brief Get the format of the output solution.
   * \return Format of the output solution.
   */
  unsigned short GetOutput_FileFormat(void);

  /*!
   * \brief Get the format of the output solution.
   * \return Format of the output solution.
   */
  unsigned short GetActDisk_Jump(void);

  /*!
   * \brief Get the name of the file with the convergence history of the problem.
   * \return Name of the file with convergence history of the problem.
   */
  string GetConv_FileName(void);

  /*!
   * \brief Get the name of the file with the convergence history of the problem for FSI applications.
   * \return Name of the file with convergence history of the problem.
   */
  string GetConv_FileName_FSI(void);

  /*!
   * \brief Get the name of the file with the forces breakdown of the problem.
   * \return Name of the file with forces breakdown of the problem.
   */
  string GetBreakdown_FileName(void);

  /*!
   * \brief Get the name of the file with the flow variables.
   * \return Name of the file with the primitive variables.
   */
  string GetFlow_FileName(void);

  /*!
   * \brief Get the name of the file with the structure variables.
   * \return Name of the file with the structure variables.
   */
  string GetStructure_FileName(void);

  /*!
   * \brief Get the name of the file with the structure variables.
   * \return Name of the file with the structure variables.
   */
  string GetSurfStructure_FileName(void);

  /*!
   * \brief Get the name of the file with the structure variables.
   * \return Name of the file with the structure variables.
   */
  string GetSurfWave_FileName(void);

  /*!
   * \brief Get the name of the file with the structure variables.
   * \return Name of the file with the structure variables.
   */
  string GetSurfHeat_FileName(void);

  /*!
   * \brief Get the name of the file with the wave variables.
   * \return Name of the file with the wave variables.
   */
  string GetWave_FileName(void);

  /*!
   * \brief Get the name of the file with the wave variables.
   * \return Name of the file with the wave variables.
   */
  string GetHeat_FileName(void);

  /*!
   * \brief Get the name of the file with the adjoint wave variables.
   * \return Name of the file with the adjoint wave variables.
   */
  string GetAdjWave_FileName(void);

  /*!
   * \brief Get the name of the restart file for the wave variables.
   * \return Name of the restart file for the flow variables.
   */
  string GetRestart_WaveFileName(void);

  /*!
   * \brief Get the name of the restart file for the heat variables.
   * \return Name of the restart file for the flow variables.
   */
  string GetRestart_HeatFileName(void);

  /*!
   * \brief Append the zone index to the restart or the solution files.
   * \return Name of the restart file for the flow variables.
   */
  string GetMultizone_FileName(string val_filename, int val_iZone);

  /*!
   * \brief Append the zone index to the restart or the solution files.
   * \return Name of the restart file for the flow variables.
   */
  string GetMultizone_HistoryFileName(string val_filename, int val_iZone);
  
  /*!
   * \brief Get the name of the restart file for the flow variables.
   * \return Name of the restart file for the flow variables.
   */
  string GetRestart_FlowFileName(void);

  /*!
   * \brief Get the name of the restart file for the adjoint variables (drag objective function).
   * \return Name of the restart file for the adjoint variables (drag objective function).
   */
  string GetRestart_AdjFileName(void);

  /*!
   * \brief Get the name of the restart file for the flow variables.
   * \return Name of the restart file for the flow variables.
   */
  string GetRestart_FEMFileName(void);

  /*!
   * \brief Get the name of the file with the adjoint variables.
   * \return Name of the file with the adjoint variables.
   */
  string GetAdj_FileName(void);

  /*!
   * \brief Get the name of the file with the gradient of the objective function.
   * \return Name of the file with the gradient of the objective function.
   */
  string GetObjFunc_Grad_FileName(void);

  /*!
   * \brief Get the name of the file with the gradient of the objective function.
   * \return Name of the file with the gradient of the objective function.
   */
  string GetObjFunc_Value_FileName(void);

  /*!
   * \brief Get the name of the file with the surface information for the flow problem.
   * \return Name of the file with the surface information for the flow problem.
   */
  string GetSurfFlowCoeff_FileName(void);

  /*!
   * \brief Get the name of the file with the surface information for the adjoint problem.
   * \return Name of the file with the surface information for the adjoint problem.
   */
  string GetSurfAdjCoeff_FileName(void);

  /*!
   * \brief Get the name of the file with the surface sensitivity (discrete adjoint).
   * \return Name of the file with the surface sensitivity (discrete adjoint).
   */
  string GetSurfSens_FileName(void);

  /*!
   * \brief Get the name of the file with the volume sensitivity (discrete adjoint).
   * \return Name of the file with the volume sensitivity (discrete adjoint).
   */
  string GetVolSens_FileName(void);

  /*!
   * \brief Augment the input filename with the iteration number for an unsteady file.
   * \param[in] val_filename - String value of the base filename.
   * \param[in] val_iter - Unsteady iteration number or time instance.
   * \return Name of the file with the iteration number for an unsteady solution file.
   */
  string GetUnsteady_FileName(string val_filename, int val_iter);

  /*!
   * \brief Append the input filename string with the appropriate objective function extension.
   * \param[in] val_filename - String value of the base filename.
   * \return Name of the file with the appropriate objective function extension.
   */
  string GetObjFunc_Extension(string val_filename);

  /*!
   * \brief Get functional that is going to be used to evaluate the residual flow convergence.
   * \return Functional that is going to be used to evaluate the residual flow convergence.
   */
  unsigned short GetResidual_Func_Flow(void);

  /*!
   * \brief Get functional that is going to be used to evaluate the flow convergence.
   * \return Functional that is going to be used to evaluate the flow convergence.
   */
  unsigned short GetCauchy_Func_Flow(void);

  /*!
   * \brief Get functional that is going to be used to evaluate the adjoint flow convergence.
   * \return Functional that is going to be used to evaluate the adjoint flow convergence.
   */
  unsigned short GetCauchy_Func_AdjFlow(void);

  /*!
   * \brief Get the number of iterations that are considered in the Cauchy convergence criteria.
   * \return Number of elements in the Cauchy criteria.
   */
  unsigned short GetCauchy_Elems(void);

  /*!
   * \brief Get the number of iterations that are not considered in the convergence criteria.
   * \return Number of iterations before starting with the convergence criteria.
   */
  unsigned long GetStartConv_Iter(void);

  /*!
   * \brief Get the value of convergence criteria for the Cauchy method in the direct,
   *        adjoint or linearized problem.
   * \return Value of the convergence criteria.
   */
  su2double GetCauchy_Eps(void);

  /*!
   * \brief If we are prforming an unsteady simulation, there is only
   *        one value of the time step for the complete simulation.
   * \return Value of the time step in an unsteady simulation (non dimensional).
   */
  su2double GetDelta_UnstTimeND(void);

  /*!
   * \brief If we are prforming an unsteady simulation, there is only
   *        one value of the time step for the complete simulation.
   * \return Value of the time step in an unsteady simulation (non dimensional).
   */
  su2double GetTotal_UnstTimeND(void);

  /*!
   * \brief If we are prforming an unsteady simulation, there is only
   *        one value of the time step for the complete simulation.
   * \return Value of the time step in an unsteady simulation.
   */
  su2double GetDelta_UnstTime(void);

  /*!
   * \brief Set the value of the unsteadty time step using the CFL number.
   * \param[in] val_delta_unsttimend - Value of the unsteady time step using CFL number.
   */
  void SetDelta_UnstTimeND(su2double val_delta_unsttimend);

  /*!
   * \brief If we are performing an unsteady simulation, this is the
   * 	value of max physical time for which we run the simulation
   * \return Value of the physical time in an unsteady simulation.
   */
  su2double GetTotal_UnstTime(void);

  /*!
   * \brief If we are performing an unsteady simulation, this is the
   * 	value of current time.
   * \return Value of the physical time in an unsteady simulation.
   */
  su2double GetCurrent_UnstTime(void);

  /*!
   * \brief Divide the rectbles and hexahedron.
   * \return <code>TRUE</code> if the elements must be divided; otherwise <code>FALSE</code>.
   */
  bool GetSubsonicEngine(void);

  /*!
   * \brief Actuator disk defined with a double surface.
   * \return <code>TRUE</code> if the elements must be divided; otherwise <code>FALSE</code>.
   */
  bool GetActDisk_DoubleSurface(void);

  /*!
   * \brief Only halg of the engine is in the compputational grid.
   * \return <code>TRUE</code> if the engine is complete; otherwise <code>FALSE</code>.
   */
  bool GetEngine_HalfModel(void);

  /*!
   * \brief Actuator disk defined with a double surface.
   * \return <code>TRUE</code> if the elements must be divided; otherwise <code>FALSE</code>.
   */
  bool GetActDisk_SU2_DEF(void);

  /*!
   * \brief Value of the design variable step, we use this value in design problems.
   * \param[in] val_dv - Number of the design variable that we want to read.
   * \param[in] val_value - Value of the design variable that we want to read.
   * \return Design variable step.
   */
  su2double GetDV_Value(unsigned short val_dv, unsigned short val_val = 0);

  /*!
   * \brief Set the value of the design variable step, we use this value in design problems.
   * \param[in] val_dv - Number of the design variable that we want to read.
   * \param[in] val    - Value of the design variable.
   */
  void SetDV_Value(unsigned short val_dv, unsigned short val_ind, su2double val);

  /*!
   * \brief Get information about the grid movement.
   * \return <code>TRUE</code> if there is a grid movement; otherwise <code>FALSE</code>.
   */
  bool GetGrid_Movement(void);

  /*!
   * \brief Get the type of dynamic mesh motion.
   * \param[in] val_iZone - Number for the current zone in the mesh (each zone has independent motion).
   * \return Type of dynamic mesh motion.
   */
  unsigned short GetKind_GridMovement(unsigned short val_iZone);

  /*!
   * \brief Set the type of dynamic mesh motion.
   * \param[in] val_iZone - Number for the current zone in the mesh (each zone has independent motion).
   * \param[in] motion_Type - Specify motion type.
   */
  void SetKind_GridMovement(unsigned short val_iZone, unsigned short motion_Type);

  /*!
   * \brief Get the mach number based on the mesh velocity and freestream quantities.
   * \return Mach number based on the mesh velocity and freestream quantities.
   */
  su2double GetMach_Motion(void);

  /*!
   * \brief Get x-coordinate of the mesh motion origin.
   * \param[in] val_iZone - Number for the current zone in the mesh (each zone has independent motion).
   * \return X-coordinate of the mesh motion origin.
   */
  su2double GetMotion_Origin_X(unsigned short val_iZone);

  /*!
   * \brief Get y-coordinate of the mesh motion origin
   * \param[in] val_iZone - Number for the current zone in the mesh (each zone has independent motion).
   * \return Y-coordinate of the mesh motion origin.
   */
  su2double GetMotion_Origin_Y(unsigned short val_iZone);

  /*!
   * \brief Get z-coordinate of the mesh motion origin
   * \param[in] val_iZone - Number for the current zone in the mesh (each zone has independent motion).
   * \return Z-coordinate of the mesh motion origin.
   */
  su2double GetMotion_Origin_Z(unsigned short val_iZone);

  /*!
   * \brief Set x-coordinate of the mesh motion origin.
   * \param[in] val_iZone - Number for the current zone in the mesh (each zone has independent motion).
   * \param[in] val_origin - New x-coordinate of the mesh motion origin.
   */
  void SetMotion_Origin_X(unsigned short val_iZone, su2double val_origin);

  /*!
   * \brief Set y-coordinate of the mesh motion origin
   * \param[in] val_iZone - Number for the current zone in the mesh (each zone has independent motion).
   * \param[in] val_origin - New y-coordinate of the mesh motion origin.
   */
  void SetMotion_Origin_Y(unsigned short val_iZone, su2double val_origin);

  /*!
   * \brief Set z-coordinate of the mesh motion origin
   * \param[in] val_iZone - Number for the current zone in the mesh (each zone has independent motion).
   * \param[in] val_origin - New y-coordinate of the mesh motion origin.
   */
  void SetMotion_Origin_Z(unsigned short val_iZone, su2double val_origin);

  /*!
   * \brief Get the translational velocity of the mesh in the x-direction.
   * \param[in] val_iZone - Number for the current zone in the mesh (each zone has independent motion).
   * \return Translational velocity of the mesh in the x-direction.
   */
  su2double GetTranslation_Rate_X(unsigned short val_iZone);

  /*!
   * \brief Get the translational velocity of the mesh in the y-direction.
   * \param[in] val_iZone - Number for the current zone in the mesh (each zone has independent motion).
   * \return Translational velocity of the mesh in the y-direction.
   */
  su2double GetTranslation_Rate_Y(unsigned short val_iZone);

  /*!
   * \brief Get the translational velocity of the mesh in the z-direction.
   * \param[in] val_iZone - Number for the current zone in the mesh (each zone has independent motion).
   * \return Translational velocity of the mesh in the z-direction.
   */
  su2double GetTranslation_Rate_Z(unsigned short val_iZone);

  /*!
   * \brief Get the angular velocity of the mesh about the x-axis.
   * \param[in] val_iZone - Number for the current zone in the mesh (each zone has independent motion).
   * \return Angular velocity of the mesh about the x-axis.
   */
  su2double GetRotation_Rate_X(unsigned short val_iZone);

  /*!
   * \brief Get the angular velocity of the mesh about the y-axis.
   * \param[in] val_iZone - Number for the current zone in the mesh (each zone has independent motion).
   * \return Angular velocity of the mesh about the y-axis.
   */
  su2double GetRotation_Rate_Y(unsigned short val_iZone);

  /*!
   * \brief Get the angular velocity of the mesh about the z-axis.
   * \param[in] val_iZone - Number for the current zone in the mesh (each zone has independent motion).
   * \return Angular velocity of the mesh about the z-axis.
   */
  su2double GetRotation_Rate_Z(unsigned short val_iZone);

  /*!
   * \brief Get the angular velocity of the mesh about the z-axis.
   * \param[in] val_iZone - Number for the current zone in the mesh (each zone has independent motion).
   * \return Angular velocity of the mesh about the z-axis.
   */
  su2double GetFinalRotation_Rate_Z(unsigned short val_iZone);

  /*!
   * \brief Set the angular velocity of the mesh about the z-axis.
   * \param[in] val_iZone - Number for the current zone in the mesh (each zone has independent motion).
   * \param[in] newRotation_Rate_Z - new rotation rate after computing the ramp value.
   */
  void SetRotation_Rate_Z(su2double newRotation_Rate_Z, unsigned short val_iZone);

  /*!
   * \brief Get the angular frequency of a mesh pitching about the x-axis.
   * \param[in] val_iZone - Number for the current zone in the mesh (each zone has independent motion).
   * \return Angular frequency of a mesh pitching about the x-axis.
   */
  su2double GetPitching_Omega_X(unsigned short val_iZone);

  /*!
   * \brief Get the angular frequency of a mesh pitching about the y-axis.
   * \param[in] val_iZone - Number for the current zone in the mesh (each zone has independent motion).
   * \return Angular frequency of a mesh pitching about the y-axis.
   */
  su2double GetPitching_Omega_Y(unsigned short val_iZone);

  /*!
   * \brief Get the angular frequency of a mesh pitching about the z-axis.
   * \param[in] val_iZone - Number for the current zone in the mesh (each zone has independent motion).
   * \return Angular frequency of a mesh pitching about the z-axis.
   */
  su2double GetPitching_Omega_Z(unsigned short val_iZone);

  /*!
   * \brief Get the pitching amplitude about the x-axis.
   * \param[in] val_iZone - Number for the current zone in the mesh (each zone has independent motion).
   * \return Pitching amplitude about the x-axis.
   */
  su2double GetPitching_Ampl_X(unsigned short val_iZone);

  /*!
   * \brief Get the pitching amplitude about the y-axis.
   * \param[in] val_iZone - Number for the current zone in the mesh (each zone has independent motion).
   * \return Pitching amplitude about the y-axis.
   */
  su2double GetPitching_Ampl_Y(unsigned short val_iZone);

  /*!
   * \brief Get the pitching amplitude about the z-axis.
   * \param[in] val_iZone - Number for the current zone in the mesh (each zone has independent motion).
   * \return Pitching amplitude about the z-axis.
   */
  su2double GetPitching_Ampl_Z(unsigned short val_iZone);

  /*!
   * \brief Get the pitching phase offset about the x-axis.
   * \param[in] val_iZone - Number for the current zone in the mesh (each zone has independent motion).
   * \return Pitching phase offset about the x-axis.
   */
  su2double GetPitching_Phase_X(unsigned short val_iZone);

  /*!
   * \brief Get the pitching phase offset about the y-axis.
   * \param[in] val_iZone - Number for the current zone in the mesh (each zone has independent motion).
   * \return Pitching phase offset about the y-axis.
   */
  su2double GetPitching_Phase_Y(unsigned short val_iZone);

  /*!
   * \brief Get the pitching phase offset about the z-axis.
   * \param[in] val_iZone - Number for the current zone in the mesh (each zone has independent motion).
   * \return Pitching phase offset about the z-axis.
   */
  su2double GetPitching_Phase_Z(unsigned short val_iZone);

  /*!
   * \brief Get the angular frequency of a mesh plunging in the x-direction.
   * \param[in] val_iZone - Number for the current zone in the mesh (each zone has independent motion).
   * \return Angular frequency of a mesh plunging in the x-direction.
   */
  su2double GetPlunging_Omega_X(unsigned short val_iZone);

  /*!
   * \brief Get the angular frequency of a mesh plunging in the y-direction.
   * \param[in] val_iZone - Number for the current zone in the mesh (each zone has independent motion).
   * \return Angular frequency of a mesh plunging in the y-direction.
   */
  su2double GetPlunging_Omega_Y(unsigned short val_iZone);

  /*!
   * \brief Get the angular frequency of a mesh plunging in the z-direction.
   * \param[in] val_iZone - Number for the current zone in the mesh (each zone has independent motion).
   * \return Angular frequency of a mesh plunging in the z-direction.
   */
  su2double GetPlunging_Omega_Z(unsigned short val_iZone);

  /*!
   * \brief Get the plunging amplitude in the x-direction.
   * \param[in] val_iZone - Number for the current zone in the mesh (each zone has independent motion).
   * \return Plunging amplitude in the x-direction.
   */
  su2double GetPlunging_Ampl_X(unsigned short val_iZone);

  /*!
   * \brief Get the plunging amplitude in the y-direction.
   * \param[in] val_iZone - Number for the current zone in the mesh (each zone has independent motion).
   * \return Plunging amplitude in the y-direction.
   */
  su2double GetPlunging_Ampl_Y(unsigned short val_iZone);

  /*!
   * \brief Get the plunging amplitude in the z-direction.
   * \param[in] val_iZone - Number for the current zone in the mesh (each zone has independent motion).
   * \return Plunging amplitude in the z-direction.
   */
  su2double GetPlunging_Ampl_Z(unsigned short val_iZone);

  /*!
   * \brief Get the Harmonic Balance frequency pointer.
   * \return Harmonic Balance Frequency pointer.
   */
  su2double* GetOmega_HB(void);

  /*!
   * \brief Get if we should update the motion origin.
   * \param[in] val_marker - Value of the marker in which we are interested.
   * \return yes or no to update motion origin.
   */
  unsigned short GetMoveMotion_Origin(unsigned short val_marker);

  /*!
   * \brief Get the minimum value of Beta for Roe-Turkel preconditioner
   * \return the minimum value of Beta for Roe-Turkel preconditioner
   */
  su2double GetminTurkelBeta();

  /*!
   * \brief Get the minimum value of Beta for Roe-Turkel preconditioner
   * \return the minimum value of Beta for Roe-Turkel preconditioner
   */
  su2double GetmaxTurkelBeta();

  /*!
   * \brief Get information about the adibatic wall condition
   * \return <code>TRUE</code> if it is a adiabatic wall condition; otherwise <code>FALSE</code>.
   */
  bool GetAdiabaticWall(void);

  /*!
   * \brief Get information about the isothermal wall condition
   * \return <code>TRUE</code> if it is a isothermal wall condition; otherwise <code>FALSE</code>.
   */
  bool GetIsothermalWall(void);

  /*!
   * \brief Get information about the Low Mach Preconditioning
   * \return <code>TRUE</code> if we are using low Mach preconditioner; otherwise <code>FALSE</code>.
   */
  bool Low_Mach_Preconditioning(void);

  /*!
   * \brief Get information about the Low Mach Correction
   * \return <code>TRUE</code> if we are using low Mach correction; otherwise <code>FALSE</code>.
   */
  bool Low_Mach_Correction(void);

  /*!
   * \brief Get information about the poisson solver condition
   * \return <code>TRUE</code> if it is a poisson solver condition; otherwise <code>FALSE</code>.
   */
  bool GetPoissonSolver(void);

  /*!
   * \brief Get information about the gravity force.
   * \return <code>TRUE</code> if it uses the gravity force; otherwise <code>FALSE</code>.
   */
  bool GetGravityForce(void);

  /*!
   * \brief Get information about the body force.
   * \return <code>TRUE</code> if it uses a body force; otherwise <code>FALSE</code>.
   */
  bool GetBody_Force(void);

  /*!
   * \brief Get a pointer to the body force vector.
   * \return A pointer to the body force vector.
   */
  su2double* GetBody_Force_Vector(void);

  /*!
   * \brief Get information about the rotational frame.
   * \return <code>TRUE</code> if there is a rotational frame; otherwise <code>FALSE</code>.
   */
  bool GetRotating_Frame(void);

  /*!
   * \brief Get information about the axisymmetric frame.
   * \return <code>TRUE</code> if there is a rotational frame; otherwise <code>FALSE</code>.
   */
  bool GetAxisymmetric(void);

  /*!
   * \brief Get information about the axisymmetric frame.
   * \return <code>TRUE</code> if there is a rotational frame; otherwise <code>FALSE</code>.
   */
  bool GetDebugMode(void);

  /*!
   * \brief Get information about there is a smoothing of the grid coordinates.
   * \return <code>TRUE</code> if there is smoothing of the grid coordinates; otherwise <code>FALSE</code>.
   */
  bool GetAdaptBoundary(void);

  /*!
   * \brief Get information about there is a smoothing of the grid coordinates.
   * \return <code>TRUE</code> if there is smoothing of the grid coordinates; otherwise <code>FALSE</code>.
   */
  bool GetSmoothNumGrid(void);

  /*!
   * \brief Set information about there is a smoothing of the grid coordinates.
   * \param[in] val_smoothnumgrid - <code>TRUE</code> if there is smoothing of the grid coordinates; otherwise <code>FALSE</code>.
   */
  void SetSmoothNumGrid(bool val_smoothnumgrid);

  /*!
   * \brief Subtract one to the index of the finest grid (full multigrid strategy).
   * \return Change the index of the finest grid.
   */
  void SubtractFinestMesh(void);

  /*!
   * \brief Obtain the kind of design variable.
   * \param[in] val_dv - Number of the design variable that we want to read.
   * \return Design variable identification.
   */
  unsigned short GetDesign_Variable(unsigned short val_dv);

  /*!
   * \brief Obtain the kind of convergence criteria to establish the convergence of the CFD code.
   * \return Kind of convergence criteria.
   */
  unsigned short GetConvCriteria(void);

  /*!
   * \brief Get the index in the config information of the marker <i>val_marker</i>.
   * \note When we read the config file, it stores the markers in a particular vector.
   * \return Index in the config information of the marker <i>val_marker</i>.
   */
  unsigned short GetMarker_CfgFile_TagBound(string val_marker);

  /*!
   * \brief Get the name in the config information of the marker number <i>val_marker</i>.
   * \note When we read the config file, it stores the markers in a particular vector.
   * \return Name of the marker in the config information of the marker <i>val_marker</i>.
   */
  string GetMarker_CfgFile_TagBound(unsigned short val_marker);

  /*!
   * \brief Get the boundary information (kind of boundary) in the config information of the marker <i>val_marker</i>.
   * \return Kind of boundary in the config information of the marker <i>val_marker</i>.
   */
  unsigned short GetMarker_CfgFile_KindBC(string val_marker);

  /*!
   * \brief Get the monitoring information from the config definition for the marker <i>val_marker</i>.
   * \return Monitoring information of the boundary in the config information for the marker <i>val_marker</i>.
   */
  unsigned short GetMarker_CfgFile_Monitoring(string val_marker);

  /*!
   * \brief Get the monitoring information from the config definition for the marker <i>val_marker</i>.
   * \return Monitoring information of the boundary in the config information for the marker <i>val_marker</i>.
   */
  unsigned short GetMarker_CfgFile_GeoEval(string val_marker);

  /*!
   * \brief Get the monitoring information from the config definition for the marker <i>val_marker</i>.
   * \return Monitoring information of the boundary in the config information for the marker <i>val_marker</i>.
   */
  unsigned short GetMarker_CfgFile_Designing(string val_marker);

  /*!
   * \brief Get the plotting information from the config definition for the marker <i>val_marker</i>.
   * \return Plotting information of the boundary in the config information for the marker <i>val_marker</i>.
   */
  unsigned short GetMarker_CfgFile_Plotting(string val_marker);

  /*!
   * \brief Get the plotting information from the config definition for the marker <i>val_marker</i>.
   * \return Plotting information of the boundary in the config information for the marker <i>val_marker</i>.
   */
  unsigned short GetMarker_CfgFile_Analyze(string val_marker);

  /*!
   * \brief Get the FSI interface information from the config definition for the marker <i>val_marker</i>.
   * \return Plotting information of the boundary in the config information for the marker <i>val_marker</i>.
   */
  unsigned short GetMarker_CfgFile_ZoneInterface(string val_marker);

  /*!
   * \brief Get the TurboPerformance information from the config definition for the marker <i>val_marker</i>.
   * \return TurboPerformance information of the boundary in the config information for the marker <i>val_marker</i>.
   */
  unsigned short GetMarker_CfgFile_Turbomachinery(string val_marker);

  /*!
   * \brief Get the TurboPerformance flag information from the config definition for the marker <i>val_marker</i>.
   * \return TurboPerformance flag information of the boundary in the config information for the marker <i>val_marker</i>.
   */
  unsigned short GetMarker_CfgFile_TurbomachineryFlag(string val_marker);

  /*!
   * \brief Get the MixingPlane interface information from the config definition for the marker <i>val_marker</i>.
   * \return Plotting information of the boundary in the config information for the marker <i>val_marker</i>.
   */
  unsigned short GetMarker_CfgFile_MixingPlaneInterface(string val_marker);
  
  /*!
   * \brief Get the DV information from the config definition for the marker <i>val_marker</i>.
   * \return DV information of the boundary in the config information for the marker <i>val_marker</i>.
   */
  unsigned short GetMarker_CfgFile_DV(string val_marker);

  /*!
   * \brief Get the motion information from the config definition for the marker <i>val_marker</i>.
   * \return Motion information of the boundary in the config information for the marker <i>val_marker</i>.
   */
  unsigned short GetMarker_CfgFile_Moving(string val_marker);

  /*!
   * \brief Get the periodic information from the config definition of the marker <i>val_marker</i>.
   * \return Periodic information of the boundary in the config information of the marker <i>val_marker</i>.
   */
  unsigned short GetMarker_CfgFile_PerBound(string val_marker);

  /*!
   * \brief  Get the name of the marker <i>val_marker</i>.
   * \return The interface which owns that marker <i>val_marker</i>.
   */
  int GetMarker_ZoneInterface(string val_marker);

  /*!
   * \brief Determines if problem is adjoint
   * \return true if Adjoint
   */
  bool GetContinuous_Adjoint(void);

  /*!
   * \brief Determines if problem is viscous
   * \return true if Viscous
   */
  bool GetViscous(void);

  /*!
   * \brief Provides the index of the solution in the container.
   * \param[in] val_eqsystem - Equation that is being solved.
   * \return Index on the solution container.
   */
  unsigned short GetContainerPosition(unsigned short val_eqsystem);

  /*!
   * \brief Value of the order of magnitude reduction of the residual.
   * \return Value of the order of magnitude reduction of the residual.
   */
  su2double GetOrderMagResidual(void);

  /*!
   * \brief Value of the minimum residual value (log10 scale).
   * \return Value of the minimum residual value (log10 scale).
   */
  su2double GetMinLogResidual(void);

  /*!
   * \brief Value of the order of magnitude reduction of the residual for FSI applications.
   * \return Value of the order of magnitude reduction of the residual.
   */
  su2double GetOrderMagResidualFSI(void);

  /*!
   * \brief Value of the minimum residual value for FSI applications (log10 scale).
   * \return Value of the minimum residual value (log10 scale).
   */
  su2double GetMinLogResidualFSI(void);

  /*!
   * \brief Value of the displacement tolerance UTOL for FEM structural analysis (log10 scale).
   * \return Value of Res_FEM_UTOL (log10 scale).
   */
  su2double GetResidual_FEM_UTOL(void);

  /*!
   * \brief Value of the displacement tolerance UTOL for FEM structural analysis (log10 scale).
   * \return Value of Res_FEM_UTOL (log10 scale).
   */
  su2double GetResidual_FEM_RTOL(void);

  /*!
   * \brief Value of the displacement tolerance UTOL for FEM structural analysis (log10 scale).
   * \return Value of Res_FEM_UTOL (log10 scale).
   */
  su2double GetResidual_FEM_ETOL(void);

  /*!
   * \brief Value of the damping factor for the engine inlet bc.
   * \return Value of the damping factor.
   */
  su2double GetDamp_Engine_Inflow(void);

  /*!
   * \brief Value of the damping factor for the engine exhaust inlet bc.
   * \return Value of the damping factor.
   */
  su2double GetDamp_Engine_Exhaust(void);

  /*!
   * \brief Value of the damping factor for the residual restriction.
   * \return Value of the damping factor.
   */
  su2double GetDamp_Res_Restric(void);

  /*!
   * \brief Value of the damping factor for the correction prolongation.
   * \return Value of the damping factor.
   */
  su2double GetDamp_Correc_Prolong(void);

  /*!
   * \brief Value of the position of the Near Field (y coordinate for 2D, and z coordinate for 3D).
   * \return Value of the Near Field position.
   */
  su2double GetPosition_Plane(void);

  /*!
   * \brief Value of the weight of the drag coefficient in the Sonic Boom optimization.
   * \return Value of the weight of the drag coefficient in the Sonic Boom optimization.
   */
  su2double GetWeightCd(void);

  /*!
   * \brief Value of the weight of the CD, CL, CM optimization.
   * \return Value of the weight of the CD, CL, CM optimization.
   */
  void SetdNetThrust_dBCThrust(su2double val_dnetthrust_dbcthrust);

  /*!
   * \brief Value of the azimuthal line to fix due to a misalignments of the nearfield.
   * \return Azimuthal line to fix due to a misalignments of the nearfield.
   */
  su2double GetFixAzimuthalLine(void);

  /*!
   * \brief Value of the weight of the CD, CL, CM optimization.
   * \return Value of the weight of the CD, CL, CM optimization.
   */
  su2double GetdCD_dCMy(void);
  
  /*!
   * \brief Value of the weight of the CD, CL, CM optimization.
   * \return Value of the weight of the CD, CL, CM optimization.
   */
  su2double GetCM_Target(void);

  /*!
   * \brief Value of the weight of the CD, CL, CM optimization.
   * \return Value of the weight of the CD, CL, CM optimization.
   */
  su2double GetdCD_dCL(void);

  /*!
   * \brief Value of the weight of the CD, CL, CM optimization.
   * \return Value of the weight of the CD, CL, CM optimization.
   */
  void SetdCD_dCL(su2double val_dcd_dcl);

  /*!
   * \brief Value of the weight of the CD, CL, CM optimization.
   * \return Value of the weight of the CD, CL, CM optimization.
   */
  su2double GetdCMx_dCL(void);
  
  /*!
   * \brief Value of the weight of the CD, CL, CM optimization.
   * \return Value of the weight of the CD, CL, CM optimization.
   */
  void SetdCMx_dCL(su2double val_dcmx_dcl);
  
  /*!
   * \brief Value of the weight of the CD, CL, CM optimization.
   * \return Value of the weight of the CD, CL, CM optimization.
   */
  su2double GetdCMy_dCL(void);
  
  /*!
   * \brief Value of the weight of the CD, CL, CM optimization.
   * \return Value of the weight of the CD, CL, CM optimization.
   */
  void SetdCMy_dCL(su2double val_dcmy_dcl);
  
  /*!
   * \brief Value of the weight of the CD, CL, CM optimization.
   * \return Value of the weight of the CD, CL, CM optimization.
   */
  su2double GetdCMz_dCL(void);
  
  /*!
   * \brief Value of the weight of the CD, CL, CM optimization.
   * \return Value of the weight of the CD, CL, CM optimization.
   */
  void SetdCMz_dCL(su2double val_dcmz_dcl);
  
  /*!
   * \brief Value of the weight of the CD, CL, CM optimization.
   * \return Value of the weight of the CD, CL, CM optimization.
   */
  void SetdCL_dAlpha(su2double val_dcl_dalpha);

  /*!
   * \brief Value of the weight of the CD, CL, CM optimization.
   * \return Value of the weight of the CD, CL, CM optimization.
   */
  void SetdCM_diH(su2double val_dcm_dhi);

  /*!
   * \brief Value of the weight of the CD, CL, CM optimization.
   * \return Value of the weight of the CD, CL, CM optimization.
   */
  void SetdCD_dCMy(su2double val_dcd_dcmy);
  
  /*!
   * \brief Value of the weight of the CD, CL, CM optimization.
   * \return Value of the weight of the CD, CL, CM optimization.
   */
  su2double GetCL_Target(void);

  /*!
   * \brief Set the global parameters of each simulation for each runtime system.
   * \param[in] val_solver - Solver of the simulation.
   * \param[in] val_system - Runtime system that we are solving.
   */
  void SetGlobalParam(unsigned short val_solver, unsigned short val_system, unsigned long val_extiter);

  /*!
   * \brief Center of rotation for a rotational periodic boundary.
   */
  su2double *GetPeriodicRotCenter(string val_marker);

  /*!
   * \brief Angles of rotation for a rotational periodic boundary.
   */
  su2double *GetPeriodicRotAngles(string val_marker);

  /*!
   * \brief Translation vector for a rotational periodic boundary.
   */
  su2double *GetPeriodicTranslation(string val_marker);

  /*!
   * \brief Get the rotationally periodic donor marker for boundary <i>val_marker</i>.
   * \return Periodic donor marker from the config information for the marker <i>val_marker</i>.
   */
  unsigned short GetMarker_Periodic_Donor(string val_marker);

  /*!
   * \brief Get the origin of the actuator disk.
   */
  su2double GetActDisk_NetThrust(string val_marker);

  /*!
   * \brief Get the origin of the actuator disk.
   */
  su2double GetActDisk_Power(string val_marker);

  /*!
   * \brief Get the origin of the actuator disk.
   */
  su2double GetActDisk_MassFlow(string val_marker);
  /*!
   * \brief Get the origin of the actuator disk.
   */
  su2double GetActDisk_Mach(string val_marker);
  /*!
   * \brief Get the origin of the actuator disk.
   */
  su2double GetActDisk_Force(string val_marker);

  /*!
   * \brief Get the origin of the actuator disk.
   */
  su2double GetActDisk_BCThrust(string val_marker);

  /*!
   * \brief Get the origin of the actuator disk.
   */
  su2double GetActDisk_BCThrust_Old(string val_marker);

  /*!
   * \brief Get the tip radius of th actuator disk.
   */
  su2double GetActDisk_Area(string val_marker);

  /*!
   * \brief Get the tip radius of th actuator disk.
   */
  su2double GetActDisk_ReverseMassFlow(string val_marker);

  /*!
   * \brief Get the thrust corffient of the actuator disk.
   */
  su2double GetActDisk_PressJump(string val_marker, unsigned short val_index);

  /*!
   * \brief Get the thrust corffient of the actuator disk.
   */
  su2double GetActDisk_TempJump(string val_marker, unsigned short val_index);

  /*!
   * \brief Get the rev / min of the actuator disk.
   */
  su2double GetActDisk_Omega(string val_marker, unsigned short val_index);

  /*!
   * \brief Get Actuator Disk Outlet for boundary <i>val_marker</i> (actuator disk inlet).
   * \return Actuator Disk Outlet from the config information for the marker <i>val_marker</i>.
   */
  unsigned short GetMarker_CfgFile_ActDiskOutlet(string val_marker);

  /*!
   * \brief Get Actuator Disk Outlet for boundary <i>val_marker</i> (actuator disk inlet).
   * \return Actuator Disk Outlet from the config information for the marker <i>val_marker</i>.
   */
  unsigned short GetMarker_CfgFile_EngineExhaust(string val_marker);

  /*!
   * \brief Get the internal index for a moving boundary <i>val_marker</i>.
   * \return Internal index for a moving boundary <i>val_marker</i>.
   */
  unsigned short GetMarker_Moving(string val_marker);

  /*!
   * \brief Get the name of the surface defined in the geometry file.
   * \param[in] val_marker - Value of the marker in which we are interested.
   * \return Name that is in the geometry file for the surface that
   *         has the marker <i>val_marker</i>.
   */
  string GetMarker_Moving_TagBound(unsigned short val_marker);

  /*!
   * \brief Get the name of the surface defined in the geometry file.
   * \param[in] val_marker - Value of the marker in which we are interested.
   * \return Name that is in the geometry file for the surface that
   *         has the marker <i>val_marker</i>.
   */
  string GetMarker_Analyze_TagBound(unsigned short val_marker);

  /*!
   * \brief Set the total number of SEND_RECEIVE periodic transformations.
   * \param[in] val_index - Total number of transformations.
   */
  void SetnPeriodicIndex(unsigned short val_index);

  /*!
   * \brief Get the total number of SEND_RECEIVE periodic transformations.
   * \return Total number of transformations.
   */
  unsigned short GetnPeriodicIndex(void);

  /*!
   * \brief Set the rotation center for a periodic transformation.
   * \param[in] val_index - Index corresponding to the periodic transformation.
   * \param[in] center - Pointer to a vector containing the coordinate of the center.
   */
  void SetPeriodicCenter(unsigned short val_index, su2double* center);

  /*!
   * \brief Get the rotation center for a periodic transformation.
   * \param[in] val_index - Index corresponding to the periodic transformation.
   * \return A vector containing coordinates of the center point.
   */
  su2double* GetPeriodicCenter(unsigned short val_index);

  /*!
   * \brief Set the rotation angles for a periodic transformation.
   * \param[in] val_index - Index corresponding to the periodic transformation.
   * \param[in] rotation - Pointer to a vector containing the rotation angles.
   */
  void SetPeriodicRotation(unsigned short val_index, su2double* rotation);

  /*!
   * \brief Get the rotation angles for a periodic transformation.
   * \param[in] val_index - Index corresponding to the periodic transformation.
   * \return A vector containing the angles of rotation.
   */
  su2double* GetPeriodicRotation(unsigned short val_index);

  /*!
   * \brief Set the translation vector for a periodic transformation.
   * \param[in] val_index - Index corresponding to the periodic transformation.
   * \param[in] translate - Pointer to a vector containing the coordinate of the center.
   */
  void SetPeriodicTranslate(unsigned short val_index, su2double* translate);

  /*!
   * \brief Get the translation vector for a periodic transformation.
   * \param[in] val_index - Index corresponding to the periodic transformation.
   * \return The translation vector.
   */
  su2double* GetPeriodicTranslate(unsigned short val_index);

  /*!
   * \brief Get the total temperature at a nacelle boundary.
   * \param[in] val_index - Index corresponding to the inlet boundary.
   * \return The total temperature.
   */
  su2double GetExhaust_Temperature_Target(string val_index);

  /*!
   * \brief Get the total temperature at an inlet boundary.
   * \param[in] val_index - Index corresponding to the inlet boundary.
   * \return The total temperature.
   */
  su2double GetInlet_Ttotal(string val_index);

  /*!
   * \brief Get the temperature at a supersonic inlet boundary.
   * \param[in] val_index - Index corresponding to the inlet boundary.
   * \return The inlet density.
   */
  su2double GetInlet_Temperature(string val_index);

  /*!
   * \brief Get the pressure at a supersonic inlet boundary.
   * \param[in] val_index - Index corresponding to the inlet boundary.
   * \return The inlet pressure.
   */
  su2double GetInlet_Pressure(string val_index);

  /*!
   * \brief Get the velocity vector at a supersonic inlet boundary.
   * \param[in] val_index - Index corresponding to the inlet boundary.
   * \return The inlet velocity vector.
   */
  su2double* GetInlet_Velocity(string val_index);

  /*!
   * \brief Get the fixed value at the Dirichlet boundary.
   * \param[in] val_index - Index corresponding to the Dirichlet boundary.
   * \return The total temperature.
   */
  su2double GetDirichlet_Value(string val_index);

  /*!
   * \brief Get whether this is a Dirichlet or a Neumann boundary.
   * \param[in] val_index - Index corresponding to the Dirichlet boundary.
   * \return Yes or No.
   */
  bool GetDirichlet_Boundary(string val_index);

  /*!
   * \brief Get the total pressure at an inlet boundary.
   * \param[in] val_index - Index corresponding to the inlet boundary.
   * \return The total pressure.
   */
  su2double GetInlet_Ptotal(string val_index);

  /*!
   * \brief Get the total pressure at an nacelle boundary.
   * \param[in] val_index - Index corresponding to the inlet boundary.
   * \return The total pressure.
   */
  su2double GetExhaust_Pressure_Target(string val_index);

  /*!
   * \brief Value of the CFL reduction in LevelSet problems.
   * \return Value of the CFL reduction in LevelSet problems.
   */
  su2double GetCFLRedCoeff_Turb(void);

  /*!
   * \brief Get the flow direction unit vector at an inlet boundary.
   * \param[in] val_index - Index corresponding to the inlet boundary.
   * \return The flow direction vector.
   */
  su2double* GetInlet_FlowDir(string val_index);

  /*!
   * \brief Get the back pressure (static) at an outlet boundary.
   * \param[in] val_index - Index corresponding to the outlet boundary.
   * \return The outlet pressure.
   */
  su2double GetOutlet_Pressure(string val_index);

  /*!
   * \brief Get the var 1 at Riemann boundary.
   * \param[in] val_marker - Index corresponding to the Riemann boundary.
   * \return The var1
   */
  su2double GetRiemann_Var1(string val_marker);

  /*!
   * \brief Get the var 2 at Riemann boundary.
   * \param[in] val_marker - Index corresponding to the Riemann boundary.
   * \return The var2
   */
  su2double GetRiemann_Var2(string val_marker);

  /*!
   * \brief Get the Flowdir at Riemann boundary.
   * \param[in] val_marker - Index corresponding to the Riemann boundary.
   * \return The Flowdir
   */
  su2double* GetRiemann_FlowDir(string val_marker);

  /*!
   * \brief Get Kind Data of Riemann boundary.
   * \param[in] val_marker - Index corresponding to the Riemann boundary.
   * \return Kind data
   */
  unsigned short GetKind_Data_Riemann(string val_marker);

  /*!
   * \brief Get the var 1 for the Giels BC.
   * \param[in] val_marker - Index corresponding to the Giles BC.
   * \return The var1
   */
  su2double GetGiles_Var1(string val_marker);
  
  /*!
   * \brief Get the var 2 for the Giles boundary.
   * \param[in] val_marker - Index corresponding to the Giles BC.
   * \return The var2
   */
  su2double GetGiles_Var2(string val_marker);
  
  /*!
   * \brief Get the Flowdir for the Giles BC.
   * \param[in] val_marker - Index corresponding to the Giles BC.
   * \return The Flowdir
   */
  su2double* GetGiles_FlowDir(string val_marker);
  
  /*!
   * \brief Get Kind Data for the Giles BC.
   * \param[in] val_marker - Index corresponding to the Giles BC.
   * \return Kind data
   */
  unsigned short GetKind_Data_Giles(string val_marker);
  
  /*!
   * \brief Set the var 1 for Giles BC.
   * \param[in] val_marker - Index corresponding to the Giles BC.
   */
  void SetGiles_Var1(su2double newVar1, string val_marker);

  /*!
   * \brief Get the relax factor for the average component for the Giles BC.
   * \param[in] val_marker - Index corresponding to the Giles BC.
   * \return The relax factor for the average component
   */
  su2double GetGiles_RelaxFactorAverage(string val_marker);

  /*!
   * \brief Get the relax factor for the fourier component for the Giles BC.
   * \param[in] val_marker - Index corresponding to the Giles BC.
   * \return The relax factor for the fourier component
   */
  su2double GetGiles_RelaxFactorFourier(string val_marker);

  /*!
   * \brief Get the outlet pressure imposed as BC for internal flow.
   * \return outlet pressure
   */
  su2double GetPressureOut_BC();

  /*!
   * \brief Set the outlet pressure imposed as BC for internal flow.
   * \param[in] val_temp - New value of the outlet pressure.
   */
  void SetPressureOut_BC(su2double val_press);

  /*!
   * \brief Get the inlet total pressure imposed as BC for internal flow.
   * \return inlet total pressure
   */
  su2double GetTotalPressureIn_BC();

  /*!
   * \brief Get the inlet total temperature imposed as BC for internal flow.
   * \return inlet total temperature
   */
  su2double GetTotalTemperatureIn_BC();

  /*!
   * \brief Set the inlet total temperature imposed as BC for internal flow.
   * \param[in] val_temp - New value of the total temperature.
   */
  void SetTotalTemperatureIn_BC(su2double val_temp);

  /*!
   * \brief Get the inlet flow angle imposed as BC for internal flow.
   * \return inlet flow angle
   */
  su2double GetFlowAngleIn_BC();

  /*!
   * \brief Get the wall temperature (static) at an isothermal boundary.
   * \param[in] val_index - Index corresponding to the isothermal boundary.
   * \return The wall temperature.
   */
  su2double GetIsothermal_Temperature(string val_index);

  /*!
   * \brief Get the wall heat flux on a constant heat flux boundary.
   * \param[in] val_index - Index corresponding to the constant heat flux boundary.
   * \return The heat flux.
   */
  su2double GetWall_HeatFlux(string val_index);

  /*!
   * \brief Get the target (pressure, massflow, etc) at an engine inflow boundary.
   * \param[in] val_index - Index corresponding to the engine inflow boundary.
   * \return Target (pressure, massflow, etc) .
   */
  su2double GetEngineInflow_Target(string val_marker);

  /*!
   * \brief Get the fan face Mach number at an engine inflow boundary.
   * \param[in] val_marker - Name of the boundary.
   * \return The fan face Mach number.
   */
  su2double GetInflow_Mach(string val_marker);

  /*!
   * \brief Get the back pressure (static) at an engine inflow boundary.
   * \param[in] val_marker - Name of the boundary.
   * \return The engine inflow pressure.
   */
  su2double GetInflow_Pressure(string val_marker);

  /*!
   * \brief Get the mass flow rate at an engine inflow boundary.
   * \param[in] val_marker - Name of the boundary.
   * \return The engine mass flow rate.
   */
  su2double GetInflow_MassFlow(string val_marker);

  /*!
   * \brief Get the percentage of reverse flow at an engine inflow boundary.
   * \param[in] val_marker - Name of the boundary.
   * \return The percentage of reverse flow.
   */
  su2double GetInflow_ReverseMassFlow(string val_marker);

  /*!
   * \brief Get the percentage of reverse flow at an engine inflow boundary.
   * \param[in] val_index - Index corresponding to the engine inflow boundary.
   * \return The percentage of reverse flow.
   */
  su2double GetInflow_ReverseMassFlow(unsigned short val_marker);

  /*!
   * \brief Get the total pressure at an engine inflow boundary.
   * \param[in] val_marker - Name of the boundary.
   * \return The total pressure.
   */
  su2double GetInflow_TotalPressure(string val_marker);

  /*!
   * \brief Get the temperature (static) at an engine inflow boundary.
   * \param[in] val_marker - Name of the boundary.
   * \return The engine inflow temperature.
   */
  su2double GetInflow_Temperature(string val_marker);

  /*!
   * \brief Get the total temperature at an engine inflow boundary.
   * \param[in] val_marker - Name of the boundary.
   * \return The engine inflow total temperature.
   */
  su2double GetInflow_TotalTemperature(string val_marker);

  /*!
   * \brief Get the ram drag at an engine inflow boundary.
   * \param[in] val_marker - Name of the boundary.
   * \return The engine inflow ram drag.
   */
  su2double GetInflow_RamDrag(string val_marker);

  /*!
   * \brief Get the force balance at an engine inflow boundary.
   * \param[in] val_marker - Name of the boundary.
   * \return The engine inflow force balance.
   */
  su2double GetInflow_Force(string val_marker);

  /*!
   * \brief Get the power at an engine inflow boundary.
   * \param[in] val_marker - Name of the boundary.
   * \return The engine inflow power.
   */
  su2double GetInflow_Power(string val_marker);

  /*!
   * \brief Get the back pressure (static) at an engine exhaust boundary.
   * \param[in] val_marker - Name of the boundary.
   * \return The engine exhaust pressure.
   */
  su2double GetExhaust_Pressure(string val_marker);

  /*!
   * \brief Get the temperature (static) at an engine exhaust boundary.
   * \param[in] val_marker - Name of the boundary.
   * \return The engine exhaust temperature.
   */
  su2double GetExhaust_Temperature(string val_marker);

  /*!
   * \brief Get the massflow at an engine exhaust boundary.
   * \param[in] val_marker - Name of the boundary.
   * \return The engine exhaust massflow.
   */
  su2double GetExhaust_MassFlow(string val_marker);

  /*!
   * \brief Get the total pressure at an engine exhaust boundary.
   * \param[in] val_marker - Name of the boundary.
   * \return The engine exhaust total pressure.
   */
  su2double GetExhaust_TotalPressure(string val_marker);

  /*!
   * \brief Get the total temperature at an engine exhaust boundary.
   * \param[in] val_marker - Name of the boundary.
   * \return The total temperature.
   */
  su2double GetExhaust_TotalTemperature(string val_marker);

  /*!
   * \brief Get the gross thrust at an engine exhaust boundary.
   * \param[in] val_marker - Name of the boundary.
   * \return Gross thrust.
   */
  su2double GetExhaust_GrossThrust(string val_marker);

  /*!
   * \brief Get the force balance at an engine exhaust boundary.
   * \param[in] val_marker - Name of the boundary.
   * \return Force balance.
   */
  su2double GetExhaust_Force(string val_marker);

  /*!
   * \brief Get the power at an engine exhaust boundary.
   * \param[in] val_marker - Name of the boundary.
   * \return Power.
   */
  su2double GetExhaust_Power(string val_marker);

  /*!
   * \brief Get the back pressure (static) at an outlet boundary.
   * \param[in] val_index - Index corresponding to the outlet boundary.
   * \return The outlet pressure.
   */
  void SetInflow_Mach(unsigned short val_imarker, su2double val_fanface_mach);

  /*!
   * \brief Set the fan face static pressure at an engine inflow boundary.
   * \param[in] val_index - Index corresponding to the engine inflow boundary.
   * \param[in] val_fanface_pressure - Fan face static pressure.
   */
  void SetInflow_Pressure(unsigned short val_imarker, su2double val_fanface_pressure);

  /*!
   * \brief Set the massflow at an engine inflow boundary.
   * \param[in] val_index - Index corresponding to the engine inflow boundary.
   * \param[in] val_fanface_massflow - Massflow.
   */
  void SetInflow_MassFlow(unsigned short val_imarker, su2double val_fanface_massflow);

  /*!
   * \brief Set the reverse flow at an engine inflow boundary.
   * \param[in] val_index - Index corresponding to the engine inflow boundary.
   * \param[in] val_fanface_reversemassflow - reverse flow.
   */
  void SetInflow_ReverseMassFlow(unsigned short val_imarker, su2double val_fanface_reversemassflow);

  /*!
   * \brief Set the fan face total pressure at an engine inflow boundary.
   * \param[in] val_index - Index corresponding to the engine inflow boundary.
   * \param[in] val_fanface_totalpressure - Fan face total pressure.
   */
  void SetInflow_TotalPressure(unsigned short val_imarker, su2double val_fanface_totalpressure);

  /*!
   * \brief Set the fan face static temperature at an engine inflow boundary.
   * \param[in] val_index - Index corresponding to the engine inflow boundary.
   * \param[in] val_fanface_pressure - Fan face static temperature.
   */
  void SetInflow_Temperature(unsigned short val_imarker, su2double val_fanface_temperature);

  /*!
   * \brief Set the fan face total temperature at an engine inflow boundary.
   * \param[in] val_index - Index corresponding to the engine inflow boundary.
   * \param[in] val_fanface_totaltemperature - Fan face total temperature.
   */
  void SetInflow_TotalTemperature(unsigned short val_imarker, su2double val_fanface_totaltemperature);

  /*!
   * \brief Set the ram drag temperature at an engine inflow boundary.
   * \param[in] val_index - Index corresponding to the engine inflow boundary.
   * \param[in] val_fanface_ramdrag - Ram drag value.
   */
  void SetInflow_RamDrag(unsigned short val_imarker, su2double val_fanface_ramdrag);

  /*!
   * \brief Set the force balance at an engine inflow boundary.
   * \param[in] val_index - Index corresponding to the engine inflow boundary.
   * \param[in] val_fanface_force - Fan face force.
   */
  void SetInflow_Force(unsigned short val_imarker, su2double val_fanface_force);

  /*!
   * \brief Set the power at an engine inflow boundary.
   * \param[in] val_index - Index corresponding to the engine inflow boundary.
   * \param[in] val_fanface_force - Power.
   */
  void SetInflow_Power(unsigned short val_imarker, su2double val_fanface_power);

  /*!
   * \brief Set the back pressure (static) at an engine exhaust boundary.
   * \param[in] val_index - Index corresponding to the outlet boundary.
   * \param[in] val_exhaust_pressure - Exhaust static pressure.
   */
  void SetExhaust_Pressure(unsigned short val_imarker, su2double val_exhaust_pressure);

  /*!
   * \brief Set the temperature (static) at an engine exhaust boundary.
   * \param[in] val_index - Index corresponding to the outlet boundary.
   * \param[in] val_exhaust_temp - Exhaust static temperature.
   */
  void SetExhaust_Temperature(unsigned short val_imarker, su2double val_exhaust_temp);

  /*!
   * \brief Set the back pressure (static) at an engine exhaust boundary.
   * \param[in] val_index - Index corresponding to the outlet boundary.
   * \param[in] val_exhaust_temp - Exhaust static temperature.
   */
  void SetExhaust_MassFlow(unsigned short val_imarker, su2double val_exhaust_massflow);

  /*!
   * \brief Set the back pressure (total) at an engine exhaust boundary.
   * \param[in] val_index - Index corresponding to the outlet boundary.
   * \param[in] val_exhaust_totalpressure - Exhaust total pressure.
   */
  void SetExhaust_TotalPressure(unsigned short val_imarker, su2double val_exhaust_totalpressure);

  /*!
   * \brief Set the total temperature at an engine exhaust boundary.
   * \param[in] val_index - Index corresponding to the outlet boundary.
   * \param[in] val_exhaust_totaltemp - Exhaust total temperature.
   */
  void SetExhaust_TotalTemperature(unsigned short val_imarker, su2double val_exhaust_totaltemp);

  /*!
   * \brief Set the gross thrust at an engine exhaust boundary.
   * \param[in] val_index - Index corresponding to the outlet boundary.
   * \param[in] val_exhaust_grossthrust - Exhaust gross thrust temperature.
   */
  void SetExhaust_GrossThrust(unsigned short val_imarker, su2double val_exhaust_grossthrust);

  /*!
   * \brief Set the force balance at an engine exhaust boundary.
   * \param[in] val_index - Index corresponding to the outlet boundary.
   * \param[in] val_exhaust_force - Exhaust force balance.
   */
  void SetExhaust_Force(unsigned short val_imarker, su2double val_exhaust_force);

  /*!
   * \brief Set the power at an engine exhaust boundary.
   * \param[in] val_index - Index corresponding to the outlet boundary.
   * \param[in] val_exhaust_power - Exhaust power.
   */
  void SetExhaust_Power(unsigned short val_imarker, su2double val_exhaust_power);

  /*!
   * \brief Set the back pressure (static) at an outlet boundary.
   * \param[in] val_imarker - Index corresponding to a particular engine boundary.
   * \param[in] val_engine_mach - Exhaust power.
   */
  void SetEngine_Mach(unsigned short val_imarker, su2double val_engine_mach);

  /*!
   * \brief Set the back pressure (static) at an outlet boundary.
   * \param[in] val_imarker - Index corresponding to a particular engine boundary.
   * \param[in] val_engine_force - Exhaust power.
   */
  void SetEngine_Force(unsigned short val_imarker, su2double val_engine_force);

  /*!
   * \brief Get the back pressure (static) at an outlet boundary.
   * \param[in] val_imarker - Index corresponding to a particular engine boundary.
   * \param[in] val_engine_power - Exhaust power.
   */
  void SetEngine_Power(unsigned short val_imarker, su2double val_engine_power);

  /*!
   * \brief Get the back pressure (static) at an outlet boundary.
   * \param[in] val_imarker - Index corresponding to a particular engine boundary.
   * \param[in] val_engine_netthrust - Exhaust power.
   */
  void SetEngine_NetThrust(unsigned short val_imarker, su2double val_engine_netthrust);

  /*!
   * \brief Get the back pressure (static) at an outlet boundary.
   * \param[in] val_imarker - Index corresponding to a particular engine boundary.
   * \param[in] val_engine_grossthrust - Exhaust power.
   */
  void SetEngine_GrossThrust(unsigned short val_imarker, su2double val_engine_grossthrust);

  /*!
   * \brief Get the back pressure (static) at an outlet boundary.
   * \param[in] val_imarker - Index corresponding to a particular engine boundary.
   * \param[in] val_engine_area - Exhaust power.
   */
  void SetEngine_Area(unsigned short val_imarker, su2double val_engine_area);

  /*!
   * \brief Get the back pressure (static) at an outlet boundary.
   * \param[in] val_imarker - Index corresponding to a particular engine boundary.
   * \return The outlet pressure.
   */
  su2double GetEngine_Mach(unsigned short val_imarker);

  /*!
   * \brief Get the back pressure (static) at an outlet boundary.
   * \param[in] val_imarker - Index corresponding to a particular engine boundary.
   * \return The outlet pressure.
   */
  su2double GetEngine_Force(unsigned short val_imarker);

  /*!
   * \brief Get the back pressure (static) at an outlet boundary.
   * \param[in] val_imarker - Index corresponding to a particular engine boundary.
   * \return The outlet pressure.
   */
  su2double GetEngine_Power(unsigned short val_imarker);

  /*!
   * \brief Get the back pressure (static) at an outlet boundary.
   * \param[in] val_imarker - Index corresponding to a particular engine boundary.
   * \return The outlet pressure.
   */

  su2double GetEngine_NetThrust(unsigned short val_imarker);
  /*!
   * \brief Get the back pressure (static) at an outlet boundary.
   * \param[in] val_imarker - Index corresponding to a particular engine boundary.
   * \return The outlet pressure.
   */

  su2double GetEngine_GrossThrust(unsigned short val_imarker);

  /*!
   * \brief Get the back pressure (static) at an outlet boundary.
   * \param[in] val_imarker - Index corresponding to a particular engine boundary.
   * \return The outlet pressure.
   */
  su2double GetEngine_Area(unsigned short val_imarker);

  /*!
   * \brief Get the back pressure (static) at an outlet boundary.
   * \param[in] val_index - Index corresponding to the outlet boundary.
   * \return The outlet pressure.
   */
  void SetActDiskInlet_Temperature(unsigned short val_imarker, su2double val_actdisk_temp);

  /*!
   * \brief Get the back pressure (static) at an outlet boundary.
   * \param[in] val_index - Index corresponding to the outlet boundary.
   * \return The outlet pressure.
   */
  void SetActDiskInlet_TotalTemperature(unsigned short val_imarker, su2double val_actdisk_totaltemp);

  /*!
   * \brief Get the back pressure (static) at an outlet boundary.
   * \param[in] val_index - Index corresponding to the outlet boundary.
   * \return The outlet pressure.
   */
  su2double GetActDiskInlet_Temperature(string val_marker);

  /*!
   * \brief Get the back pressure (static) at an outlet boundary.
   * \param[in] val_index - Index corresponding to the outlet boundary.
   * \return The outlet pressure.
   */
  su2double GetActDiskInlet_TotalTemperature(string val_marker);

  /*!
   * \brief Get the back pressure (static) at an outlet boundary.
   * \param[in] val_index - Index corresponding to the outlet boundary.
   * \return The outlet pressure.
   */
  void SetActDiskOutlet_Temperature(unsigned short val_imarker, su2double val_actdisk_temp);

  /*!
   * \brief Get the back pressure (static) at an outlet boundary.
   * \param[in] val_index - Index corresponding to the outlet boundary.
   * \return The outlet pressure.
   */
  void SetActDiskOutlet_TotalTemperature(unsigned short val_imarker, su2double val_actdisk_totaltemp);

  /*!
   * \brief Get the back pressure (static) at an outlet boundary.
   * \param[in] val_index - Index corresponding to the outlet boundary.
   * \return The outlet pressure.
   */
  su2double GetActDiskOutlet_Temperature(string val_marker);

  /*!
   * \brief Get the back pressure (static) at an outlet boundary.
   * \param[in] val_index - Index corresponding to the outlet boundary.
   * \return The outlet pressure.
   */
  su2double GetActDiskOutlet_TotalTemperature(string val_marker);

  /*!
   * \brief Get the back pressure (static) at an outlet boundary.
   * \param[in] val_index - Index corresponding to the outlet boundary.
   * \return The outlet pressure.
   */
  su2double GetActDiskInlet_MassFlow(string val_marker);

  /*!
   * \brief Get the back pressure (static) at an outlet boundary.
   * \param[in] val_index - Index corresponding to the outlet boundary.
   * \return The outlet pressure.
   */
  void SetActDiskInlet_MassFlow(unsigned short val_imarker, su2double val_actdisk_massflow);

  /*!
   * \brief Get the back pressure (static) at an outlet boundary.
   * \param[in] val_index - Index corresponding to the outlet boundary.
   * \return The outlet pressure.
   */
  su2double GetActDiskOutlet_MassFlow(string val_marker);

  /*!
   * \brief Get the back pressure (static) at an outlet boundary.
   * \param[in] val_index - Index corresponding to the outlet boundary.
   * \return The outlet pressure.
   */
  void SetActDiskOutlet_MassFlow(unsigned short val_imarker, su2double val_actdisk_massflow);

  /*!
   * \brief Get the back pressure (static) at an outlet boundary.
   * \param[in] val_index - Index corresponding to the outlet boundary.
   * \return The outlet pressure.
   */
  su2double GetActDiskInlet_Pressure(string val_marker);

  /*!
   * \brief Get the back pressure (static) at an outlet boundary.
   * \param[in] val_index - Index corresponding to the outlet boundary.
   * \return The outlet pressure.
   */
  su2double GetActDiskInlet_TotalPressure(string val_marker);

  /*!
   * \brief Get the back pressure (static) at an outlet boundary.
   * \param[in] val_index - Index corresponding to the outlet boundary.
   * \return The outlet pressure.
   */
  su2double GetActDisk_DeltaPress(unsigned short val_marker);

  /*!
   * \brief Get the back pressure (static) at an outlet boundary.
   * \param[in] val_index - Index corresponding to the outlet boundary.
   * \return The outlet pressure.
   */
  su2double GetActDisk_DeltaTemp(unsigned short val_marker);

  /*!
   * \brief Get the back pressure (static) at an outlet boundary.
   * \param[in] val_index - Index corresponding to the outlet boundary.
   * \return The outlet pressure.
   */
  su2double GetActDisk_TotalPressRatio(unsigned short val_marker);

  /*!
   * \brief Get the back pressure (static) at an outlet boundary.
   * \param[in] val_index - Index corresponding to the outlet boundary.
   * \return The outlet pressure.
   */
  su2double GetActDisk_TotalTempRatio(unsigned short val_marker);

  /*!
   * \brief Get the back pressure (static) at an outlet boundary.
   * \param[in] val_index - Index corresponding to the outlet boundary.
   * \return The outlet pressure.
   */
  su2double GetActDisk_StaticPressRatio(unsigned short val_marker);

  /*!
   * \brief Get the back pressure (static) at an outlet boundary.
   * \param[in] val_index - Index corresponding to the outlet boundary.
   * \return The outlet pressure.
   */
  su2double GetActDisk_StaticTempRatio(unsigned short val_marker);

  /*!
   * \brief Get the back pressure (static) at an outlet boundary.
   * \param[in] val_index - Index corresponding to the outlet boundary.
   * \return The outlet pressure.
   */
  su2double GetActDisk_NetThrust(unsigned short val_marker);

  /*!
   * \brief Get the back pressure (static) at an outlet boundary.
   * \param[in] val_index - Index corresponding to the outlet boundary.
   * \return The outlet pressure.
   */
  su2double GetActDisk_BCThrust(unsigned short val_marker);

  /*!
   * \brief Get the back pressure (static) at an outlet boundary.
   * \param[in] val_index - Index corresponding to the outlet boundary.
   * \return The outlet pressure.
   */
  su2double GetActDisk_BCThrust_Old(unsigned short val_marker);

  /*!
   * \brief Get the back pressure (static) at an outlet boundary.
   * \param[in] val_index - Index corresponding to the outlet boundary.
   * \return The outlet pressure.
   */
  su2double GetActDisk_GrossThrust(unsigned short val_marker);

  /*!
   * \brief Get the back pressure (static) at an outlet boundary.
   * \param[in] val_index - Index corresponding to the outlet boundary.
   * \return The outlet pressure.
   */
  su2double GetActDisk_Area(unsigned short val_marker);

  /*!
   * \brief Get the back pressure (static) at an outlet boundary.
   * \param[in] val_index - Index corresponding to the outlet boundary.
   * \return The outlet pressure.
   */
  su2double GetActDisk_ReverseMassFlow(unsigned short val_marker);

  /*!
   * \brief Get the back pressure (static) at an outlet boundary.
   * \param[in] val_index - Index corresponding to the outlet boundary.
   * \return The outlet pressure.
   */
  su2double GetActDiskInlet_RamDrag(string val_marker);

  /*!
   * \brief Get the back pressure (static) at an outlet boundary.
   * \param[in] val_index - Index corresponding to the outlet boundary.
   * \return The outlet pressure.
   */
  su2double GetActDiskInlet_Force(string val_marker);

  /*!
   * \brief Get the back pressure (static) at an outlet boundary.
   * \param[in] val_index - Index corresponding to the outlet boundary.
   * \return The outlet pressure.
   */
  su2double GetActDiskInlet_Power(string val_marker);

  /*!
   * \brief Get the back pressure (static) at an outlet boundary.
   * \param[in] val_index - Index corresponding to the outlet boundary.
   * \return The outlet pressure.
   */
  void SetActDiskInlet_Pressure(unsigned short val_imarker, su2double val_actdisk_pressure);

  /*!
   * \brief Get the back pressure (static) at an outlet boundary.
   * \param[in] val_index - Index corresponding to the outlet boundary.
   * \return The outlet pressure.
   */
  void SetActDiskInlet_TotalPressure(unsigned short val_imarker, su2double val_actdisk_totalpressure);

  /*!
   * \brief Get the back pressure (static) at an outlet boundary.
   * \param[in] val_index - Index corresponding to the outlet boundary.
   * \return The outlet pressure.
   */
  void SetActDisk_DeltaPress(unsigned short val_imarker, su2double val_actdisk_deltapress);

  /*!
   * \brief Get the back pressure (static) at an outlet boundary.
   * \param[in] val_index - Index corresponding to the outlet boundary.
   * \return The outlet pressure.
   */
  void SetActDisk_Power(unsigned short val_imarker, su2double val_actdisk_power);

  /*!
   * \brief Get the back pressure (static) at an outlet boundary.
   * \param[in] val_index - Index corresponding to the outlet boundary.
   * \return The outlet pressure.
   */
  void SetActDisk_MassFlow(unsigned short val_imarker, su2double val_actdisk_massflow);

  /*!
   * \brief Get the back pressure (static) at an outlet boundary.
   * \param[in] val_index - Index corresponding to the outlet boundary.
   * \return The outlet pressure.
   */
  void SetActDisk_Mach(unsigned short val_imarker, su2double val_actdisk_mach);

  /*!
   * \brief Get the back pressure (static) at an outlet boundary.
   * \param[in] val_index - Index corresponding to the outlet boundary.
   * \return The outlet pressure.
   */
  void SetActDisk_Force(unsigned short val_imarker, su2double val_actdisk_force);

  /*!
   * \brief Get the back pressure (static) at an outlet boundary.
   * \param[in] val_index - Index corresponding to the outlet boundary.
   * \return The outlet pressure.
   */
  void SetSurface_DC60(unsigned short val_imarker, su2double val_surface_distortion);

  /*!
   * \brief Set the massflow at the surface.
   * \param[in] val_imarker - Index corresponding to the outlet boundary.
   * \param[in] val_surface_massflow - Value of the mass flow.
   */
  void SetSurface_MassFlow(unsigned short val_imarker, su2double val_surface_massflow);

  /*!
   * \brief Set the mach number at the surface.
   * \param[in] val_imarker - Index corresponding to the outlet boundary.
   * \param[in] val_surface_massflow - Value of the mach number.
   */
  void SetSurface_Mach(unsigned short val_imarker, su2double val_surface_mach);

  /*!
   * \brief Set the temperature at the surface.
   * \param[in] val_imarker - Index corresponding to the outlet boundary.
   * \param[in] val_surface_massflow - Value of the temperature.
   */
  void SetSurface_Temperature(unsigned short val_imarker, su2double val_surface_temperature);

  /*!
   * \brief Set the pressure at the surface.
   * \param[in] val_imarker - Index corresponding to the outlet boundary.
   * \param[in] val_surface_massflow - Value of the pressure.
   */
  void SetSurface_Pressure(unsigned short val_imarker, su2double val_surface_pressure);

  /*!
   * \brief Set the density at the surface.
   * \param[in] val_imarker - Index corresponding to the outlet boundary.
   * \param[in] val_surface_density - Value of the density.
   */
  void SetSurface_Density(unsigned short val_imarker, su2double val_surface_density);

  /*!
   * \brief Set the enthalpy at the surface.
   * \param[in] val_imarker - Index corresponding to the outlet boundary.
   * \param[in] val_surface_density - Value of the density.
   */
  void SetSurface_Enthalpy(unsigned short val_imarker, su2double val_surface_enthalpy);

  /*!
   * \brief Set the normal velocity at the surface.
   * \param[in] val_imarker - Index corresponding to the outlet boundary.
   * \param[in] val_surface_normalvelocity - Value of the normal velocity.
   */
  void SetSurface_NormalVelocity(unsigned short val_imarker, su2double val_surface_normalvelocity);

  /*!
   * \brief Set the total temperature at the surface.
   * \param[in] val_imarker - Index corresponding to the outlet boundary.
   * \param[in] val_surface_totaltemperature - Value of the total temperature.
   */
  void SetSurface_TotalTemperature(unsigned short val_imarker, su2double val_surface_totaltemperature);

  /*!
   * \brief Set the total pressure at the surface.
   * \param[in] val_imarker - Index corresponding to the outlet boundary.
   * \param[in] val_surface_totalpressure - Value of the total pressure.
   */
  void SetSurface_TotalPressure(unsigned short val_imarker, su2double val_surface_totalpressure);
  
  /*!
   * \brief Get the back pressure (static) at an outlet boundary.
   * \param[in] val_index - Index corresponding to the outlet boundary.
   * \return The outlet pressure.
   */
  void SetSurface_IDC(unsigned short val_imarker, su2double val_surface_distortion);

  /*!
   * \brief Get the back pressure (static) at an outlet boundary.
   * \param[in] val_index - Index corresponding to the outlet boundary.
   * \return The outlet pressure.
   */
  void SetSurface_IDC_Mach(unsigned short val_imarker, su2double val_surface_distortion);

  /*!
   * \brief Get the back pressure (static) at an outlet boundary.
   * \param[in] val_index - Index corresponding to the outlet boundary.
   * \return The outlet pressure.
   */
  void SetSurface_IDR(unsigned short val_imarker, su2double val_surface_distortion);

  /*!
   * \brief Get the back pressure (static) at an outlet boundary.
   * \param[in] val_index - Index corresponding to the outlet boundary.
   * \return The outlet pressure.
   */
  void SetActDisk_DeltaTemp(unsigned short val_imarker, su2double val_actdisk_deltatemp);

  /*!
   * \brief Get the back pressure (static) at an outlet boundary.
   * \param[in] val_index - Index corresponding to the outlet boundary.
   * \return The outlet pressure.
   */
  void SetActDisk_TotalPressRatio(unsigned short val_imarker, su2double val_actdisk_pressratio);

  /*!
   * \brief Get the back pressure (static) at an outlet boundary.
   * \param[in] val_index - Index corresponding to the outlet boundary.
   * \return The outlet pressure.
   */
  void SetActDisk_TotalTempRatio(unsigned short val_imarker, su2double val_actdisk_tempratio);

  /*!
   * \brief Get the back pressure (static) at an outlet boundary.
   * \param[in] val_index - Index corresponding to the outlet boundary.
   * \return The outlet pressure.
   */
  void SetActDisk_StaticPressRatio(unsigned short val_imarker, su2double val_actdisk_pressratio);

  /*!
   * \brief Get the back pressure (static) at an outlet boundary.
   * \param[in] val_index - Index corresponding to the outlet boundary.
   * \return The outlet pressure.
   */
  void SetActDisk_StaticTempRatio(unsigned short val_imarker, su2double val_actdisk_tempratio);

  /*!
   * \brief Get the back pressure (static) at an outlet boundary.
   * \param[in] val_index - Index corresponding to the outlet boundary.
   * \return The outlet pressure.
   */
  void SetActDisk_NetThrust(unsigned short val_imarker, su2double val_actdisk_netthrust);

  /*!
   * \brief Get the back pressure (static) at an outlet boundary.
   * \param[in] val_index - Index corresponding to the outlet boundary.
   * \return The outlet pressure.
   */
  void SetActDisk_BCThrust(string val_marker, su2double val_actdisk_bcthrust);

  /*!
   * \brief Get the back pressure (static) at an outlet boundary.
   * \param[in] val_index - Index corresponding to the outlet boundary.
   * \return The outlet pressure.
   */
  void SetActDisk_BCThrust(unsigned short val_imarker, su2double val_actdisk_bcthrust);

  /*!
   * \brief Get the back pressure (static) at an outlet boundary.
   * \param[in] val_index - Index corresponding to the outlet boundary.
   * \return The outlet pressure.
   */
  void SetActDisk_BCThrust_Old(string val_marker, su2double val_actdisk_bcthrust_old);

  /*!
   * \brief Get the back pressure (static) at an outlet boundary.
   * \param[in] val_index - Index corresponding to the outlet boundary.
   * \return The outlet pressure.
   */
  void SetActDisk_BCThrust_Old(unsigned short val_imarker, su2double val_actdisk_bcthrust_old);

  /*!
   * \brief Get the back pressure (static) at an outlet boundary.
   * \param[in] val_index - Index corresponding to the outlet boundary.
   * \return The outlet pressure.
   */
  void SetActDisk_GrossThrust(unsigned short val_imarker, su2double val_actdisk_grossthrust);

  /*!
   * \brief Get the back pressure (static) at an outlet boundary.
   * \param[in] val_index - Index corresponding to the outlet boundary.
   * \return The outlet pressure.
   */
  void SetActDisk_Area(unsigned short val_imarker, su2double val_actdisk_area);

  /*!
   * \brief Get the back pressure (static) at an outlet boundary.
   * \param[in] val_index - Index corresponding to the outlet boundary.
   * \return The outlet pressure.
   */
  void SetActDiskInlet_ReverseMassFlow(unsigned short val_imarker, su2double val_actdisk_area);

  /*!
   * \brief Get the back pressure (static) at an outlet boundary.
   * \param[in] val_index - Index corresponding to the outlet boundary.
   * \return The outlet pressure.
   */
  void SetActDiskInlet_RamDrag(unsigned short val_imarker, su2double val_actdisk_ramdrag);

  /*!
   * \brief Get the back pressure (static) at an outlet boundary.
   * \param[in] val_index - Index corresponding to the outlet boundary.
   * \return The outlet pressure.
   */
  void SetActDiskInlet_Force(unsigned short val_imarker, su2double val_actdisk_force);

  /*!
   * \brief Get the back pressure (static) at an outlet boundary.
   * \param[in] val_index - Index corresponding to the outlet boundary.
   * \return The outlet pressure.
   */
  void SetActDiskInlet_Power(unsigned short val_imarker, su2double val_actdisk_power);

  /*!
   * \brief Get the back pressure (static) at an outlet boundary.
   * \param[in] val_index - Index corresponding to the outlet boundary.
   * \return The outlet pressure.
   */
  su2double GetActDisk_Power(unsigned short val_imarker);

  /*!
   * \brief Get the back pressure (static) at an outlet boundary.
   * \param[in] val_index - Index corresponding to the outlet boundary.
   * \return The outlet pressure.
   */
  su2double GetActDisk_MassFlow(unsigned short val_imarker);

  /*!
   * \brief Get the back pressure (static) at an outlet boundary.
   * \param[in] val_index - Index corresponding to the outlet boundary.
   * \return The outlet pressure.
   */
  su2double GetActDisk_Mach(unsigned short val_imarker);

  /*!
   * \brief Get the back pressure (static) at an outlet boundary.
   * \param[in] val_index - Index corresponding to the outlet boundary.
   * \return The outlet pressure.
   */
  su2double GetActDisk_Force(unsigned short val_imarker);

  /*!
   * \brief Get the back pressure (static) at an outlet boundary.
   * \param[in] val_index - Index corresponding to the outlet boundary.
   * \return The outlet pressure.
   */
  su2double GetSurface_DC60(unsigned short val_imarker);

  /*!
   * \brief Get the massflow at an outlet boundary.
   * \param[in] val_index - Index corresponding to the outlet boundary.
   * \return The massflow.
   */
  su2double GetSurface_MassFlow(unsigned short val_imarker);

  /*!
   * \brief Get the mach number at an outlet boundary.
   * \param[in] val_index - Index corresponding to the outlet boundary.
   * \return The mach number.
   */
  su2double GetSurface_Mach(unsigned short val_imarker);

  /*!
   * \brief Get the temperature at an outlet boundary.
   * \param[in] val_index - Index corresponding to the outlet boundary.
   * \return The temperature.
   */
  su2double GetSurface_Temperature(unsigned short val_imarker);

  /*!
   * \brief Get the pressure at an outlet boundary.
   * \param[in] val_index - Index corresponding to the outlet boundary.
   * \return The pressure.
   */
  su2double GetSurface_Pressure(unsigned short val_imarker);

  /*!
   * \brief Get the density at an outlet boundary.
   * \param[in] val_index - Index corresponding to the outlet boundary.
   * \return The density.
   */
  su2double GetSurface_Density(unsigned short val_imarker);

  /*!
   * \brief Get the enthalpy at an outlet boundary.
   * \param[in] val_index - Index corresponding to the outlet boundary.
   * \return The density.
   */
  su2double GetSurface_Enthalpy(unsigned short val_imarker);

  /*!
   * \brief Get the normal velocity at an outlet boundary.
   * \param[in] val_index - Index corresponding to the outlet boundary.
   * \return The normal velocity.
   */
  su2double GetSurface_NormalVelocity(unsigned short val_imarker);
  /*!
   * \brief Get the total temperature at an outlet boundary.
   * \param[in] val_index - Index corresponding to the outlet boundary.
   * \return The total temperature.
   */
  su2double GetSurface_TotalTemperature(unsigned short val_imarker);

  /*!
   * \brief Get the total pressure at an outlet boundary.
   * \param[in] val_index - Index corresponding to the outlet boundary.
   * \return The total pressure.
   */
  su2double GetSurface_TotalPressure(unsigned short val_imarker);
   
  /*!
   * \brief Get the back pressure (static) at an outlet boundary.
   * \param[in] val_index - Index corresponding to the outlet boundary.
   * \return The outlet pressure.
   */
  su2double GetSurface_IDC(unsigned short val_imarker);

  /*!
   * \brief Get the back pressure (static) at an outlet boundary.
   * \param[in] val_index - Index corresponding to the outlet boundary.
   * \return The outlet pressure.
   */
  su2double GetSurface_IDC_Mach(unsigned short val_imarker);

  /*!
   * \brief Get the back pressure (static) at an outlet boundary.
   * \param[in] val_index - Index corresponding to the outlet boundary.
   * \return The outlet pressure.
   */
  su2double GetSurface_IDR(unsigned short val_imarker);

  /*!
   * \brief Get the back pressure (static) at an outlet boundary.
   * \param[in] val_index - Index corresponding to the outlet boundary.
   * \return The outlet pressure.
   */
  su2double GetActDiskOutlet_Pressure(string val_marker);

  /*!
   * \brief Get the back pressure (static) at an outlet boundary.
   * \param[in] val_index - Index corresponding to the outlet boundary.
   * \return The outlet pressure.
   */
  su2double GetActDiskOutlet_TotalPressure(string val_marker);

  /*!
   * \brief Get the back pressure (static) at an outlet boundary.
   * \param[in] val_index - Index corresponding to the outlet boundary.
   * \return The outlet pressure.
   */
  su2double GetActDiskOutlet_GrossThrust(string val_marker);

  /*!
   * \brief Get the back pressure (static) at an outlet boundary.
   * \param[in] val_index - Index corresponding to the outlet boundary.
   * \return The outlet pressure.
   */
  su2double GetActDiskOutlet_Force(string val_marker);

  /*!
   * \brief Get the back pressure (static) at an outlet boundary.
   * \param[in] val_index - Index corresponding to the outlet boundary.
   * \return The outlet pressure.
   */
  su2double GetActDiskOutlet_Power(string val_marker);

  /*!
   * \brief Get the back pressure (static) at an outlet boundary.
   * \param[in] val_index - Index corresponding to the outlet boundary.
   * \return The outlet pressure.
   */
  void SetActDiskOutlet_Pressure(unsigned short val_imarker, su2double val_actdisk_pressure);

  /*!
   * \brief Get the back pressure (static) at an outlet boundary.
   * \param[in] val_index - Index corresponding to the outlet boundary.
   * \return The outlet pressure.
   */
  void SetActDiskOutlet_TotalPressure(unsigned short val_imarker, su2double val_actdisk_totalpressure);

  /*!
   * \brief Get the back pressure (static) at an outlet boundary.
   * \param[in] val_index - Index corresponding to the outlet boundary.
   * \return The outlet pressure.
   */
  void SetActDiskOutlet_GrossThrust(unsigned short val_imarker, su2double val_actdisk_grossthrust);

  /*!
   * \brief Get the back pressure (static) at an outlet boundary.
   * \param[in] val_index - Index corresponding to the outlet boundary.
   * \return The outlet pressure.
   */
  void SetActDiskOutlet_Force(unsigned short val_imarker, su2double val_actdisk_force);

  /*!
   * \brief Get the back pressure (static) at an outlet boundary.
   * \param[in] val_index - Index corresponding to the outlet boundary.
   * \return The outlet pressure.
   */
  void SetActDiskOutlet_Power(unsigned short val_imarker, su2double val_actdisk_power);

  /*!
   * \brief Get the displacement value at an displacement boundary.
   * \param[in] val_index - Index corresponding to the displacement boundary.
   * \return The displacement value.
   */
  su2double GetDispl_Value(string val_index);

  /*!
   * \brief Get the force value at an load boundary.
   * \param[in] val_index - Index corresponding to the load boundary.
   * \return The load value.
   */
  su2double GetLoad_Value(string val_index);

  /*!
   * \brief Get the force value at a load boundary defined in cartesian coordinates.
   * \param[in] val_index - Index corresponding to the load boundary.
   * \return The load value.
   */
  su2double GetLoad_Dir_Value(string val_index);

  /*!
   * \brief Get the force multiplier at a load boundary in cartesian coordinates.
   * \param[in] val_index - Index corresponding to the load boundary.
   * \return The load multiplier.
   */
  su2double GetLoad_Dir_Multiplier(string val_index);

  /*!
   * \brief Get the force direction at a loaded boundary in cartesian coordinates.
   * \param[in] val_index - Index corresponding to the load boundary.
   * \return The load direction.
   */
  su2double* GetLoad_Dir(string val_index);

  /*!
   * \brief Get the amplitude of the sine-wave at a load boundary defined in cartesian coordinates.
   * \param[in] val_index - Index corresponding to the load boundary.
   * \return The load value.
   */
  su2double GetLoad_Sine_Amplitude(string val_index);

  /*!
   * \brief Get the frequency of the sine-wave at a load boundary in cartesian coordinates.
   * \param[in] val_index - Index corresponding to the load boundary.
   * \return The load frequency.
   */
  su2double GetLoad_Sine_Frequency(string val_index);

  /*!
   * \brief Get the force direction at a sine-wave loaded boundary in cartesian coordinates.
   * \param[in] val_index - Index corresponding to the load boundary.
   * \return The load direction.
   */
  su2double* GetLoad_Sine_Dir(string val_index);

  /*!
   * \brief Get the force value at an load boundary.
   * \param[in] val_index - Index corresponding to the load boundary.
   * \return The load value.
   */
  su2double GetFlowLoad_Value(string val_index);

  /*!
   * \brief Cyclic pitch amplitude for rotor blades.
   * \return The specified cyclic pitch amplitude.
   */
  su2double GetCyclic_Pitch(void);

  /*!
   * \brief Collective pitch setting for rotor blades.
   * \return The specified collective pitch setting.
   */
  su2double GetCollective_Pitch(void);

  /*!
   * \brief Get name of the arbitrary mesh motion input file.
   * \return File name of the arbitrary mesh motion input file.
   */
  string GetMotion_FileName(void);

  /*!
   * \brief Set the config options.
   */
  void SetConfig_Options(unsigned short val_iZone, unsigned short val_nZone);

  /*!
   * \brief Set the config options.
   */
  void SetRunTime_Options(void);

  /*!
   * \brief Set the config file parsing.
   */
  void SetConfig_Parsing(char case_filename[MAX_STRING_SIZE]);

  /*!
   * \brief Set the config file parsing.
   */
  bool SetRunTime_Parsing(char case_filename[MAX_STRING_SIZE]);

  /*!
   * \brief Config file postprocessing.
   */
  void SetPostprocessing(unsigned short val_software, unsigned short val_izone, unsigned short val_nDim);

  /*!
   * \brief Config file markers processing.
   */
  void SetMarkers(unsigned short val_software);

  /*!
   * \brief Config file output.
   */
  void SetOutput(unsigned short val_software, unsigned short val_izone);

  /*!
   * \brief Value of Aeroelastic solution coordinate at time n+1.
   */
  vector<vector<su2double> > GetAeroelastic_np1(unsigned short iMarker);

  /*!
   * \brief Value of Aeroelastic solution coordinate at time n.
   */
  vector<vector<su2double> > GetAeroelastic_n(unsigned short iMarker);

  /*!
   * \brief Value of Aeroelastic solution coordinate at time n-1.
   */
  vector<vector<su2double> > GetAeroelastic_n1(unsigned short iMarker);

  /*!
   * \brief Value of Aeroelastic solution coordinate at time n+1.
   */
  void SetAeroelastic_np1(unsigned short iMarker, vector<vector<su2double> > solution);

  /*!
   * \brief Value of Aeroelastic solution coordinate at time n from time n+1.
   */
  void SetAeroelastic_n(void);

  /*!
   * \brief Value of Aeroelastic solution coordinate at time n-1 from time n.
   */
  void SetAeroelastic_n1(void);

  /*!
   * \brief Aeroelastic Flutter Speed Index.
   */
  su2double GetAeroelastic_Flutter_Speed_Index(void);

  /*!
   * \brief Uncoupled Aeroelastic Frequency Plunge.
   */
  su2double GetAeroelastic_Frequency_Plunge(void);

  /*!
   * \brief Uncoupled Aeroelastic Frequency Pitch.
   */
  su2double GetAeroelastic_Frequency_Pitch(void);

  /*!
   * \brief Aeroelastic Airfoil Mass Ratio.
   */
  su2double GetAeroelastic_Airfoil_Mass_Ratio(void);

  /*!
   * \brief Aeroelastic center of gravity location.
   */
  su2double GetAeroelastic_CG_Location(void);

  /*!
   * \brief Aeroelastic radius of gyration squared.
   */
  su2double GetAeroelastic_Radius_Gyration_Squared(void);

  /*!
   * \brief Aeroelastic solve every x inner iteration.
   */
  unsigned short GetAeroelasticIter(void);

  /*!
   * \brief Value of plunging coordinate.
   * \param[in] val_marker - the marker we are monitoring.
   * \return Value of plunging coordinate.
   */
  su2double GetAeroelastic_plunge(unsigned short val_marker);

  /*!
   * \brief Value of pitching coordinate.
   * \param[in] val_marker - the marker we are monitoring.
   * \return Value of pitching coordinate.
   */
  su2double GetAeroelastic_pitch(unsigned short val_marker);

  /*!
   * \brief Value of plunging coordinate.
   * \param[in] val_marker - the marker we are monitoring.
   * \param[in] val - value of plunging coordinate.
   */
  void SetAeroelastic_plunge(unsigned short val_marker, su2double val);

  /*!
   * \brief Value of pitching coordinate.
   * \param[in] val_marker - the marker we are monitoring.
   * \param[in] val - value of pitching coordinate.
   */
  void SetAeroelastic_pitch(unsigned short val_marker, su2double val);

  /*!
   * \brief Get information about the aeroelastic simulation.
   * \return <code>TRUE</code> if it is an aeroelastic case; otherwise <code>FALSE</code>.
   */
  bool GetAeroelastic_Simulation(void);

  /*!
   * \brief Get information about the wind gust.
   * \return <code>TRUE</code> if there is a wind gust; otherwise <code>FALSE</code>.
   */
  bool GetWind_Gust(void);

  /*!
   * \brief Get the type of gust to simulate.
   * \return type of gust to use for the simulation.
   */
  unsigned short GetGust_Type(void);

  /*!
   * \brief Get the gust direction.
   * \return the gust direction.
   */
  unsigned short GetGust_Dir(void);

  /*!
   * \brief Value of the gust wavelength.
   */
  su2double GetGust_WaveLength(void);

  /*!
   * \brief Value of the number of gust periods.
   */
  su2double GetGust_Periods(void);

  /*!
   * \brief Value of the gust amplitude.
   */
  su2double GetGust_Ampl(void);

  /*!
   * \brief Value of the time at which to begin the gust.
   */
  su2double GetGust_Begin_Time(void);

  /*!
   * \brief Value of the location ath which the gust begins.
   */
  su2double GetGust_Begin_Loc(void);

  /*!
   * \brief Get the number of iterations to evaluate the parametric coordinates.
   * \return Number of iterations to evaluate the parametric coordinates.
   */
  unsigned short GetnFFD_Iter(void);

  /*!
   * \brief Get the tolerance of the point inversion algorithm.
   * \return Tolerance of the point inversion algorithm.
   */
  su2double GetFFD_Tol(void);

  /*!
   * \brief Get the scale factor for the line search.
   * \return Scale factor for the line search.
   */
  su2double GetOpt_RelaxFactor(void);

  /*!
   * \brief Get the bound for the line search.
   * \return Bound for the line search.
   */
  su2double GetOpt_LineSearch_Bound(void);
  
  /*!
   * \brief Set the scale factor for the line search.
   * \param[in] val_scale - scale of the deformation.
   */
  void SetOpt_RelaxFactor(su2double val_scale);
  
  /*!
   * \brief Get the node number of the CV to visualize.
   * \return Node number of the CV to visualize.
   */
  long GetVisualize_CV(void);

  /*!
   * \brief Get information about whether to use fixed CL mode.
   * \return <code>TRUE</code> if fixed CL mode is active; otherwise <code>FALSE</code>.
   */
  bool GetFixed_CL_Mode(void);

  /*!
   * \brief Get information about whether to use fixed CL mode.
   * \return <code>TRUE</code> if fixed CL mode is active; otherwise <code>FALSE</code>.
   */
  bool GetFixed_CM_Mode(void);

  /*!
   * \brief Get information about whether to use fixed CL mode.
   * \return <code>TRUE</code> if fixed CL mode is active; otherwise <code>FALSE</code>.
   */
  bool GetEval_dOF_dCX(void);
  
  /*!
   * \brief Get information about whether to use fixed CL mode.
   * \return <code>TRUE</code> if fixed CL mode is active; otherwise <code>FALSE</code>.
   */
  bool GetDiscard_InFiles(void);

  /*!
   * \brief Get the value specified for the target CL.
   * \return Value of the target CL.
   */
  su2double GetTarget_CL(void);

  /*!
   * \brief Get the value for the lift curve slope for fixed CL mode.
   * \return Lift curve slope for fixed CL mode.
   */
  su2double GetdCL_dAlpha(void);

  /*!
   * \brief Get the value of iterations to re-evaluate the angle of attack.
   * \return Number of iterations.
   */
  unsigned long GetUpdate_Alpha(void);

  /*!
   * \brief Number of iterations to evaluate dCL_dAlpha.
   * \return Number of iterations.
   */
  unsigned long GetIter_dCL_dAlpha(void);
  
  /*!
   * \brief Get the value of the damping coefficient for fixed CL mode.
   * \return Damping coefficient for fixed CL mode.
   */
  su2double GetdCM_diH(void);

  /*!
   * \brief Get the value of iterations to re-evaluate the angle of attack.
   * \return Number of iterations.
   */
  unsigned long GetIter_Fixed_CL(void);

  /*!
   * \brief Get the value of iterations to re-evaluate the angle of attack.
   * \return Number of iterations.
   */
  unsigned long GetIter_Fixed_NetThrust(void);

  /*!
   * \brief Get the value of the damping coefficient for fixed CL mode.
   * \return Damping coefficient for fixed CL mode.
   */
  su2double GetdNetThrust_dBCThrust(void);

  /*!
   * \brief Get the value of iterations to re-evaluate the angle of attack.
   * \return Number of iterations.
   */
  unsigned long GetUpdate_BCThrust(void);

  /*!
   * \brief Set the value of the boolean for updating AoA in fixed lift mode.
   * \param[in] val_update - the bool for whether to update the AoA.
   */
  void SetUpdate_BCThrust_Bool(bool val_update);

  /*!
   * \brief Set the value of the boolean for updating AoA in fixed lift mode.
   * \param[in] val_update - the bool for whether to update the AoA.
   */
  void SetUpdate_AoA(bool val_update);

  /*!
   * \brief Get information about whether to update the AoA for fixed lift mode.
   * \return <code>TRUE</code> if we should update the AoA for fixed lift mode; otherwise <code>FALSE</code>.
   */
  bool GetUpdate_BCThrust_Bool(void);

  /*!
   * \brief Get information about whether to update the AoA for fixed lift mode.
   * \return <code>TRUE</code> if we should update the AoA for fixed lift mode; otherwise <code>FALSE</code>.
   */
  bool GetUpdate_AoA(void);

  /*!
   * \brief Set the current number of non-physical nodes in the solution.
   * \param[in] val_nonphys_points - current number of non-physical points.
   */
  void SetNonphysical_Points(unsigned long val_nonphys_points);

  /*!
   * \brief Get the current number of non-physical nodes in the solution.
   * \return Current number of non-physical points.
   */
  unsigned long GetNonphysical_Points(void);

  /*!
   * \brief Set the current number of non-physical reconstructions for 2nd-order upwinding.
   * \param[in] val_nonphys_reconstr - current number of non-physical reconstructions for 2nd-order upwinding.
   */
  void SetNonphysical_Reconstr(unsigned long val_nonphys_reconstr);

  /*!
   * \brief Get the current number of non-physical reconstructions for 2nd-order upwinding.
   * \return Current number of non-physical reconstructions for 2nd-order upwinding.
   */
  unsigned long GetNonphysical_Reconstr(void);

  /*!
   * \brief Given arrays x[1..n] and y[1..n] containing a tabulated function, i.e., yi = f(xi), with
   x1 < x2 < . . . < xN , and given values yp1 and ypn for the first derivative of the interpolating
   function at points 1 and n, respectively, this routine returns an array y2[1..n] that contains
   the second derivatives of the interpolating function at the tabulated points xi. If yp1 and/or
   ypn are equal to 1 × 1030 or larger, the routine is signaled to set the corresponding boundary
   condition for a natural spline, with zero second derivative on that boundary.
   Numerical Recipes: The Art of Scientific Computing, Third Edition in C++.
   */
  void SetSpline(vector<su2double> &x, vector<su2double> &y, unsigned long n, su2double yp1, su2double ypn, vector<su2double> &y2);

  /*!
   * \brief Given the arrays xa[1..n] and ya[1..n], which tabulate a function (with the xai’s in order),
   and given the array y2a[1..n], which is the output from spline above, and given a value of
   x, this routine returns a cubic-spline interpolated value y.
   Numerical Recipes: The Art of Scientific Computing, Third Edition in C++.
   * \returns The interpolated value of for x.
   */
  su2double GetSpline(vector<su2double> &xa, vector<su2double> &ya, vector<su2double> &y2a, unsigned long n, su2double x);

  /*!
   * \brief Start the timer for profiling subroutines.
   * \param[in] val_start_time - the value of the start time.
   */
  void Tick(double *val_start_time);

  /*!
   * \brief Stop the timer for profiling subroutines and store results.
   * \param[in] val_start_time - the value of the start time.
   * \param[in] val_function_name - string for the name of the profiled subroutine.
   * \param[in] val_group_id - string for the name of the profiled subroutine.
   */
  void Tock(double val_start_time, string val_function_name, int val_group_id);

  /*!
   * \brief Write a CSV file containing the results of the profiling.
   */
  void SetProfilingCSV(void);

  /*!
   * \brief Start the timer for profiling subroutines.
   * \param[in] val_start_time - the value of the start time.
   */
  void GEMM_Tick(double *val_start_time);

  /*!
   * \brief Stop the timer for profiling subroutines and store results.
   * \param[in] val_start_time - the value of the start time.
   * \param[in] val_function_name - string for the name of the profiled subroutine.
   * \param[in] val_group_id - string for the name of the profiled subroutine.
   */
  void GEMM_Tock(double val_start_time, string val_function_name, int M, int N, int K);

  /*!
   * \brief Write a CSV file containing the results of the profiling.
   */
  void GEMMProfilingCSV(void);

  /*!
   *
   * \brief Set freestream turbonormal for initializing solution.
   */
  void SetFreeStreamTurboNormal(su2double* turboNormal);

  /*!
   *
   * \brief Set freestream turbonormal for initializing solution.
   */
  su2double* GetFreeStreamTurboNormal(void);

  /*!
   * \brief Get the verbosity level of the console output.
   * \return Verbosity level for the console output.
   */
  unsigned short GetConsole_Output_Verb(void);

  /*!
   * \brief Get the kind of marker analyze marker (area-averaged, mass flux averaged, etc).
   * \return Kind of average.
   */
  unsigned short GetKind_Average(void);

  /*!
   *
   * \brief Get the direct differentation method.
   * \return direct differentiation method.
   */
  unsigned short GetDirectDiff();

  /*!
   * \brief Get the indicator whether we are solving an discrete adjoint problem.
   * \return the discrete adjoint indicator.
   */
  bool GetDiscrete_Adjoint(void);

  /*!
   * \brief Get the indicator whether we want to benchmark the MPI performance of FSI problems
   * \return The value for checking
   */
  bool CheckFSI_MPI(void);

  /*!
   * \brief Get the number of fluid subiterations roblems.
   * \return Number of FSI subiters.
   */
  unsigned short GetnIterFSI(void);

  /*!
   * \brief Get Aitken's relaxation parameter for static relaxation cases.
   * \return Aitken's relaxation parameters.
   */
  su2double GetAitkenStatRelax(void);

  /*!
   * \brief Get Aitken's maximum relaxation parameter for dynamic relaxation cases and first iteration.
   * \return Aitken's relaxation parameters.
   */
  su2double GetAitkenDynMaxInit(void);

  /*!
   * \brief Get Aitken's maximum relaxation parameter for dynamic relaxation cases and first iteration.
   * \return Aitken's relaxation parameters.
   */
  su2double GetAitkenDynMinInit(void);


  /*!
   * \brief Decide whether to apply dead loads to the model.
   * \return <code>TRUE</code> if the dead loads are to be applied, <code>FALSE</code> otherwise.
   */

  bool GetDeadLoad(void);

  /*!
   * \brief Identifies if the mesh is matching or not (temporary, while implementing interpolation procedures).
   * \return <code>TRUE</code> if the mesh is matching, <code>FALSE</code> otherwise.
   */

  bool GetMatchingMesh(void);

  /*!
   * \brief Identifies if we want to restart from a steady or an unsteady solution.
   * \return <code>TRUE</code> if we restart from steady state solution, <code>FALSE</code> otherwise.
   */

  bool GetSteadyRestart(void);


  /*!
   * \brief Provides information about the time integration of the structural analysis, and change the write in the output
   *        files information about the iteration.
   * \return The kind of time integration: Static or dynamic analysis
   */
  unsigned short GetDynamic_Analysis(void);

  /*!
   * \brief If we are prforming an unsteady simulation, there is only
   *        one value of the time step for the complete simulation.
   * \return Value of the time step in an unsteady simulation (non dimensional).
   */
  su2double GetDelta_DynTime(void);

  /*!
   * \brief If we are prforming an unsteady simulation, there is only
   *        one value of the time step for the complete simulation.
   * \return Value of the time step in an unsteady simulation (non dimensional).
   */
  su2double GetTotal_DynTime(void);

  /*!
   * \brief If we are prforming an unsteady simulation, there is only
   *        one value of the time step for the complete simulation.
   * \return Value of the time step in an unsteady simulation (non dimensional).
   */
  su2double GetCurrent_DynTime(void);

  /*!
   * \brief Get information about writing dynamic structural analysis headers and file extensions.
   * \return 	<code>TRUE</code> means that dynamic structural analysis solution files will be written.
   */
  bool GetWrt_Dynamic(void);

  /*!
   * \brief Get Newmark alpha parameter.
   * \return Value of the Newmark alpha parameter.
   */
  su2double GetNewmark_alpha(void);

  /*!
   * \brief Get Newmark delta parameter.
   * \return Value of the Newmark delta parameter.
   */
  su2double GetNewmark_delta(void);

  /*!
   * \brief Get the number of integration coefficients provided by the user.
   * \return Number of integration coefficients.
   */
  unsigned short GetnIntCoeffs(void);

  /*!
   * \brief Get the integration coefficients for the Generalized Alpha - Newmark integration integration scheme.
   * \param[in] val_coeff - Index of the coefficient.
   * \return Alpha coefficient for the Runge-Kutta integration scheme.
   */
  su2double Get_Int_Coeffs(unsigned short val_coeff);

  /*!
   * \brief Check if the user wants to apply the load gradually.
   * \return 	<code>TRUE</code> means that the load is to be applied gradually.
   */
  bool GetSigmoid_Load(void);

  /*!
   * \brief Check if the user wants to apply the load as a ramp.
   * \return 	<code>TRUE</code> means that the load is to be applied as a ramp.
   */
  bool GetRamp_Load(void);

  /*!
   * \brief Get the maximum time of the ramp.
   * \return 	Value of the max time while the load is linearly increased
   */
  su2double GetRamp_Time(void);

  /*!
   * \brief Get the maximum time of the sigmoid.
   * \return 	Value of the max time while the load is increased using a sigmoid
   */
  su2double GetSigmoid_Time(void);

  /*!
   * \brief Get the sigmoid parameter.
   * \return 	Parameter of steepness of the sigmoid
   */
  su2double GetSigmoid_K(void);

  /*!
   * \brief Get the maximum time of the ramp.
   * \return 	Value of the max time while the load is linearly increased
   */
  su2double GetStatic_Time(void);

  /*!
   * \brief Get the order of the predictor for FSI applications.
   * \return 	Order of predictor
   */
  unsigned short GetPredictorOrder(void);

  /*!
   * \brief Get boolean for using Persson's shock capturing in Euler flow
   * \return Boolean for using Persson's shock capturing in Euler flow
   */
  bool GetEulerPersson(void);

  /*!
   * \brief Set boolean for using Persson's shock capturing in Euler flow
   * \param[in] val_EulerPersson - Boolean for using Persson's shock capturing in Euler flow
   */
  void SetEulerPersson(bool val_EulerPersson);

  /*!
   * \brief Check if the simulation we are running is a FSI simulation
   * \return Value of the physical time in an unsteady simulation.
   */
  bool GetFSI_Simulation(void);

  /*!
   * \brief Check if we want to apply an incremental load to the nonlinear structural simulation
   * \return <code>TRUE</code> means that the load is to be applied in increments.
   */
  bool GetIncrementalLoad(void);

  /*!
   * \brief Get the number of increments for an incremental load.
   * \return 	Number of increments.
   */
  unsigned long GetNumberIncrements(void);

  /*!
   * \brief Get the value of the criteria for applying incremental loading.
   * \return Value of the log10 of the residual.
   */
  su2double GetIncLoad_Criteria(unsigned short val_var);

  /*!
   * \brief Get the relaxation method chosen for the simulation
   * \return Value of the relaxation method
   */
  unsigned short GetRelaxation_Method_FSI(void);

  /*!
   * \brief Get the kind of Riemann solver for the DG method (FEM flow solver).
   * \note This value is obtained from the config file, and it is constant
   *       during the computation.
   * \return Kind of Riemann solver for the DG method (FEM flow solver).
   */
  unsigned short GetRiemann_Solver_FEM(void);

  /*!
   * \brief Get the factor applied during quadrature of straight elements.
   * \return The specified straight element quadrature factor.
   */
  su2double GetQuadrature_Factor_Straight(void);

  /*!
   * \brief Get the factor applied during quadrature of curved elements.
   * \return The specified curved element quadrature factor.
   */
  su2double GetQuadrature_Factor_Curved(void);

  /*!
   * \brief Get the factor applied during time quadrature for ADER-DG.
   * \return The specified ADER-DG time quadrature factor.
   */
  su2double GetQuadrature_Factor_Time_ADER_DG(void);

  /*!
   * \brief Function to make available the multiplication factor theta of the
            symmetrizing terms in the DG discretization of the viscous terms.
   * \return The specified factor for the DG discretization.
   */
  su2double GetTheta_Interior_Penalty_DGFEM(void);

  /*!
   * \brief Function to make available whether or not the entropy must be computed.
   * \return The boolean whether or not the entropy must be computed.
   */
  bool GetCompute_Entropy(void);

  /*!
   * \brief Function to make available whether or not the lumped mass matrix
            must be used for steady computations.
   * \return The boolean whether or not to use the lumped mass matrix.
   */
  bool GetUse_Lumped_MassMatrix_DGFEM(void);

  /*!
   * \brief Function to make available whether or not only the exact Jacobian
            of the spatial discretization must be computed.
   * \return The boolean whether or not the Jacobian must be computed.
   */
  bool GetJacobian_Spatial_Discretization_Only(void);

  /*!
   * \brief Get the interpolation method used for matching between zones.
   */
  inline unsigned short GetKindInterpolation(void);

  /*!
   * \brief Get the AD support.
   */
  bool GetAD_Mode(void);
};

#include "config_structure.inl"<|MERGE_RESOLUTION|>--- conflicted
+++ resolved
@@ -475,22 +475,13 @@
   Kind_Solver_Fluid_FSI,		/*!< \brief Kind of solver for the fluid in FSI applications. */
   Kind_Solver_Struc_FSI,		/*!< \brief Kind of solver for the structure in FSI applications. */
   Kind_BGS_RelaxMethod,				/*!< \brief Kind of relaxation method for Block Gauss Seidel method in FSI problems. */
-<<<<<<< HEAD
-  Kind_TransferMethod,	/*!< \brief Iterative scheme for nonlinear structural analysis. */
-  SpatialOrder,		/*!< \brief Order of the spatial numerical integration.*/
-  SpatialOrder_Flow,		/*!< \brief Order of the spatial numerical integration.*/
-  SpatialOrder_Turb,		/*!< \brief Order of the spatial numerical integration.*/
-  SpatialOrder_AdjFlow,		/*!< \brief Order of the spatial numerical integration.*/
-  SpatialOrder_AdjTurb;		/*!< \brief Order of the spatial numerical integration.*/
-  bool EulerPersson;        /*!< \brief Boolean to determine whether the simulation is FSI or not. */
-=======
   Kind_TransferMethod;	/*!< \brief Iterative scheme for nonlinear structural analysis. */
   bool MUSCL,		/*!< \brief MUSCL scheme .*/
   MUSCL_Flow,		/*!< \brief MUSCL scheme for the flow equations.*/
   MUSCL_Turb,	 /*!< \brief MUSCL scheme for the turbulence equations.*/
   MUSCL_AdjFlow,		/*!< \brief MUSCL scheme for the adj flow equations.*/
   MUSCL_AdjTurb; 	/*!< \brief MUSCL scheme for the adj turbulence equations.*/
->>>>>>> dd20bb26
+  bool EulerPersson;        /*!< \brief Boolean to determine whether this is an Euler simulation with Persson shock capturing. */
   bool FSI_Problem;			/*!< \brief Boolean to determine whether the simulation is FSI or not. */
   bool AD_Mode;         /*!< \brief Algorithmic Differentiation support. */
   unsigned short Kind_Material_Compress,	/*!< \brief Determines if the material is compressible or incompressible (structural analysis). */
@@ -1897,31 +1888,19 @@
    * \param[in] val_kind_centered - If centered scheme, kind of centered scheme (JST, etc.).
    * \param[in] val_kind_upwind - If upwind scheme, kind of upwind scheme (Roe, etc.).
    * \param[in] val_kind_slopelimit - If upwind scheme, kind of slope limit.
-<<<<<<< HEAD
+   * \param[in] val_muscl - Define if we apply a MUSCL scheme or not.
    * \param[in] val_kind_fem - If FEM, what kind of FEM discretization.
    */
   void SetKind_ConvNumScheme(unsigned short val_kind_convnumscheme, unsigned short val_kind_centered,
                              unsigned short val_kind_upwind,        unsigned short val_kind_slopelimit,
-                             unsigned short val_order_spatial_inti, unsigned short val_kind_fem);
-
-=======
-   * \param[in] val_muscl - Define if we apply a MUSCL scheme or not.
-   */
-  void SetKind_ConvNumScheme(unsigned short val_kind_convnumscheme, unsigned short val_kind_centered,
-                             unsigned short val_kind_upwind, unsigned short val_kind_slopelimit, bool val_muscl);
+                             bool val_muscl,                        unsigned short val_kind_fem);
   
->>>>>>> dd20bb26
   /*!
    * \brief Get the value of limiter coefficient.
    * \return Value of the limiter coefficient.
    */
-<<<<<<< HEAD
-  su2double GetLimiterCoeff(void);
-
-=======
   su2double GetVenkat_LimiterCoeff(void);
   
->>>>>>> dd20bb26
   /*!
    * \brief Freeze the value of the limiter after a number of iterations.
    * \return Number of iterations.
@@ -1932,13 +1911,8 @@
    * \brief Get the value of sharp edge limiter.
    * \return Value of the sharp edge limiter coefficient.
    */
-<<<<<<< HEAD
-  su2double GetSharpEdgesCoeff(void);
-
-=======
   su2double GetAdjSharp_LimiterCoeff(void);
   
->>>>>>> dd20bb26
   /*!
    * \brief Get the Reynolds number. Dimensionless number that gives a measure of the ratio of inertial forces
    *        to viscous forces and consequently quantifies the relative importance of these two types of forces
@@ -3539,13 +3513,8 @@
    *       linearized) that is being solved.
    * \return MUSCL scheme.
    */
-<<<<<<< HEAD
-  unsigned short GetSpatialOrder(void);
-
-=======
   bool GetMUSCL(void);
   
->>>>>>> dd20bb26
   /*!
    * \brief Get if the upwind scheme used MUSCL or not.
    * \note This is the information that the code will use, the method will
@@ -3553,13 +3522,8 @@
    *       linearized) that is being solved.
    * \return MUSCL scheme.
    */
-<<<<<<< HEAD
-  unsigned short GetSpatialOrder_Flow(void);
-
-=======
   bool GetMUSCL_Flow(void);
   
->>>>>>> dd20bb26
   /*!
    * \brief Get if the upwind scheme used MUSCL or not.
    * \note This is the information that the code will use, the method will
@@ -3567,13 +3531,8 @@
    *       linearized) that is being solved.
    * \return MUSCL scheme.
    */
-<<<<<<< HEAD
-  unsigned short GetSpatialOrder_Turb(void);
-
-=======
   bool GetMUSCL_Turb(void);
   
->>>>>>> dd20bb26
   /*!
    * \brief Get if the upwind scheme used MUSCL or not.
    * \note This is the information that the code will use, the method will
@@ -3581,13 +3540,8 @@
    *       linearized) that is being solved.
    * \return MUSCL scheme.
    */
-<<<<<<< HEAD
-  unsigned short GetSpatialOrder_AdjFlow(void);
-
-=======
   bool GetMUSCL_AdjFlow(void);
   
->>>>>>> dd20bb26
   /*!
    * \brief Get if the upwind scheme used MUSCL or not.
    * \note This is the information that the code will use, the method will
