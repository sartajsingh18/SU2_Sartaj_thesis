/*!
 * \file config_structure.hpp
 * \brief All the information about the definition of the physical problem.
 *        The subroutines and functions are in the <i>config_structure.cpp</i> file.
 * \author F. Palacios, T. Economon, B. Tracey
 * \version 6.1.0 "Falcon"
 *
 * The current SU2 release has been coordinated by the
 * SU2 International Developers Society <www.su2devsociety.org>
 * with selected contributions from the open-source community.
 *
 * The main research teams contributing to the current release are:
 *  - Prof. Juan J. Alonso's group at Stanford University.
 *  - Prof. Piero Colonna's group at Delft University of Technology.
 *  - Prof. Nicolas R. Gauger's group at Kaiserslautern University of Technology.
 *  - Prof. Alberto Guardone's group at Polytechnic University of Milan.
 *  - Prof. Rafael Palacios' group at Imperial College London.
 *  - Prof. Vincent Terrapon's group at the University of Liege.
 *  - Prof. Edwin van der Weide's group at the University of Twente.
 *  - Lab. of New Concepts in Aeronautics at Tech. Institute of Aeronautics.
 *
 * Copyright 2012-2018, Francisco D. Palacios, Thomas D. Economon,
 *                      Tim Albring, and the SU2 contributors.
 *
 * SU2 is free software; you can redistribute it and/or
 * modify it under the terms of the GNU Lesser General Public
 * License as published by the Free Software Foundation; either
 * version 2.1 of the License, or (at your option) any later version.
 *
 * SU2 is distributed in the hope that it will be useful,
 * but WITHOUT ANY WARRANTY; without even the implied warranty of
 * MERCHANTABILITY or FITNESS FOR A PARTICULAR PURPOSE. See the GNU
 * Lesser General Public License for more details.
 *
 * You should have received a copy of the GNU Lesser General Public
 * License along with SU2. If not, see <http://www.gnu.org/licenses/>.
 */

#pragma once

#include "./mpi_structure.hpp"

#include <iostream>
#include <cstdlib>
#include <fstream>
#include <sstream>
#include <string>
#include <cstring>
#include <vector>
#include <stdlib.h>
#include <cmath>
#include <map>
#include <assert.h>

#include "./option_structure.hpp"
#include "./datatype_structure.hpp"

#ifdef HAVE_CGNS
#include "cgnslib.h"
#endif

using namespace std;

/*!
 * \class CConfig
 * \brief Main class for defining the problem; basically this class reads the configuration file, and
 *        stores all the information.
 * \author F. Palacios
 */

class CConfig {
private:
  SU2_MPI::Comm SU2_Communicator; /*!< \brief MPI communicator of SU2.*/
  int rank, size;
  unsigned short Kind_SU2; /*!< \brief Kind of SU2 software component.*/
  unsigned short Ref_NonDim; /*!< \brief Kind of non dimensionalization.*/
  unsigned short Ref_Inc_NonDim; /*!< \brief Kind of non dimensionalization.*/
  unsigned short Kind_AverageProcess; /*!< \brief Kind of mixing process.*/
  unsigned short Kind_PerformanceAverageProcess; /*!< \brief Kind of mixing process.*/
  unsigned short Kind_MixingPlaneInterface; /*!< \brief Kind of mixing process.*/
  unsigned short Kind_SpanWise; /*!< \brief Kind of span-wise section computation.*/
  unsigned short *Kind_TurboMachinery;  /*!< \brief Kind of turbomachynery architecture.*/
  unsigned short iZone, nZone; /*!< \brief Number of zones in the mesh. */
  unsigned short nZoneSpecified; /*!< \brief Number of zones that are specified in config file. */
  su2double Highlite_Area; /*!< \brief Highlite area. */
  su2double Fan_Poly_Eff; /*!< \brief Highlite area. */
  su2double OrderMagResidual; /*!< \brief Order of magnitude reduction. */
  su2double MinLogResidual; /*!< \brief Minimum value of the log residual. */
  su2double OrderMagResidualFSI; /*!< \brief Order of magnitude reduction. */
  su2double MinLogResidualFSI; /*!< \brief Minimum value of the log residual. */
  su2double OrderMagResidual_BGS_F; /*!< \brief Order of magnitude reduction. */
  su2double MinLogResidual_BGS_F; /*!< \brief Minimum value of the log residual. */
  su2double OrderMagResidual_BGS_S; /*!< \brief Order of magnitude reduction. */
  su2double MinLogResidual_BGS_S; /*!< \brief Minimum value of the log residual. */
  su2double Res_FEM_UTOL; 		/*!< \brief UTOL criteria for structural FEM. */
  su2double Res_FEM_RTOL; 		/*!< \brief RTOL criteria for structural FEM. */
  su2double Res_FEM_ETOL; 		/*!< \brief ETOL criteria for structural FEM. */
  su2double Res_FEM_ADJ;     /*!< \brief Convergence criteria for adjoint FEM. */
  su2double EA_ScaleFactor; /*!< \brief Equivalent Area scaling factor */
  su2double* EA_IntLimit; /*!< \brief Integration limits of the Equivalent Area computation */
  su2double AdjointLimit; /*!< \brief Adjoint variable limit */
  su2double* Obj_ChainRuleCoeff; /*!< \brief Array defining objective function for adjoint problem based on chain rule in terms of gradient w.r.t. density, velocity, pressure */
  bool MG_AdjointFlow; /*!< \brief MG with the adjoint flow problem */
  su2double* SubsonicEngine_Cyl; /*!< \brief Coordinates of the box subsonic region */
  su2double* SubsonicEngine_Values; /*!< \brief Values of the box subsonic region */
  su2double* Hold_GridFixed_Coord; /*!< \brief Coordinates of the box to hold fixed the nbumerical grid */
  su2double *DistortionRack;
  su2double *PressureLimits,
  *DensityLimits,
  *TemperatureLimits; /*!< \brief Limits for the primitive variables */
  bool ActDisk_DoubleSurface;  /*!< \brief actuator disk double surface  */
  bool Engine_HalfModel;  /*!< \brief only half model is in the computational grid  */
  bool ActDisk_SU2_DEF;  /*!< \brief actuator disk double surface  */
  unsigned short ConvCriteria;	/*!< \brief Kind of convergence criteria. */
  unsigned short nFFD_Iter; 	/*!< \brief Iteration for the point inversion problem. */
  unsigned short FFD_Blending; /*!< \brief Kind of FFD Blending function. */
  su2double* FFD_BSpline_Order; /*!< \brief BSpline order in i,j,k direction. */
  su2double FFD_Tol;  	/*!< \brief Tolerance in the point inversion problem. */
  su2double Opt_RelaxFactor;  	/*!< \brief Scale factor for the line search. */
  su2double Opt_LineSearch_Bound;  	/*!< \brief Bounds for the line search. */
  bool Write_Conv_FSI;			/*!< \brief Write convergence file for FSI problems. */
  bool ContinuousAdjoint,			/*!< \brief Flag to know if the code is solving an adjoint problem. */
  Viscous,                /*!< \brief Flag to know if the code is solving a viscous problem. */
  EquivArea,				/*!< \brief Flag to know if the code is going to compute and plot the equivalent area. */
  Engine,				/*!< \brief Flag to know if the code is going to compute a problem with engine. */
  InvDesign_Cp,				/*!< \brief Flag to know if the code is going to compute and plot the inverse design. */
  InvDesign_HeatFlux,				/*!< \brief Flag to know if the code is going to compute and plot the inverse design. */
  Grid_Movement,			/*!< \brief Flag to know if there is grid movement. */
  Wind_Gust,              /*!< \brief Flag to know if there is a wind gust. */
  Aeroelastic_Simulation, /*!< \brief Flag to know if there is an aeroelastic simulation. */
  Weakly_Coupled_Heat, /*!< \brief Flag to know if a heat equation should be weakly coupled to the incompressible solver. */
  Rotating_Frame,			/*!< \brief Flag to know if there is a rotating frame. */
  PoissonSolver,			/*!< \brief Flag to know if we are solving  poisson forces  in plasma solver. */
  Low_Mach_Precon,		/*!< \brief Flag to know if we are using a low Mach number preconditioner. */
  Low_Mach_Corr,			/*!< \brief Flag to know if we are using a low Mach number correction. */
  GravityForce,			/*!< \brief Flag to know if the gravity force is incuded in the formulation. */
  SmoothNumGrid,			/*!< \brief Smooth the numerical grid. */
  AdaptBoundary,			/*!< \brief Adapt the elements on the boundary. */
  SubsonicEngine,			/*!< \brief Engine intake subsonic region. */
  Frozen_Visc_Cont,			/*!< \brief Flag for cont. adjoint problem with/without frozen viscosity. */
  Frozen_Visc_Disc,			/*!< \brief Flag for disc. adjoint problem with/without frozen viscosity. */
  Frozen_Limiter_Disc,			/*!< \brief Flag for disc. adjoint problem with/without frozen limiter. */
  Inconsistent_Disc,      /*!< \brief Use an inconsistent (primal/dual) discrete adjoint formulation. */
  Sens_Remove_Sharp,			/*!< \brief Flag for removing or not the sharp edges from the sensitivity computation. */
  Hold_GridFixed,	/*!< \brief Flag hold fixed some part of the mesh during the deformation. */
  Axisymmetric, /*!< \brief Flag for axisymmetric calculations */
  Integrated_HeatFlux, /*!< \brief Flag for heat flux BC whether it deals with integrated values.*/
  Buffet_Monitoring;       /*!< \brief Flag for computing the buffet sensor.*/
  su2double Buffet_k;     /*!< \brief Sharpness coefficient for buffet sensor.*/
  su2double Buffet_lambda; /*!< \brief Offset parameter for buffet sensor.*/
  su2double Damp_Engine_Inflow;	/*!< \brief Damping factor for the engine inlet. */
  su2double Damp_Engine_Exhaust;	/*!< \brief Damping factor for the engine exhaust. */
  su2double Damp_Res_Restric,	/*!< \brief Damping factor for the residual restriction. */
  Damp_Correc_Prolong; /*!< \brief Damping factor for the correction prolongation. */
  su2double Position_Plane; /*!< \brief Position of the Near-Field (y coordinate 2D, and z coordinate 3D). */
  su2double WeightCd; /*!< \brief Weight of the drag coefficient. */
  su2double dCD_dCL; /*!< \brief Weight of the drag coefficient. */
  su2double dCMx_dCL; /*!< \brief Weight of the drag coefficient. */
  su2double dCMy_dCL; /*!< \brief Weight of the drag coefficient. */
  su2double dCMz_dCL; /*!< \brief Weight of the drag coefficient. */
  su2double dCD_dCMy; /*!< \brief Weight of the drag coefficient. */
  su2double CL_Target; /*!< \brief Weight of the drag coefficient. */
  su2double CM_Target; /*!< \brief Weight of the drag coefficient. */
  su2double *HTP_Min_XCoord, *HTP_Min_YCoord; /*!< \brief Identification of the HTP. */
  unsigned short Unsteady_Simulation;	/*!< \brief Steady or unsteady (time stepping or dual time stepping) computation. */
  unsigned short Dynamic_Analysis;	/*!< \brief Static or dynamic structural analysis. */
  unsigned short nStartUpIter;	/*!< \brief Start up iterations using the fine grid. */
  su2double FixAzimuthalLine; /*!< \brief Fix an azimuthal line due to misalignments of the nearfield. */
  su2double **DV_Value;		/*!< \brief Previous value of the design variable. */
  su2double Venkat_LimiterCoeff;				/*!< \brief Limiter coefficient */
  unsigned long LimiterIter;	/*!< \brief Freeze the value of the limiter after a number of iterations */
  su2double AdjSharp_LimiterCoeff;				/*!< \brief Coefficient to identify the limit of a sharp edge. */
  unsigned short SystemMeasurements; /*!< \brief System of measurements. */
  unsigned short Kind_Regime;  /*!< \brief Kind of adjoint function. */
  unsigned short *Kind_ObjFunc;  /*!< \brief Kind of objective function. */
  su2double *Weight_ObjFunc;    /*!< \brief Weight applied to objective function. */
  unsigned short Kind_SensSmooth; /*!< \brief Kind of sensitivity smoothing technique. */
  unsigned short Continuous_Eqns; /*!< \brief Which equations to treat continuously (Hybrid adjoint)*/
  unsigned short Discrete_Eqns; /*!< \brief Which equations to treat discretely (Hybrid adjoint). */
  unsigned short *Design_Variable; /*!< \brief Kind of design variable. */
  unsigned short Kind_Adaptation;	/*!< \brief Kind of numerical grid adaptation. */
  unsigned short nTimeInstances;  /*!< \brief Number of periodic time instances for  harmonic balance. */
  su2double HarmonicBalance_Period;		/*!< \brief Period of oscillation to be used with harmonic balance computations. */
  su2double New_Elem_Adapt;			/*!< \brief Elements to adapt in the numerical grid adaptation process. */
  su2double Delta_UnstTime,			/*!< \brief Time step for unsteady computations. */
  Delta_UnstTimeND;						/*!< \brief Time step for unsteady computations (non dimensional). */
  su2double Delta_DynTime,		/*!< \brief Time step for dynamic structural computations. */
  Total_DynTime,				/*!< \brief Total time for dynamic structural computations. */
  Current_DynTime;			/*!< \brief Global time of the dynamic structural computations. */
  su2double Total_UnstTime,						/*!< \brief Total time for unsteady computations. */
  Total_UnstTimeND;								/*!< \brief Total time for unsteady computations (non dimensional). */
  su2double Current_UnstTime,									/*!< \brief Global time of the unsteady simulation. */
  Current_UnstTimeND;									/*!< \brief Global time of the unsteady simulation. */
  unsigned short nMarker_Euler,	/*!< \brief Number of Euler wall markers. */
  nMarker_FarField,				/*!< \brief Number of far-field markers. */
  nMarker_Custom,
  nMarker_SymWall,				/*!< \brief Number of symmetry wall markers. */
  nMarker_PerBound,				/*!< \brief Number of periodic boundary markers. */
  nMarker_MixingPlaneInterface,				/*!< \brief Number of mixing plane interface boundary markers. */
  nMarker_Turbomachinery,				/*!< \brief Number turbomachinery markers. */
  nMarker_TurboPerformance,				/*!< \brief Number of turboperformance markers. */
  nSpanWiseSections_User,			/*!< \brief Number of spanwise sections to compute 3D BC and Performance for turbomachinery   */
  nMarker_Shroud,/*!< \brief Number of shroud markers to set grid velocity to 0.*/
  nMarker_NearFieldBound,				/*!< \brief Number of near field boundary markers. */
  nMarker_ActDiskInlet, nMarker_ActDiskOutlet,
  nMarker_InterfaceBound,				/*!< \brief Number of interface boundary markers. */
  nMarker_Fluid_InterfaceBound,				/*!< \brief Number of fluid interface markers. */
  nMarker_CHTInterface,     /*!< \brief Number of conjugate heat transfer interface markers. */
  nMarker_Dirichlet,				/*!< \brief Number of interface boundary markers. */
  nMarker_Inlet,					/*!< \brief Number of inlet flow markers. */
  nMarker_Riemann,					/*!< \brief Number of Riemann flow markers. */
  nMarker_Giles,					/*!< \brief Number of Giles flow markers. */
  nRelaxFactor_Giles,                                   /*!< \brief Number of relaxation factors for Giles markers. */
  nMarker_Supersonic_Inlet,					/*!< \brief Number of supersonic inlet flow markers. */
  nMarker_Supersonic_Outlet,					/*!< \brief Number of supersonic outlet flow markers. */
  nMarker_Outlet,					/*!< \brief Number of outlet flow markers. */
  nMarker_Isothermal,     /*!< \brief Number of isothermal wall boundaries. */
  nMarker_HeatFlux,       /*!< \brief Number of constant heat flux wall boundaries. */
  nMarker_EngineExhaust,					/*!< \brief Number of nacelle exhaust flow markers. */
  nMarker_EngineInflow,					/*!< \brief Number of nacelle inflow flow markers. */
  nMarker_Clamped,						/*!< \brief Number of clamped markers in the FEM. */
  nMarker_Displacement,					/*!< \brief Number of displacement surface markers. */
  nMarker_Load,					/*!< \brief Number of load surface markers. */
  nMarker_Damper,         /*!< \brief Number of damper surface markers. */
  nMarker_Load_Dir,					/*!< \brief Number of load surface markers defined by magnitude and direction. */
  nMarker_Disp_Dir,         /*!< \brief Number of load surface markers defined by magnitude and direction. */
  nMarker_Load_Sine,					/*!< \brief Number of load surface markers defined by magnitude and direction. */
  nMarker_FlowLoad,					/*!< \brief Number of load surface markers. */
  nMarker_Neumann,				/*!< \brief Number of Neumann flow markers. */
  nMarker_Internal,				/*!< \brief Number of Neumann flow markers. */
  nMarker_All,					/*!< \brief Total number of markers using the grid information. */
  nMarker_Max,					/*!< \brief Max number of number of markers using the grid information. */
  nMarker_CfgFile;					/*!< \brief Total number of markers using the config file
                             (note that using parallel computation this number can be different
                             from nMarker_All). */
  bool Inlet_From_File; /*!< \brief True if the inlet profile is to be loaded from a file. */
  string Inlet_Filename; /*!< \brief Filename specifying an inlet profile. */
  su2double Inlet_Matching_Tol; /*!< \brief Tolerance used when matching a point to a point from the inlet file. */
  string *Marker_Euler,			/*!< \brief Euler wall markers. */
  *Marker_FarField,				/*!< \brief Far field markers. */
  *Marker_Custom,
  *Marker_SymWall,				/*!< \brief Symmetry wall markers. */
  *Marker_PerBound,				/*!< \brief Periodic boundary markers. */
  *Marker_PerDonor,				/*!< \brief Rotationally periodic boundary donor markers. */
  *Marker_MixingPlaneInterface,				/*!< \brief MixingPlane interface boundary markers. */
  *Marker_TurboBoundIn,				/*!< \brief Turbomachinery performance boundary markers. */
  *Marker_TurboBoundOut,				/*!< \brief Turbomachinery performance boundary donor markers. */
  *Marker_NearFieldBound,				/*!< \brief Near Field boundaries markers. */
  *Marker_InterfaceBound,				/*!< \brief Interface boundaries markers. */
  *Marker_Fluid_InterfaceBound,				/*!< \brief Fluid interface markers. */
  *Marker_CHTInterface,         /*!< \brief Conjugate heat transfer interface markers. */
  *Marker_ActDiskInlet,
  *Marker_ActDiskOutlet,
  *Marker_Dirichlet,				/*!< \brief Interface boundaries markers. */
  *Marker_Inlet,					/*!< \brief Inlet flow markers. */
  *Marker_Riemann,					/*!< \brief Riemann markers. */
  *Marker_Giles,					/*!< \brief Giles markers. */
  *Marker_Shroud,                                       /*!< \brief Shroud markers. */
  *Marker_Supersonic_Inlet,					/*!< \brief Supersonic inlet flow markers. */
  *Marker_Supersonic_Outlet,					/*!< \brief Supersonic outlet flow markers. */
  *Marker_Outlet,					/*!< \brief Outlet flow markers. */
  *Marker_Isothermal,     /*!< \brief Isothermal wall markers. */
  *Marker_HeatFlux,       /*!< \brief Constant heat flux wall markers. */
  *Marker_EngineInflow,					/*!< \brief Engine Inflow flow markers. */
  *Marker_EngineExhaust,					/*!< \brief Engine Exhaust flow markers. */
  *Marker_Clamped,						/*!< \brief Clamped markers. */
  *Marker_Displacement,					/*!< \brief Displacement markers. */
  *Marker_Load,					/*!< \brief Load markers. */
  *Marker_Damper,         /*!< \brief Damper markers. */
  *Marker_Load_Dir,					/*!< \brief Load markers defined in cartesian coordinates. */
  *Marker_Disp_Dir,         /*!< \brief Load markers defined in cartesian coordinates. */
  *Marker_Load_Sine,					/*!< \brief Sine-wave loaded markers defined in cartesian coordinates. */
  *Marker_FlowLoad,					/*!< \brief Flow Load markers. */
  *Marker_Neumann,					/*!< \brief Neumann flow markers. */
  *Marker_Internal,					/*!< \brief Neumann flow markers. */
  *Marker_All_TagBound;				/*!< \brief Global index for markers using grid information. */
  su2double *Dirichlet_Value;    /*!< \brief Specified Dirichlet value at the boundaries. */
  su2double *Exhaust_Temperature_Target;    /*!< \brief Specified total temperatures for nacelle boundaries. */
  su2double *Exhaust_Pressure_Target;    /*!< \brief Specified total pressures for nacelle boundaries. */
  su2double *Inlet_Ttotal;    /*!< \brief Specified total temperatures for inlet boundaries. */
  su2double *Riemann_Var1, *Riemann_Var2;    /*!< \brief Specified values for Riemann boundary. */
  su2double **Riemann_FlowDir;  /*!< \brief Specified flow direction vector (unit vector) for Riemann boundaries. */
  su2double *Giles_Var1, *Giles_Var2, *RelaxFactorAverage, *RelaxFactorFourier;    /*!< \brief Specified values for Giles BC. */
  su2double **Giles_FlowDir;  /*!< \brief Specified flow direction vector (unit vector) for Giles BC. */
  su2double *Inlet_Ptotal;    /*!< \brief Specified total pressures for inlet boundaries. */
  su2double **Inlet_FlowDir;  /*!< \brief Specified flow direction vector (unit vector) for inlet boundaries. */
  su2double *Inlet_Temperature;    /*!< \brief Specified temperatures for a supersonic inlet boundaries. */
  su2double *Inlet_Pressure;    /*!< \brief Specified static pressures for supersonic inlet boundaries. */
  su2double **Inlet_Velocity;  /*!< \brief Specified flow velocity vectors for supersonic inlet boundaries. */
  su2double *EngineInflow_Target;    /*!< \brief Specified fan face mach for nacelle boundaries. */
  su2double *Inflow_Mach;    /*!< \brief Specified fan face mach for nacelle boundaries. */
  su2double *Inflow_Pressure;    /*!< \brief Specified fan face mach for nacelle boundaries. */
  su2double *Inflow_MassFlow;    /*!< \brief Specified fan face mach for nacelle boundaries. */
  su2double *Inflow_ReverseMassFlow;    /*!< \brief Specified fan face mach for nacelle boundaries. */
  su2double *Inflow_TotalPressure;    /*!< \brief Specified fan face mach for nacelle boundaries. */
  su2double *Inflow_Temperature;    /*!< \brief Specified fan face mach for nacelle boundaries. */
  su2double *Inflow_TotalTemperature;    /*!< \brief Specified fan face mach for nacelle boundaries. */
  su2double *Inflow_RamDrag;    /*!< \brief Specified fan face mach for nacelle boundaries. */
  su2double *Inflow_Force;    /*!< \brief Specified fan face mach for nacelle boundaries. */
  su2double *Inflow_Power;    /*!< \brief Specified fan face mach for nacelle boundaries. */
  su2double *Exhaust_Pressure;    /*!< \brief Specified fan face mach for nacelle boundaries. */
  su2double *Exhaust_Temperature;    /*!< \brief Specified fan face mach for nacelle boundaries. */
  su2double *Exhaust_MassFlow;    /*!< \brief Specified fan face mach for nacelle boundaries. */
  su2double *Exhaust_TotalPressure;    /*!< \brief Specified fan face mach for nacelle boundaries. */
  su2double *Exhaust_TotalTemperature;    /*!< \brief Specified fan face mach for nacelle boundaries. */
  su2double *Exhaust_GrossThrust;    /*!< \brief Specified fan face mach for nacelle boundaries. */
  su2double *Exhaust_Force;    /*!< \brief Specified fan face mach for nacelle boundaries. */
  su2double *Exhaust_Power;    /*!< \brief Specified fan face mach for nacelle boundaries. */
  su2double *Engine_Power;    /*!< \brief Specified fan face mach for nacelle boundaries. */
  su2double *Engine_Mach;    /*!< \brief Specified fan face mach for nacelle boundaries. */
  su2double *Engine_Force;    /*!< \brief Specified fan face mach for nacelle boundaries. */
  su2double *Engine_NetThrust;    /*!< \brief Specified fan face mach for nacelle boundaries. */
  su2double *Engine_GrossThrust;    /*!< \brief Specified fan face mach for nacelle boundaries. */
  su2double *Engine_Area;    /*!< \brief Specified fan face mach for nacelle boundaries. */
  su2double *Outlet_Pressure;    /*!< \brief Specified back pressures (static) for outlet boundaries. */
  su2double *Isothermal_Temperature; /*!< \brief Specified isothermal wall temperatures (static). */
  su2double *Heat_Flux;  /*!< \brief Specified wall heat fluxes. */
  su2double *Displ_Value;    /*!< \brief Specified displacement for displacement boundaries. */
  su2double *Load_Value;    /*!< \brief Specified force for load boundaries. */
  su2double *Damper_Constant;    /*!< \brief Specified constant for damper boundaries. */
  su2double *Load_Dir_Value;    /*!< \brief Specified force for load boundaries defined in cartesian coordinates. */
  su2double *Load_Dir_Multiplier;    /*!< \brief Specified multiplier for load boundaries defined in cartesian coordinates. */
  su2double *Disp_Dir_Value;    /*!< \brief Specified force for load boundaries defined in cartesian coordinates. */
   su2double *Disp_Dir_Multiplier;    /*!< \brief Specified multiplier for load boundaries defined in cartesian coordinates. */
  su2double **Load_Dir;  /*!< \brief Specified flow direction vector (unit vector) for inlet boundaries. */
  su2double **Disp_Dir;  /*!< \brief Specified structural displacement direction (unit vector). */
  su2double *Load_Sine_Amplitude;    /*!< \brief Specified amplitude for a sine-wave load. */
  su2double *Load_Sine_Frequency;    /*!< \brief Specified multiplier for load boundaries defined in cartesian coordinates. */
  su2double **Load_Sine_Dir;  /*!< \brief Specified flow direction vector (unit vector) for inlet boundaries. */
  su2double *FlowLoad_Value;    /*!< \brief Specified force for flow load boundaries. */
  su2double *ActDiskInlet_MassFlow;    /*!< \brief Specified fan face mach for nacelle boundaries. */
  su2double *ActDiskInlet_Temperature;    /*!< \brief Specified fan face mach for nacelle boundaries. */
  su2double *ActDiskInlet_TotalTemperature;    /*!< \brief Specified fan face mach for nacelle boundaries. */
  su2double *ActDiskInlet_Pressure;    /*!< \brief Specified fan face mach for nacelle boundaries. */
  su2double *ActDiskInlet_TotalPressure;    /*!< \brief Specified fan face mach for nacelle boundaries. */
  su2double *ActDiskInlet_RamDrag;    /*!< \brief Specified fan face mach for nacelle boundaries. */
  su2double *ActDiskInlet_Force;    /*!< \brief Specified fan face mach for nacelle boundaries. */
  su2double *ActDiskInlet_Power;    /*!< \brief Specified fan face mach for nacelle boundaries. */
  su2double *ActDiskOutlet_MassFlow;    /*!< \brief Specified fan face mach for nacelle boundaries. */
  su2double *ActDiskOutlet_Temperature;    /*!< \brief Specified fan face mach for nacelle boundaries. */
  su2double *ActDiskOutlet_TotalTemperature;    /*!< \brief Specified fan face mach for nacelle boundaries. */
  su2double *ActDiskOutlet_Pressure;    /*!< \brief Specified fan face mach for nacelle boundaries. */
  su2double *ActDiskOutlet_TotalPressure;    /*!< \brief Specified fan face mach for nacelle boundaries. */
  su2double *ActDiskOutlet_GrossThrust;    /*!< \brief Specified fan face mach for nacelle boundaries. */
  su2double *ActDiskOutlet_Force;    /*!< \brief Specified fan face mach for nacelle boundaries. */
  su2double *ActDiskOutlet_Power;    /*!< \brief Specified fan face mach for nacelle boundaries. */
  su2double **ActDisk_PressJump, **ActDisk_TempJump,  **ActDisk_Omega;
  su2double *ActDisk_DeltaPress;    /*!< \brief Specified fan face mach for nacelle boundaries. */
  su2double *ActDisk_DeltaTemp;    /*!< \brief Specified fan face mach for nacelle boundaries. */
  su2double *ActDisk_TotalPressRatio;    /*!< \brief Specified fan face mach for nacelle boundaries. */
  su2double *ActDisk_TotalTempRatio;    /*!< \brief Specified fan face mach for nacelle boundaries. */
  su2double *ActDisk_StaticPressRatio;    /*!< \brief Specified fan face mach for nacelle boundaries. */
  su2double *ActDisk_StaticTempRatio;    /*!< \brief Specified fan face mach for nacelle boundaries. */
  su2double *ActDisk_Power;    /*!< \brief Specified fan face mach for nacelle boundaries. */
  su2double *ActDisk_MassFlow;    /*!< \brief Specified fan face mach for nacelle boundaries. */
  su2double *ActDisk_Mach;    /*!< \brief Specified fan face mach for nacelle boundaries. */
  su2double *ActDisk_Force;    /*!< \brief Specified fan face mach for nacelle boundaries. */
  su2double *Surface_MassFlow;    /*!< \brief Massflow at the boundaries. */
  su2double *Surface_Mach;    /*!< \brief Mach number at the boundaries. */
  su2double *Surface_Temperature;    /*!< \brief Temperature at the boundaries. */
  su2double *Surface_Pressure;    /*!< \brief Pressure at the boundaries. */
  su2double *Surface_Density;    /*!< \brief Density at the boundaries. */
  su2double *Surface_Enthalpy;    /*!< \brief Enthalpy at the boundaries. */
  su2double *Surface_NormalVelocity;    /*!< \brief Normal velocity at the boundaries. */
  su2double *Surface_Uniformity;  /*!< \brief Integral measure of the streamwise uniformity (absolute) at the boundaries (non-dim). */
  su2double *Surface_SecondaryStrength;     /*!< \brief Integral measure of the strength of secondary flows (absolute) at the boundaries (non-dim). */
  su2double *Surface_SecondOverUniform;   /*!< \brief Integral measure of the strength of secondary flows (relative to streamwise) at the boundaries (non-dim). */
  su2double *Surface_MomentumDistortion;    /*!< \brief Integral measure of the streamwise uniformity (relative to plug flow) at the boundaries (non-dim). */
  su2double *Surface_TotalTemperature;   /*!< \brief Total temperature at the boundaries. */
  su2double *Surface_TotalPressure;    /*!< \brief Total pressure at the boundaries. */
  su2double *Surface_PressureDrop;    /*!< \brief Pressure drop between boundaries. */
  su2double *Surface_DC60;    /*!< \brief Specified fan face mach for nacelle boundaries. */
  su2double *Surface_IDC;    /*!< \brief Specified fan face mach for nacelle boundaries. */
  su2double *Surface_IDC_Mach;    /*!< \brief Specified fan face mach for nacelle boundaries. */
  su2double *Surface_IDR;    /*!< \brief Specified fan face mach for nacelle boundaries. */
  su2double *ActDisk_NetThrust;    /*!< \brief Specified fan face mach for nacelle boundaries. */
  su2double *ActDisk_BCThrust;    /*!< \brief Specified fan face mach for nacelle boundaries. */
  su2double *ActDisk_BCThrust_Old;    /*!< \brief Specified fan face mach for nacelle boundaries. */
  su2double *ActDisk_GrossThrust;    /*!< \brief Specified fan face mach for nacelle boundaries. */
  su2double *ActDisk_Area;    /*!< \brief Specified fan face mach for nacelle boundaries. */
  su2double *ActDisk_ReverseMassFlow;    /*!< \brief Specified fan face mach for nacelle boundaries. */
  su2double **Periodic_RotCenter;  /*!< \brief Rotational center for each periodic boundary. */
  su2double **Periodic_RotAngles;      /*!< \brief Rotation angles for each periodic boundary. */
  su2double **Periodic_Translation;      /*!< \brief Translation vector for each periodic boundary. */
  unsigned short nPeriodic_Index;     /*!< \brief Number of SEND_RECEIVE periodic transformations. */
  su2double **Periodic_Center;         /*!< \brief Rotational center for each SEND_RECEIVE boundary. */
  su2double **Periodic_Rotation;      /*!< \brief Rotation angles for each SEND_RECEIVE boundary. */
  su2double **Periodic_Translate;      /*!< \brief Translation vector for each SEND_RECEIVE boundary. */
  string *Marker_CfgFile_TagBound;			/*!< \brief Global index for markers using config file. */
  unsigned short *Marker_All_KindBC,			/*!< \brief Global index for boundaries using grid information. */
  *Marker_CfgFile_KindBC;		/*!< \brief Global index for boundaries using config file. */
  short *Marker_All_SendRecv;		/*!< \brief Information about if the boundary is sended (+), received (-). */
  short *Marker_All_PerBound;	/*!< \brief Global index for periodic bc using the grid information. */
  unsigned long nExtIter;			/*!< \brief Number of external iterations. */
  unsigned long ExtIter;			/*!< \brief Current external iteration number. */
  unsigned long ExtIter_OffSet;			/*!< \brief External iteration number offset. */
  unsigned long IntIter;			/*!< \brief Current internal iteration number. */
  unsigned long OuterIter;			/*!< \brief Current Outer Iteration for multizone problems. */
  unsigned long InnerIter;			/*!< \brief Current Outer Iteration for multizone problems. */
  unsigned long Unst_nIntIter;			/*!< \brief Number of internal iterations (Dual time Method). */
  unsigned long Dyn_nIntIter;			/*!< \brief Number of internal iterations (Newton-Raphson Method for nonlinear structural analysis). */
  long Unst_RestartIter;			/*!< \brief Iteration number to restart an unsteady simulation (Dual time Method). */
  long Unst_AdjointIter;			/*!< \brief Iteration number to begin the reverse time integration in the direct solver for the unsteady adjoint. */
  long Iter_Avg_Objective;			/*!< \brief Iteration the number of time steps to be averaged, counting from the back */
  long Dyn_RestartIter;                         /*!< \brief Iteration number to restart a dynamic structural analysis. */
  unsigned short nLevels_TimeAccurateLTS;       /*!< \brief Number of time levels for time accurate local time stepping. */
  unsigned short nTimeDOFsADER_DG;              /*!< \brief Number of time DOFs used in the predictor step of ADER-DG. */
  su2double *TimeDOFsADER_DG;                   /*!< \brief The location of the ADER-DG time DOFs on the interval [-1,1]. */
  unsigned short nTimeIntegrationADER_DG;       /*!< \brief Number of time integration points ADER-DG. */
  su2double *TimeIntegrationADER_DG;            /*!< \brief The location of the ADER-DG time integration points on the interval [-1,1]. */
  su2double *WeightsIntegrationADER_DG;         /*!< \brief The weights of the ADER-DG time integration points on the interval [-1,1]. */
  unsigned short nRKStep;			/*!< \brief Number of steps of the explicit Runge-Kutta method. */
  su2double *RK_Alpha_Step;			/*!< \brief Runge-Kutta beta coefficients. */
  unsigned short nMGLevels;		/*!< \brief Number of multigrid levels (coarse levels). */
  unsigned short nCFL;			/*!< \brief Number of CFL, one for each multigrid level. */
  su2double
  CFLRedCoeff_Turb,		/*!< \brief CFL reduction coefficient on the LevelSet problem. */
  CFLRedCoeff_AdjFlow,	/*!< \brief CFL reduction coefficient for the adjoint problem. */
  CFLRedCoeff_AdjTurb,	/*!< \brief CFL reduction coefficient for the adjoint problem. */
  CFLFineGrid,		/*!< \brief CFL of the finest grid. */
  CFLSolid,       /*!< \brief CFL in (heat) solid solvers. */
  Max_DeltaTime,  		/*!< \brief Max delta time. */
  Unst_CFL;		/*!< \brief Unsteady CFL number. */
  bool ReorientElements;		/*!< \brief Flag for enabling element reorientation. */
  bool AddIndNeighbor;			/*!< \brief Include indirect neighbor in the agglomeration process. */
  unsigned short nDV,		/*!< \brief Number of design variables. */
  nObj, nObjW;              /*! \brief Number of objective functions. */
  unsigned short* nDV_Value;		/*!< \brief Number of values for each design variable (might be different than 1 if we allow arbitrary movement). */
  unsigned short nFFDBox;		/*!< \brief Number of ffd boxes. */
  unsigned short nGridMovement;		/*!< \brief Number of grid movement types specified. */
  unsigned short nTurboMachineryKind; 	/*!< \brief Number turbomachinery types specified. */
  unsigned short nParamDV;		/*!< \brief Number of parameters of the design variable. */
  string DV_Filename;      /*!< \brief Filename for providing surface positions from an external parameterization. */
  su2double **ParamDV;				/*!< \brief Parameters of the design variable. */
  su2double **CoordFFDBox;				/*!< \brief Coordinates of the FFD boxes. */
  unsigned short **DegreeFFDBox;	/*!< \brief Degree of the FFD boxes. */
  string *FFDTag;				/*!< \brief Parameters of the design variable. */
  string *TagFFDBox;				/*!< \brief Tag of the FFD box. */
  unsigned short GeometryMode;			/*!< \brief Gemoetry mode (analysis or gradient computation). */
  unsigned short MGCycle;			/*!< \brief Kind of multigrid cycle. */
  unsigned short FinestMesh;		/*!< \brief Finest mesh for the full multigrid approach. */
  unsigned short nFFD_Fix_IDir, nFFD_Fix_JDir, nFFD_Fix_KDir;                 /*!< \brief Number of planes fixed in the FFD. */
  unsigned short nMG_PreSmooth,                 /*!< \brief Number of MG pre-smooth parameters found in config file. */
  nMG_PostSmooth,                             /*!< \brief Number of MG post-smooth parameters found in config file. */
  nMG_CorrecSmooth;                           /*!< \brief Number of MG correct-smooth parameters found in config file. */
  short *FFD_Fix_IDir, *FFD_Fix_JDir, *FFD_Fix_KDir;	/*!< \brief Exact sections. */
  unsigned short *MG_PreSmooth,	/*!< \brief Multigrid Pre smoothing. */
  *MG_PostSmooth,					/*!< \brief Multigrid Post smoothing. */
  *MG_CorrecSmooth;					/*!< \brief Multigrid Jacobi implicit smoothing of the correction. */
  su2double *LocationStations;   /*!< \brief Airfoil sections in wing slicing subroutine. */
  su2double *NacelleLocation;   /*!< \brief Definition of the nacelle location. */
  unsigned short Kind_Solver,	/*!< \brief Kind of solver Euler, NS, Continuous adjoint, etc.  */
  *Kind_Solver_PerZone,  /*!< \brief Kind of solvers for each zone Euler, NS, Continuous adjoint, etc.  */
  Kind_MZSolver,         /*!< \brief Kind of multizone solver.  */
  Kind_FluidModel,			/*!< \brief Kind of the Fluid Model: Ideal or Van der Walls, ... . */
  Kind_ViscosityModel,			/*!< \brief Kind of the Viscosity Model*/
  Kind_ConductivityModel,			/*!< \brief Kind of the Thermal Conductivity Model*/
  Kind_FreeStreamOption,			/*!< \brief Kind of free stream option to choose if initializing with density or temperature  */
  Kind_InitOption,			/*!< \brief Kind of Init option to choose if initializing with Reynolds number or with thermodynamic conditions   */
  Kind_GasModel,				/*!< \brief Kind of the Gas Model. */
  Kind_DensityModel,				/*!< \brief Kind of the density model for incompressible flows. */
  *Kind_GridMovement,    /*!< \brief Kind of the unsteady mesh movement. */
  Kind_Gradient_Method,		/*!< \brief Numerical method for computation of spatial gradients. */
  Kind_Deform_Linear_Solver, /*!< Numerical method to deform the grid */
  Kind_Deform_Linear_Solver_Prec,		/*!< \brief Preconditioner of the linear solver. */
  Kind_Linear_Solver,		/*!< \brief Numerical solver for the implicit scheme. */
  Kind_Linear_Solver_FSI_Struc,	 /*!< \brief Numerical solver for the structural part in FSI problems. */
  Kind_Linear_Solver_Prec,		/*!< \brief Preconditioner of the linear solver. */
  Kind_Linear_Solver_Prec_FSI_Struc,		/*!< \brief Preconditioner of the linear solver for the structural part in FSI problems. */
  Kind_AdjTurb_Linear_Solver,		/*!< \brief Numerical solver for the turbulent adjoint implicit scheme. */
  Kind_AdjTurb_Linear_Prec,		/*!< \brief Preconditioner of the turbulent adjoint linear solver. */
  Kind_DiscAdj_Linear_Solver, /*!< \brief Linear solver for the discrete adjoint system. */
  Kind_DiscAdj_Linear_Prec,  /*!< \brief Preconditioner of the discrete adjoint linear solver. */
  Kind_DiscAdj_Linear_Solver_FSI_Struc, /*!< \brief Linear solver for the discrete adjoint system in the structural side of FSI problems. */
  Kind_DiscAdj_Linear_Prec_FSI_Struc,   /*!< \brief Preconditioner of the discrete adjoint linear solver in the structural side of FSI problems. */
  Kind_SlopeLimit,				/*!< \brief Global slope limiter. */
  Kind_SlopeLimit_Flow,		/*!< \brief Slope limiter for flow equations.*/
  Kind_SlopeLimit_Turb,		/*!< \brief Slope limiter for the turbulence equation.*/
  Kind_SlopeLimit_AdjTurb,	/*!< \brief Slope limiter for the adjoint turbulent equation.*/
  Kind_SlopeLimit_AdjFlow,	/*!< \brief Slope limiter for the adjoint equation.*/
  Kind_TimeNumScheme,			/*!< \brief Global explicit or implicit time integration. */
  Kind_TimeIntScheme_Flow,	/*!< \brief Time integration for the flow equations. */
  Kind_TimeIntScheme_FEM_Flow,  /*!< \brief Time integration for the flow equations. */
  Kind_ADER_Predictor,          /*!< \brief Predictor step of the ADER-DG time integration scheme. */
  Kind_TimeIntScheme_AdjFlow,		/*!< \brief Time integration for the adjoint flow equations. */
  Kind_TimeIntScheme_Turb,	/*!< \brief Time integration for the turbulence model. */
  Kind_TimeIntScheme_AdjTurb,	/*!< \brief Time integration for the adjoint turbulence model. */
  Kind_TimeIntScheme_Heat,	/*!< \brief Time integration for the wave equations. */
  Kind_TimeStep_Heat, /*!< \brief Time stepping method for the (fvm) heat equation. */
  Kind_TimeIntScheme_FEA,	/*!< \brief Time integration for the FEA equations. */
  Kind_SpaceIteScheme_FEA,	/*!< \brief Iterative scheme for nonlinear structural analysis. */
  Kind_ConvNumScheme,			/*!< \brief Global definition of the convective term. */
  Kind_ConvNumScheme_Flow,	/*!< \brief Centered or upwind scheme for the flow equations. */
  Kind_ConvNumScheme_FEM_Flow,  /*!< \brief Finite element scheme for the flow equations. */
  Kind_ConvNumScheme_Heat,	/*!< \brief Centered or upwind scheme for the flow equations. */
  Kind_ConvNumScheme_AdjFlow,		/*!< \brief Centered or upwind scheme for the adjoint flow equations. */
  Kind_ConvNumScheme_Turb,	/*!< \brief Centered or upwind scheme for the turbulence model. */
  Kind_ConvNumScheme_AdjTurb,	/*!< \brief Centered or upwind scheme for the adjoint turbulence model. */
  Kind_ConvNumScheme_Template,	/*!< \brief Centered or upwind scheme for the level set equation. */
  Kind_Centered,				/*!< \brief Centered scheme. */
  Kind_Centered_Flow,			/*!< \brief Centered scheme for the flow equations. */
  Kind_Centered_AdjFlow,			/*!< \brief Centered scheme for the adjoint flow equations. */
  Kind_Centered_Turb,			/*!< \brief Centered scheme for the turbulence model. */
  Kind_Centered_AdjTurb,		/*!< \brief Centered scheme for the adjoint turbulence model. */
  Kind_Centered_Template,		/*!< \brief Centered scheme for the template model. */
  Kind_Upwind,				/*!< \brief Upwind scheme. */
  Kind_Upwind_Flow,			/*!< \brief Upwind scheme for the flow equations. */
  Kind_Upwind_AdjFlow,			/*!< \brief Upwind scheme for the adjoint flow equations. */
  Kind_Upwind_Turb,			/*!< \brief Upwind scheme for the turbulence model. */
  Kind_Upwind_AdjTurb,		/*!< \brief Upwind scheme for the adjoint turbulence model. */
  Kind_Upwind_Template,			/*!< \brief Upwind scheme for the template model. */
  Kind_FEM,                     /*!< \brief Finite element scheme for the flow equations. */
  Kind_FEM_Flow,                        /*!< \brief Finite element scheme for the flow equations. */
  Kind_FEM_DG_Shock,      /*!< \brief Shock capturing method for the FEM DG solver. */
  Kind_Matrix_Coloring,   /*!< \brief Type of matrix coloring for sparse Jacobian computation. */
  Kind_Solver_Fluid_FSI,		/*!< \brief Kind of solver for the fluid in FSI applications. */
  Kind_Solver_Struc_FSI,		/*!< \brief Kind of solver for the structure in FSI applications. */
  Kind_BGS_RelaxMethod,				/*!< \brief Kind of relaxation method for Block Gauss Seidel method in FSI problems. */
  Kind_TransferMethod;	/*!< \brief Iterative scheme for nonlinear structural analysis. */
  bool Energy_Equation;         /*!< \brief Solve the energy equation for incompressible flows. */
  bool MUSCL,		/*!< \brief MUSCL scheme .*/
  MUSCL_Flow,		/*!< \brief MUSCL scheme for the flow equations.*/
  MUSCL_Turb,	 /*!< \brief MUSCL scheme for the turbulence equations.*/
  MUSCL_Heat,	 /*!< \brief MUSCL scheme for the (fvm) heat equation.*/
  MUSCL_AdjFlow,		/*!< \brief MUSCL scheme for the adj flow equations.*/
  MUSCL_AdjTurb; 	/*!< \brief MUSCL scheme for the adj turbulence equations.*/
  bool EulerPersson;        /*!< \brief Boolean to determine whether this is an Euler simulation with Persson shock capturing. */
  bool FSI_Problem,			/*!< \brief Boolean to determine whether the simulation is FSI or not. */
  ZoneSpecific_Problem,   /*!< \brief Boolean to determine whether we wish to use zone-specific solvers. */
  Multizone_Problem;      /*!< \brief Boolean to determine whether we are solving a multizone problem. */
  unsigned short nID_DV;  /*!< \brief ID for the region of FEM when computed using direct differentiation. */
  bool AD_Mode;         /*!< \brief Algorithmic Differentiation support. */
  bool AD_Preaccumulation;   /*!< \brief Enable or disable preaccumulation in the AD mode. */
  unsigned short Kind_Material_Compress,	/*!< \brief Determines if the material is compressible or incompressible (structural analysis). */
  Kind_Material,			/*!< \brief Determines the material model to be used (structural analysis). */
  Kind_Struct_Solver,		/*!< \brief Determines the geometric condition (small or large deformations) for structural analysis. */
  Kind_DV_FEA;				/*!< \brief Kind of Design Variable for FEA problems.*/
  unsigned short Kind_Turb_Model;			/*!< \brief Turbulent model definition. */
  unsigned short Kind_SGS_Model;                        /*!< \brief LES SGS model definition. */
  unsigned short Kind_Trans_Model,			/*!< \brief Transition model definition. */
  Kind_ActDisk, Kind_Engine_Inflow, Kind_Inlet, *Kind_Inc_Inlet, *Kind_Data_Riemann, *Kind_Data_Giles;           /*!< \brief Kind of inlet boundary treatment. */
  unsigned short nInc_Inlet;  /*!< \brief Number of inlet boundary treatment types listed. */
  bool Inc_Inlet_UseNormal;    /*!< \brief Flag for whether to use the local normal as the flow direction for an incompressible pressure inlet. */
  su2double Linear_Solver_Error;		/*!< \brief Min error of the linear solver for the implicit formulation. */
  su2double Deform_Linear_Solver_Error;    /*!< \brief Min error of the linear solver for the implicit formulation. */
  su2double Linear_Solver_Error_FSI_Struc;		/*!< \brief Min error of the linear solver for the implicit formulation in the structural side for FSI problems . */
  su2double Linear_Solver_Error_Heat;        /*!< \brief Min error of the linear solver for the implicit formulation in the fvm heat solver . */
  unsigned long Linear_Solver_Iter;		/*!< \brief Max iterations of the linear solver for the implicit formulation. */
  unsigned long Deform_Linear_Solver_Iter;   /*!< \brief Max iterations of the linear solver for the implicit formulation. */
  unsigned long Linear_Solver_Iter_FSI_Struc;		/*!< \brief Max iterations of the linear solver for FSI applications and structural solver. */
  unsigned long Linear_Solver_Iter_Heat;       /*!< \brief Max iterations of the linear solver for the implicit formulation in the fvm heat solver. */
  unsigned long Linear_Solver_Restart_Frequency;   /*!< \brief Restart frequency of the linear solver for the implicit formulation. */
  unsigned short Linear_Solver_ILU_n;		/*!< \brief ILU fill=in level. */
  su2double SemiSpan;		/*!< \brief Wing Semi span. */
  su2double Roe_Kappa;		/*!< \brief Relaxation of the Roe scheme. */
  su2double Relaxation_Factor_Flow;		/*!< \brief Relaxation coefficient of the linear solver mean flow. */
  su2double Relaxation_Factor_Turb;		/*!< \brief Relaxation coefficient of the linear solver turbulence. */
  su2double Relaxation_Factor_AdjFlow;		/*!< \brief Relaxation coefficient of the linear solver adjoint mean flow. */
  su2double Relaxation_Factor_CHT;  /*!< \brief Relaxation coefficient for the update of conjugate heat variables. */
  su2double AdjTurb_Linear_Error;		/*!< \brief Min error of the turbulent adjoint linear solver for the implicit formulation. */
  su2double EntropyFix_Coeff;              /*!< \brief Entropy fix coefficient. */
  unsigned short AdjTurb_Linear_Iter;		/*!< \brief Min error of the turbulent adjoint linear solver for the implicit formulation. */
  su2double *Stations_Bounds;                  /*!< \brief Airfoil section limit. */
  unsigned short nLocationStations,      /*!< \brief Number of section cuts to make when outputting mesh and cp . */
  nWingStations;               /*!< \brief Number of section cuts to make when calculating internal volume. */
  su2double* Kappa_Flow,           /*!< \brief Numerical dissipation coefficients for the flow equations. */
  *Kappa_AdjFlow,                  /*!< \brief Numerical dissipation coefficients for the adjoint flow equations. */
  *Kappa_Heat;                    /*!< \brief Numerical dissipation coefficients for the (fvm) heat equation. */  
  su2double* FFD_Axis;       /*!< \brief Numerical dissipation coefficients for the adjoint equations. */
  su2double Kappa_1st_AdjFlow,	/*!< \brief JST 1st order dissipation coefficient for adjoint flow equations (coarse multigrid levels). */
  Kappa_2nd_AdjFlow,			/*!< \brief JST 2nd order dissipation coefficient for adjoint flow equations. */
  Kappa_4th_AdjFlow,			/*!< \brief JST 4th order dissipation coefficient for adjoint flow equations. */
  Kappa_1st_Flow,			/*!< \brief JST 1st order dissipation coefficient for flow equations (coarse multigrid levels). */
  Kappa_2nd_Flow,			/*!< \brief JST 2nd order dissipation coefficient for flow equations. */
  Kappa_4th_Flow,			/*!< \brief JST 4th order dissipation coefficient for flow equations. */
  Kappa_2nd_Heat,     /*!< \brief 2nd order dissipation coefficient for heat equation. */
  Kappa_4th_Heat;     /*!< \brief 4th order dissipation coefficient for heat equation. */  
  su2double Geo_Waterline_Location; /*!< \brief Location of the waterline. */
  
  su2double Min_Beta_RoeTurkel,		/*!< \brief Minimum value of Beta for the Roe-Turkel low Mach preconditioner. */
  Max_Beta_RoeTurkel;		/*!< \brief Maximum value of Beta for the Roe-Turkel low Mach preconditioner. */
  unsigned long GridDef_Nonlinear_Iter, /*!< \brief Number of nonlinear increments for grid deformation. */
  GridDef_Linear_Iter; /*!< \brief Number of linear smoothing iterations for grid deformation. */
  unsigned short Deform_Stiffness_Type; /*!< \brief Type of element stiffness imposed for FEA mesh deformation. */
  bool Deform_Output;  /*!< \brief Print the residuals during mesh deformation to the console. */
  su2double Deform_Tol_Factor; /*!< Factor to multiply smallest volume for deform tolerance (0.001 default) */
  su2double Deform_Coeff; /*!< Deform coeffienct */
  su2double Deform_Limit; /*!< Deform limit */
  unsigned short FFD_Continuity; /*!< Surface continuity at the intersection with the FFD */
  unsigned short FFD_CoordSystem; /*!< Define the coordinates system */
  su2double Deform_ElasticityMod, Deform_PoissonRatio; /*!< young's modulus and poisson ratio for volume deformation stiffness model */
  bool Visualize_Surface_Def;  /*!< \brief Flag to visualize the surface deformacion in SU2_DEF. */
  bool Visualize_Volume_Def; /*!< \brief Flag to visualize the volume deformation in SU2_DEF. */
  bool FFD_Symmetry_Plane;	/*!< \brief FFD symmetry plane. */
  su2double Mach;		/*!< \brief Mach number. */
  su2double Reynolds;	/*!< \brief Reynolds number. */
  su2double Froude;	/*!< \brief Froude number. */
  su2double Length_Reynolds;	/*!< \brief Reynolds length (dimensional). */
  su2double AoA,			/*!< \brief Angle of attack (just external flow). */
  iH, AoS, AoA_Offset, AoS_Offset, AoA_Sens;		/*!< \brief Angle of sideSlip (just external flow). */
  bool Fixed_CL_Mode;			/*!< \brief Activate fixed CL mode (external flow only). */
  bool Fixed_CM_Mode;			/*!< \brief Activate fixed CL mode (external flow only). */
  bool Eval_dOF_dCX;			/*!< \brief Activate fixed CL mode (external flow only). */
  bool Discard_InFiles; /*!< \brief Discard angle of attack in solution and geometry files. */
  su2double Target_CL;			/*!< \brief Specify a target CL instead of AoA (external flow only). */
  su2double Target_CM;			/*!< \brief Specify a target CL instead of AoA (external flow only). */
  su2double Total_CM;			/*!< \brief Specify a target CL instead of AoA (external flow only). */
  su2double Total_CD;			/*!< \brief Specify a target CL instead of AoA (external flow only). */
  su2double dCL_dAlpha;        /*!< \brief value of dCl/dAlpha. */
  su2double dCM_diH;        /*!< \brief value of dCM/dHi. */
  unsigned long Iter_Fixed_CL;			/*!< \brief Iterations to re-evaluate the angle of attack (external flow only). */
  unsigned long Iter_Fixed_CM;			/*!< \brief Iterations to re-evaluate the angle of attack (external flow only). */
  unsigned long Iter_Fixed_NetThrust;			/*!< \brief Iterations to re-evaluate the angle of attack (external flow only). */
  unsigned long Iter_dCL_dAlpha;   /*!< \brief Number of iterations to evaluate dCL_dAlpha. */
  unsigned long Update_Alpha;			/*!< \brief Iterations to re-evaluate the angle of attack (external flow only). */
  unsigned long Update_iH;			/*!< \brief Iterations to re-evaluate the angle of attack (external flow only). */
  unsigned long Update_BCThrust;			/*!< \brief Iterations to re-evaluate the angle of attack (external flow only). */
  su2double dNetThrust_dBCThrust;        /*!< \brief value of dCl/dAlpha. */
  bool Update_BCThrust_Bool;			/*!< \brief Boolean flag for whether to update the AoA for fixed lift mode on a given iteration. */
  bool Update_AoA;			/*!< \brief Boolean flag for whether to update the AoA for fixed lift mode on a given iteration. */
  bool Update_HTPIncidence;			/*!< \brief Boolean flag for whether to update the AoA for fixed lift mode on a given iteration. */
  su2double ChargeCoeff;		/*!< \brief Charge coefficient (just for poisson problems). */
  unsigned short Cauchy_Func_Flow,	/*!< \brief Function where to apply the convergence criteria in the flow problem. */
  Cauchy_Func_AdjFlow,				/*!< \brief Function where to apply the convergence criteria in the adjoint problem. */
  Cauchy_Elems;						/*!< \brief Number of elements to evaluate. */
  unsigned short Residual_Func_Flow;	/*!< \brief Equation to apply residual convergence to. */
  unsigned short Res_FEM_CRIT;  /*!< \brief Criteria to apply to the FEM convergence (absolute/relative). */
  unsigned long StartConv_Iter;	/*!< \brief Start convergence criteria at iteration. */
  su2double Cauchy_Eps;	/*!< \brief Epsilon used for the convergence. */
  unsigned long Wrt_Sol_Freq,	/*!< \brief Writing solution frequency. */
  Wrt_Sol_Freq_DualTime,	/*!< \brief Writing solution frequency for Dual Time. */
  Wrt_Con_Freq,				/*!< \brief Writing convergence history frequency. */
  Wrt_Con_Freq_DualTime;				/*!< \brief Writing convergence history frequency. */
  bool Wrt_Unsteady;  /*!< \brief Write unsteady data adding header and prefix. */
  bool Wrt_Dynamic;  		/*!< \brief Write dynamic data adding header and prefix. */
  bool Restart,	/*!< \brief Restart solution (for direct, adjoint, and linearized problems).*/
  Wrt_Binary_Restart,	/*!< \brief Write binary SU2 native restart files.*/
  Read_Binary_Restart,	/*!< \brief Read binary SU2 native restart files.*/
  Restart_Flow;	/*!< \brief Restart flow solution for adjoint and linearized problems. */
  unsigned short nMarker_Monitoring,	/*!< \brief Number of markers to monitor. */
  nMarker_Designing,					/*!< \brief Number of markers for the objective function. */
  nMarker_GeoEval,					/*!< \brief Number of markers for the objective function. */
  nMarker_ZoneInterface, /*!< \brief Number of markers in the zone interface. */
  nMarker_Plotting,					/*!< \brief Number of markers to plot. */
  nMarker_Analyze,					/*!< \brief Number of markers to plot. */
  nMarker_Moving,               /*!< \brief Number of markers in motion (DEFORMING, MOVING_WALL, or FLUID_STRUCTURE). */
  nMarker_PyCustom,               /*!< \brief Number of markers that are customizable in Python. */
  nMarker_DV,               /*!< \brief Number of markers affected by the design variables. */
  nMarker_WallFunctions;    /*!< \brief Number of markers for which wall functions must be applied. */
  string *Marker_Monitoring,     /*!< \brief Markers to monitor. */
  *Marker_Designing,         /*!< \brief Markers to plot. */
  *Marker_GeoEval,         /*!< \brief Markers to plot. */
  *Marker_Plotting,          /*!< \brief Markers to plot. */
  *Marker_Analyze,          /*!< \brief Markers to plot. */
  *Marker_ZoneInterface,          /*!< \brief Markers in the FSI interface. */
  *Marker_Moving,            /*!< \brief Markers in motion (DEFORMING, MOVING_WALL, or FLUID_STRUCTURE). */
  *Marker_PyCustom,            /*!< \brief Markers that are customizable in Python. */
  *Marker_DV,            /*!< \brief Markers affected by the design variables. */
  *Marker_WallFunctions; /*!< \brief Markers for which wall functions must be applied. */
  unsigned short  nConfig_Files;          /*!< \brief Number of config files for multiphysics problems. */
  string *Config_Filenames;               /*!< \brief List of names for configuration files. */
  unsigned short  *Kind_WallFunctions;        /*!< \brief The kind of wall function to use for the corresponding markers. */
  unsigned short  **IntInfo_WallFunctions;    /*!< \brief Additional integer information for the wall function markers. */
  su2double       **DoubleInfo_WallFunctions; /*!< \brief Additional double information for the wall function markers. */
  unsigned short  *Marker_All_Monitoring,        /*!< \brief Global index for monitoring using the grid information. */
  *Marker_All_GeoEval,       /*!< \brief Global index for geometrical evaluation. */
  *Marker_All_Plotting,        /*!< \brief Global index for plotting using the grid information. */
  *Marker_All_Analyze,        /*!< \brief Global index for plotting using the grid information. */
  *Marker_All_ZoneInterface,        /*!< \brief Global index for FSI interface markers using the grid information. */
  *Marker_All_Turbomachinery,        /*!< \brief Global index for Turbomachinery markers using the grid information. */
  *Marker_All_TurbomachineryFlag,        /*!< \brief Global index for Turbomachinery markers flag using the grid information. */
  *Marker_All_MixingPlaneInterface,        /*!< \brief Global index for MixingPlane interface markers using the grid information. */    
  *Marker_All_DV,          /*!< \brief Global index for design variable markers using the grid information. */
  *Marker_All_Moving,          /*!< \brief Global index for moving surfaces using the grid information. */
  *Marker_All_PyCustom,                 /*!< \brief Global index for Python customizable surfaces using the grid information. */
  *Marker_All_Designing,         /*!< \brief Global index for moving using the grid information. */
  *Marker_CfgFile_Monitoring,     /*!< \brief Global index for monitoring using the config information. */
  *Marker_CfgFile_Designing,      /*!< \brief Global index for monitoring using the config information. */
  *Marker_CfgFile_GeoEval,      /*!< \brief Global index for monitoring using the config information. */
  *Marker_CfgFile_Plotting,     /*!< \brief Global index for plotting using the config information. */
  *Marker_CfgFile_Analyze,     /*!< \brief Global index for plotting using the config information. */
  *Marker_CfgFile_ZoneInterface,     /*!< \brief Global index for FSI interface using the config information. */
  *Marker_CfgFile_Turbomachinery,     /*!< \brief Global index for Turbomachinery  using the config information. */
  *Marker_CfgFile_TurbomachineryFlag,     /*!< \brief Global index for Turbomachinery flag using the config information. */
  *Marker_CfgFile_MixingPlaneInterface,     /*!< \brief Global index for MixingPlane interface using the config information. */
  *Marker_CfgFile_Moving,       /*!< \brief Global index for moving surfaces using the config information. */
  *Marker_CfgFile_PyCustom,        /*!< \brief Global index for Python customizable surfaces using the config information. */
  *Marker_CfgFile_DV,       /*!< \brief Global index for design variable markers using the config information. */
  *Marker_CfgFile_PerBound;     /*!< \brief Global index for periodic boundaries using the config information. */
  string *PlaneTag;      /*!< \brief Global index for the plane adaptation (upper, lower). */
  su2double DualVol_Power;			/*!< \brief Power for the dual volume in the grid adaptation sensor. */
  su2double *nBlades;						/*!< \brief number of blades for turbomachinery computation. */
  unsigned short Analytical_Surface;	/*!< \brief Information about the analytical definition of the surface for grid adaptation. */
  unsigned short Geo_Description;	/*!< \brief Description of the geometry. */
  unsigned short Mesh_FileFormat;	/*!< \brief Mesh input format. */
  unsigned short Output_FileFormat;	/*!< \brief Format of the output files. */
  unsigned short ActDisk_Jump;	/*!< \brief Format of the output files. */
  bool CFL_Adapt;      /*!< \brief Adaptive CFL number. */
  bool HB_Precondition;    /*< \brief Flag to turn on harmonic balance source term preconditioning */
  su2double RefArea,		/*!< \brief Reference area for coefficient computation. */
  RefElemLength,				/*!< \brief Reference element length for computing the slope limiting epsilon. */
  RefSharpEdges,				/*!< \brief Reference coefficient for detecting sharp edges. */
  RefLength,			/*!< \brief Reference length for moment computation. */
  *RefOriginMoment,           /*!< \brief Origin for moment computation. */
  *RefOriginMoment_X,      /*!< \brief X Origin for moment computation. */
  *RefOriginMoment_Y,      /*!< \brief Y Origin for moment computation. */
  *RefOriginMoment_Z,      /*!< \brief Z Origin for moment computation. */
  *CFL_AdaptParam,      /*!< \brief Information about the CFL ramp. */
  *RelaxFactor_Giles,      /*!< \brief Information about the under relaxation factor for Giles BC. */
  *CFL,
  *HTP_Axis,      /*!< \brief Location of the HTP axis. */
  DomainVolume;		/*!< \brief Volume of the computational grid. */
  unsigned short nRefOriginMoment_X,    /*!< \brief Number of X-coordinate moment computation origins. */
  nRefOriginMoment_Y,           /*!< \brief Number of Y-coordinate moment computation origins. */
  nRefOriginMoment_Z;           /*!< \brief Number of Z-coordinate moment computation origins. */
  string Mesh_FileName,			/*!< \brief Mesh input file. */
  Mesh_Out_FileName,				/*!< \brief Mesh output file. */
  Solution_FlowFileName,			/*!< \brief Flow solution input file. */
  Solution_LinFileName,			/*!< \brief Linearized flow solution input file. */
  Solution_AdjFileName,			/*!< \brief Adjoint solution input file for drag functional. */
  Solution_FEMFileName,			/*!< \brief Solution input file for structural problem. */
  Solution_AdjFEMFileName,     /*!< \brief Adjoint solution input file for structural problem. */
  Flow_FileName,					/*!< \brief Flow variables output file. */
  Structure_FileName,					/*!< \brief Structure variables output file. */
  SurfStructure_FileName,					/*!< \brief Surface structure variables output file. */
  AdjStructure_FileName,         /*!< \brief Structure variables output file. */
  AdjSurfStructure_FileName,         /*!< \brief Surface structure variables output file. */
  SurfHeat_FileName,					/*!< \brief Surface structure variables output file. */
  Heat_FileName,					/*!< \brief Heat variables output file. */
  Residual_FileName,				/*!< \brief Residual variables output file. */
  Conv_FileName,					/*!< \brief Convergence history output file. */
  Breakdown_FileName,			    /*!< \brief Breakdown output file. */
  Conv_FileName_FSI,					/*!< \brief Convergence history output file. */
  Restart_FlowFileName,			/*!< \brief Restart file for flow variables. */
  Restart_HeatFileName,			/*!< \brief Restart file for heat variables. */
  Restart_AdjFileName,			/*!< \brief Restart file for adjoint variables, drag functional. */
  Restart_FEMFileName,			/*!< \brief Restart file for FEM elasticity. */
  Restart_AdjFEMFileName,      /*!< \brief Restart file for FEM elasticity. */
  Adj_FileName,					/*!< \brief Output file with the adjoint variables. */
  ObjFunc_Grad_FileName,			/*!< \brief Gradient of the objective function. */
  ObjFunc_Value_FileName,			/*!< \brief Objective function. */
  SurfFlowCoeff_FileName,			/*!< \brief Output file with the flow variables on the surface. */
  SurfAdjCoeff_FileName,			/*!< \brief Output file with the adjoint variables on the surface. */
  New_SU2_FileName,       		/*!< \brief Output SU2 mesh file converted from CGNS format. */
  SurfSens_FileName,			/*!< \brief Output file for the sensitivity on the surface (discrete adjoint). */
  VolSens_FileName;			/*!< \brief Output file for the sensitivity in the volume (discrete adjoint). */
  bool Low_MemoryOutput,      /*!< \brief Output less information for lower memory use */
  Wrt_Output,                 /*!< \brief Write any output files */
  Wrt_Vol_Sol,                /*!< \brief Write a volume solution file */
  Wrt_Srf_Sol,                /*!< \brief Write a surface solution file */
  Wrt_Csv_Sol,                /*!< \brief Write a surface comma-separated values solution file */
  Wrt_Crd_Sol,                /*!< \brief Write a binary file with the grid coordinates only. */
  Wrt_Residuals,              /*!< \brief Write residuals to solution file */
  Wrt_Surface,                /*!< \brief Write solution at each surface */
  Wrt_Limiters,              /*!< \brief Write residuals to solution file */
  Wrt_SharpEdges,              /*!< \brief Write residuals to solution file */
  Wrt_Halo,                   /*!< \brief Write rind layers in solution files */
  Wrt_Performance,            /*!< \brief Write the performance summary at the end of a calculation.  */
  Wrt_InletFile,                   /*!< \brief Write a template inlet profile file */
  Wrt_Slice,                   /*!< \brief Write 1D slice of a 2D cartesian solution */
  Plot_Section_Forces;       /*!< \brief Write sectional forces for specified markers. */
  unsigned short Console_Output_Verb,  /*!< \brief Level of verbosity for console output */
  Kind_Average;        /*!< \brief Particular average for the marker analyze. */
  su2double Gamma,			/*!< \brief Ratio of specific heats of the gas. */
  Bulk_Modulus,			/*!< \brief Value of the bulk modulus for incompressible flows. */
  Beta_Factor,			/*!< \brief Value of the epsilon^2 multiplier for Beta for the incompressible preconditioner. */
  Gas_Constant,     /*!< \brief Specific gas constant. */
  Gas_ConstantND,     /*!< \brief Non-dimensional specific gas constant. */
  Molecular_Weight,     /*!< \brief Molecular weight of an incompressible ideal gas (g/mol). */
  Specific_Heat_Cp,     /*!< \brief Specific heat at constant pressure. */
  Specific_Heat_CpND,     /*!< \brief Non-dimensional specific heat at constant pressure. */
  Specific_Heat_Cp_Solid, /*!< \brief Specific heat in solids. */
  Specific_Heat_Cv,     /*!< \brief Specific heat at constant volume. */
  Specific_Heat_CvND,     /*!< \brief Non-dimensional specific heat at constant volume. */
  Thermal_Expansion_Coeff,     /*!< \brief Thermal expansion coefficient. */
  Thermal_Expansion_CoeffND,     /*!< \brief Non-dimensional thermal expansion coefficient. */
  Inc_Density_Ref,    /*!< \brief Reference density for custom incompressible non-dim. */
  Inc_Velocity_Ref,    /*!< \brief Reference velocity for custom incompressible non-dim. */
  Inc_Temperature_Ref,    /*!< \brief Reference temperature for custom incompressible non-dim. */
  Inc_Density_Init,    /*!< \brief Initial density for incompressible flows. */
  *Inc_Velocity_Init,    /*!< \brief Initial velocity vector for incompressible flows. */
  Inc_Temperature_Init,    /*!< \brief Initial temperature for incompressible flows w/ heat transfer. */
  Heat_Flux_Ref,  /*!< \brief Reference heat flux for non-dim. */
  Gas_Constant_Ref, /*!< \brief Reference specific gas constant. */
  Temperature_Critical,   /*!< \brief Critical Temperature for real fluid model.  */
  Pressure_Critical,   /*!< \brief Critical Pressure for real fluid model.  */
  Density_Critical,   /*!< \brief Critical Density for real fluid model.  */
  Acentric_Factor,   /*!< \brief Acentric Factor for real fluid model.  */
  Mu_Constant,     /*!< \brief Constant viscosity for ConstantViscosity model.  */
  Mu_ConstantND,   /*!< \brief Non-dimensional constant viscosity for ConstantViscosity model.  */
  Kt_Constant,     /*!< \brief Constant thermal conductivity for ConstantConductivity model.  */
  Kt_ConstantND,   /*!< \brief Non-dimensional constant thermal conductivity for ConstantConductivity model.  */
  Mu_Ref,     /*!< \brief Reference viscosity for Sutherland model.  */
  Mu_RefND,   /*!< \brief Non-dimensional reference viscosity for Sutherland model.  */
  Mu_Temperature_Ref,     /*!< \brief Reference temperature for Sutherland model.  */
  Mu_Temperature_RefND,   /*!< \brief Non-dimensional reference temperature for Sutherland model.  */
  Mu_S,     /*!< \brief Reference S for Sutherland model.  */
  Mu_SND,   /*!< \brief Non-dimensional reference S for Sutherland model.  */
  Thermal_Conductivity_Solid, /*!< \brief Thermal conductivity in solids. */
  Thermal_Diffusivity_Solid, /*!< \brief Thermal diffusivity in solids. */
  Temperature_Freestream_Solid, /*!< \brief Temperature in solids at freestream conditions. */
  Density_Solid,      /*!< \brief Total density in solids. */  
  *Velocity_FreeStream,     /*!< \brief Free-stream velocity vector of the fluid.  */
  Energy_FreeStream,     /*!< \brief Free-stream total energy of the fluid.  */
  ModVel_FreeStream,     /*!< \brief Magnitude of the free-stream velocity of the fluid.  */
  ModVel_FreeStreamND,     /*!< \brief Non-dimensional magnitude of the free-stream velocity of the fluid.  */
  Density_FreeStream,     /*!< \brief Free-stream density of the fluid. */
  Viscosity_FreeStream,     /*!< \brief Free-stream viscosity of the fluid.  */
  Tke_FreeStream,     /*!< \brief Total turbulent kinetic energy of the fluid.  */
  Intermittency_FreeStream,     /*!< \brief Freestream intermittency (for sagt transition model) of the fluid.  */
  TurbulenceIntensity_FreeStream,     /*!< \brief Freestream turbulent intensity (for sagt transition model) of the fluid.  */
  Turb2LamViscRatio_FreeStream,          /*!< \brief Ratio of turbulent to laminar viscosity. */
  NuFactor_FreeStream,  /*!< \brief Ratio of turbulent to laminar viscosity. */
  NuFactor_Engine,  /*!< \brief Ratio of turbulent to laminar viscosity at the engine. */
  SecondaryFlow_ActDisk,  /*!< \brief Ratio of turbulent to laminar viscosity at the actuator disk. */
  Initial_BCThrust,  /*!< \brief Ratio of turbulent to laminar viscosity at the actuator disk. */
  Pressure_FreeStream,     /*!< \brief Total pressure of the fluid. */
  Pressure_Thermodynamic,     /*!< \brief Thermodynamic pressure of the fluid. */
  Temperature_FreeStream,  /*!< \brief Total temperature of the fluid.  */
  Temperature_ve_FreeStream,  /*!< \brief Total vibrational-electronic temperature of the fluid.  */
  *MassFrac_FreeStream, /*!< \brief Mixture mass fractions of the fluid. */
  Prandtl_Lam,      /*!< \brief Laminar Prandtl number for the gas.  */
  Prandtl_Turb,     /*!< \brief Turbulent Prandtl number for the gas.  */
  Length_Ref,       /*!< \brief Reference length for non-dimensionalization. */
  Pressure_Ref,     /*!< \brief Reference pressure for non-dimensionalization.  */
  Temperature_Ref,  /*!< \brief Reference temperature for non-dimensionalization.*/
  Density_Ref,      /*!< \brief Reference density for non-dimensionalization.*/
  Velocity_Ref,     /*!< \brief Reference velocity for non-dimensionalization.*/
  Time_Ref,                  /*!< \brief Reference time for non-dimensionalization. */
  Viscosity_Ref,              /*!< \brief Reference viscosity for non-dimensionalization. */
  Conductivity_Ref,           /*!< \brief Reference conductivity for non-dimensionalization. */
  Energy_Ref,                 /*!< \brief Reference viscosity for non-dimensionalization. */
  Wall_Temperature,           /*!< \brief Temperature at an isotropic wall in Kelvin. */
  Omega_Ref,                  /*!< \brief Reference angular velocity for non-dimensionalization. */
  Force_Ref,                  /*!< \brief Reference body force for non-dimensionalization. */
  Pressure_FreeStreamND,      /*!< \brief Farfield pressure value (external flow). */
  Pressure_ThermodynamicND,   /*!< \brief Farfield thermodynamic pressure value. */
  Temperature_FreeStreamND,   /*!< \brief Farfield temperature value (external flow). */
  Density_FreeStreamND,       /*!< \brief Farfield density value (external flow). */
  Velocity_FreeStreamND[3],   /*!< \brief Farfield velocity values (external flow). */
  Energy_FreeStreamND,        /*!< \brief Farfield energy value (external flow). */
  Viscosity_FreeStreamND,     /*!< \brief Farfield viscosity value (external flow). */
  Tke_FreeStreamND,           /*!< \brief Farfield kinetic energy (external flow). */
  Omega_FreeStreamND,         /*!< \brief Specific dissipation (external flow). */
  Omega_FreeStream;           /*!< \brief Specific dissipation (external flow). */
  unsigned short nElectric_Constant; /*!< \brief Number of different electric constants. */
  su2double *Electric_Constant;   /*!< \brief Dielectric constant modulus. */
  su2double Knowles_B,      /*!< \brief Knowles material model constant B. */
  Knowles_N;                /*!< \brief Knowles material model constant N. */
  bool DE_Effects; 						/*!< Application of DE effects to FE analysis */
  bool RefGeom; 						/*!< Read a reference geometry for optimization purposes. */
  unsigned long refNodeID;     /*!< \brief Global ID for the reference node (optimization). */
  string RefGeom_FEMFileName;    			/*!< \brief File name for reference geometry. */
  unsigned short RefGeom_FileFormat;	/*!< \brief Mesh input format. */
  unsigned short Kind_2DElasForm;			/*!< \brief Kind of bidimensional elasticity solver. */
  unsigned short nIterFSI;	  /*!< \brief Number of maximum number of subiterations in a FSI problem. */
  unsigned short nIterFSI_Ramp;  /*!< \brief Number of FSI subiterations during which a ramp is applied. */
  unsigned short iInst;       /*!< \brief Current instance value */
  su2double AitkenStatRelax;	/*!< \brief Aitken's relaxation factor (if set as static) */
  su2double AitkenDynMaxInit;	/*!< \brief Aitken's maximum dynamic relaxation factor for the first iteration */
  su2double AitkenDynMinInit;	/*!< \brief Aitken's minimum dynamic relaxation factor for the first iteration */
  bool RampAndRelease;        /*!< \brief option for ramp load and release */
  bool Sine_Load;             /*!< \brief option for sine load */
  su2double *SineLoad_Coeff;  /*!< \brief Stores the load coefficient */
  su2double Thermal_Diffusivity;			/*!< \brief Thermal diffusivity used in the heat solver. */
  su2double Cyclic_Pitch,     /*!< \brief Cyclic pitch for rotorcraft simulations. */
  Collective_Pitch;           /*!< \brief Collective pitch for rotorcraft simulations. */
  su2double Mach_Motion;			/*!< \brief Mach number based on mesh velocity and freestream quantities. */
  su2double *Motion_Origin_X, /*!< \brief X-coordinate of the mesh motion origin. */
  *Motion_Origin_Y,           /*!< \brief Y-coordinate of the mesh motion origin. */
  *Motion_Origin_Z,           /*!< \brief Z-coordinate of the mesh motion origin. */
  *Translation_Rate_X,        /*!< \brief Translational velocity of the mesh in the x-direction. */
  *Translation_Rate_Y,        /*!< \brief Translational velocity of the mesh in the y-direction. */
  *Translation_Rate_Z,        /*!< \brief Translational velocity of the mesh in the z-direction. */
  *Rotation_Rate_X,           /*!< \brief Angular velocity of the mesh about the x-axis. */
  *Rotation_Rate_Y,           /*!< \brief Angular velocity of the mesh about the y-axis. */
  *Rotation_Rate_Z,           /*!< \brief Angular velocity of the mesh about the z-axis. */
  *Pitching_Omega_X,          /*!< \brief Angular frequency of the mesh pitching about the x-axis. */
  *Pitching_Omega_Y,          /*!< \brief Angular frequency of the mesh pitching about the y-axis. */
  *Pitching_Omega_Z,          /*!< \brief Angular frequency of the mesh pitching about the z-axis. */
  *Pitching_Ampl_X,           /*!< \brief Pitching amplitude about the x-axis. */
  *Pitching_Ampl_Y,           /*!< \brief Pitching amplitude about the y-axis. */
  *Pitching_Ampl_Z,           /*!< \brief Pitching amplitude about the z-axis. */
  *Pitching_Phase_X,          /*!< \brief Pitching phase offset about the x-axis. */
  *Pitching_Phase_Y,          /*!< \brief Pitching phase offset about the y-axis. */
  *Pitching_Phase_Z,          /*!< \brief Pitching phase offset about the z-axis. */
  *Plunging_Omega_X,          /*!< \brief Angular frequency of the mesh plunging in the x-direction. */
  *Plunging_Omega_Y,          /*!< \brief Angular frequency of the mesh plunging in the y-direction. */
  *Plunging_Omega_Z,          /*!< \brief Angular frequency of the mesh plunging in the z-direction. */
  *Plunging_Ampl_X,           /*!< \brief Plunging amplitude in the x-direction. */
  *Plunging_Ampl_Y,           /*!< \brief Plunging amplitude in the y-direction. */
  *Plunging_Ampl_Z,           /*!< \brief Plunging amplitude in the z-direction. */
  *Omega_HB;                  /*!< \brief Frequency for Harmonic Balance Operator (in rad/s). */
  unsigned short nMotion_Origin_X,    /*!< \brief Number of X-coordinate mesh motion origins. */
  nMotion_Origin_Y,           /*!< \brief Number of Y-coordinate mesh motion origins. */
  nMotion_Origin_Z,           /*!< \brief Number of Z-coordinate mesh motion origins. */
  nTranslation_Rate_X,        /*!< \brief Number of Translational x-velocities for mesh motion. */
  nTranslation_Rate_Y,        /*!< \brief Number of Translational y-velocities for mesh motion. */
  nTranslation_Rate_Z,        /*!< \brief Number of Translational z-velocities for mesh motion. */
  nRotation_Rate_X,           /*!< \brief Number of Angular velocities about the x-axis for mesh motion. */
  nRotation_Rate_Y,           /*!< \brief Number of Angular velocities about the y-axis for mesh motion. */
  nRotation_Rate_Z,           /*!< \brief Number of Angular velocities about the z-axis for mesh motion. */
  nPitching_Omega_X,          /*!< \brief Number of Angular frequencies about the x-axis for pitching. */
  nPitching_Omega_Y,          /*!< \brief Number of Angular frequencies about the y-axis for pitching. */
  nPitching_Omega_Z,          /*!< \brief Number of Angular frequencies about the z-axis for pitching. */
  nPitching_Ampl_X,           /*!< \brief Number of Pitching amplitudes about the x-axis. */
  nPitching_Ampl_Y,           /*!< \brief Number of Pitching amplitudes about the y-axis. */
  nPitching_Ampl_Z,           /*!< \brief Number of Pitching amplitudes about the z-axis. */
  nPitching_Phase_X,          /*!< \brief Number of Pitching phase offsets about the x-axis. */
  nPitching_Phase_Y,          /*!< \brief Number of Pitching phase offsets about the y-axis. */
  nPitching_Phase_Z,          /*!< \brief Number of Pitching phase offsets about the z-axis. */
  nPlunging_Omega_X,          /*!< \brief Number of Angular frequencies in the x-direction for plunging. */
  nPlunging_Omega_Y,          /*!< \brief Number of Angular frequencies in the y-direction for plunging. */
  nPlunging_Omega_Z,          /*!< \brief Number of Angular frequencies in the z-direction for plunging. */
  nPlunging_Ampl_X,           /*!< \brief Number of Plunging amplitudes in the x-direction. */
  nPlunging_Ampl_Y,           /*!< \brief Number of Plunging amplitudes in the y-direction. */
  nPlunging_Ampl_Z,           /*!< \brief Number of Plunging amplitudes in the z-direction. */
  nOmega_HB,                /*!< \brief Number of frequencies in Harmonic Balance Operator. */
  nMoveMotion_Origin,         /*!< \brief Number of motion origins. */
  *MoveMotion_Origin;         /*!< \brief Keeps track if we should move moment origin. */
  vector<vector<vector<su2double> > > Aeroelastic_np1, /*!< \brief Aeroelastic solution at time level n+1. */
  Aeroelastic_n,              /*!< \brief Aeroelastic solution at time level n. */
  Aeroelastic_n1;             /*!< \brief Aeroelastic solution at time level n-1. */
  su2double FlutterSpeedIndex,/*!< \brief The flutter speed index. */
  PlungeNaturalFrequency,     /*!< \brief Plunging natural frequency for Aeroelastic. */
  PitchNaturalFrequency,      /*!< \brief Pitch natural frequency for Aeroelastic. */
  AirfoilMassRatio,           /*!< \brief The airfoil mass ratio for Aeroelastic. */
  CG_Location,                /*!< \brief Center of gravity location for Aeroelastic. */
  RadiusGyrationSquared;      /*!< \brief The radius of gyration squared for Aeroelastic. */
  su2double *Aeroelastic_plunge, /*!< \brief Value of plunging coordinate at the end of an external iteration. */
  *Aeroelastic_pitch;         /*!< \brief Value of pitching coordinate at the end of an external iteration. */
  unsigned short AeroelasticIter; /*!< \brief Solve the aeroelastic equations every given number of internal iterations. */
  unsigned short Gust_Type,	  /*!< \brief Type of Gust. */
  Gust_Dir;                   /*!< \brief Direction of the gust */
  su2double Gust_WaveLength,  /*!< \brief The gust wavelength. */
  Gust_Periods,               /*!< \brief Number of gust periods. */
  Gust_Ampl,                  /*!< \brief Gust amplitude. */
  Gust_Begin_Time,            /*!< \brief Time at which to begin the gust. */
  Gust_Begin_Loc;             /*!< \brief Location at which the gust begins. */
  long Visualize_CV;          /*!< \brief Node number for the CV to be visualized */
  bool ExtraOutput;
  bool Wall_Functions;         /*!< \brief Use wall functions with the turbulence model */
  long ExtraHeatOutputZone;   /*!< \brief Heat solver zone with extra screen output */
  bool DeadLoad; 	          	/*!< Application of dead loads to the FE analysis */
  bool PseudoStatic;    /*!< Application of dead loads to the FE analysis */
  bool MatchingMesh; 	        /*!< Matching mesh (while implementing interpolation procedures). */
  bool SteadyRestart; 	      /*!< Restart from a steady state for FSI problems. */
  su2double Newmark_beta,		/*!< \brief Parameter alpha for Newmark method. */
  Newmark_gamma;				      /*!< \brief Parameter delta for Newmark method. */
  unsigned short nIntCoeffs;	/*!< \brief Number of integration coeffs for structural calculations. */
  su2double *Int_Coeffs;		  /*!< \brief Time integration coefficients for structural method. */
  unsigned short nElasticityMod,  /*!< \brief Number of different values for the elasticity modulus. */
  nPoissonRatio,                    /*!< \brief Number of different values for the Poisson ratio modulus. */
  nMaterialDensity;                 /*!< \brief Number of different values for the Material density. */
  su2double *ElasticityMod,         /*!< \brief Value of the elasticity moduli. */
  *PoissonRatio,                    /*!< \brief Value of the Poisson ratios. */
  *MaterialDensity;                 /*!< \brief Value of the Material densities. */
  unsigned short nElectric_Field,	/*!< \brief Number of different values for the electric field in the membrane. */
  nDim_Electric_Field;				/*!< \brief Dimensionality of the problem. */
  unsigned short nDim_RefNode;   /*!< \brief Dimensionality of the vector . */
  su2double *Electric_Field_Mod, 	/*!< \brief Values of the modulus of the electric field. */
  *Electric_Field_Dir;				/*!< \brief Direction of the electric field. */
  su2double *RefNode_Displacement;  /*!< \brief Displacement of the reference node. */
  bool Ramp_Load;				          /*!< \brief Apply the load with linear increases. */
  unsigned short Dynamic_LoadTransfer;  /*!< \brief Method for dynamic load transferring. */
  bool IncrementalLoad;		    /*!< \brief Apply the load in increments (for nonlinear structural analysis). */
  unsigned long IncLoad_Nincrements; /*!< \brief Number of increments. */
  su2double *IncLoad_Criteria;/*!< \brief Criteria for the application of incremental loading. */
  su2double Ramp_Time;			  /*!< \brief Time until the maximum load is applied. */
  bool Predictor,             /*!< \brief Determines whether a predictor step is used. */
  Relaxation;                 /*!< \brief Determines whether a relaxation step is used. */
  unsigned short Pred_Order;  /*!< \brief Order of the predictor for FSI applications. */
  unsigned short Kind_Interpolation; /*!\brief type of interpolation to use for FSI applications. */
  bool ConservativeInterpolation; /*!\brief Conservative approach for non matching mesh interpolation. */
  unsigned short Kind_RadialBasisFunction; /*!\brief type of radial basis function to use for radial basis FSI. */
  bool RadialBasisFunction_PolynomialOption; /*!\brief Option of whether to include polynomial terms in Radial Basis Function Interpolation or not. */
  su2double RadialBasisFunction_Parameter; /*!\brief Radial basis function parameter. */
  bool Prestretch;            /*!< Read a reference geometry for optimization purposes. */
  string Prestretch_FEMFileName;         /*!< \brief File name for reference geometry. */
  string FEA_FileName;         /*!< \brief File name for element-based properties. */
  su2double RefGeom_Penalty,        /*!< \brief Penalty weight value for the reference geometry objective function. */
  RefNode_Penalty,            /*!< \brief Penalty weight value for the reference node objective function. */
  DV_Penalty;                 /*!< \brief Penalty weight to add a constraint to the total amount of stiffness. */
  bool addCrossTerm;          /*!< \brief Evaluates the need to add the cross term when setting the adjoint output. */
  unsigned long Nonphys_Points, /*!< \brief Current number of non-physical points in the solution. */
  Nonphys_Reconstr;      /*!< \brief Current number of non-physical reconstructions for 2nd-order upwinding. */
  bool ParMETIS;      /*!< \brief Boolean for activating ParMETIS mode (while testing). */
  unsigned short DirectDiff; /*!< \brief Direct Differentation mode. */
  bool DiscreteAdjoint; /*!< \brief AD-based discrete adjoint mode. */
  unsigned long Wrt_Surf_Freq_DualTime;	/*!< \brief Writing surface solution frequency for Dual Time. */
  su2double Const_DES;   /*!< \brief Detached Eddy Simulation Constant. */
  unsigned short Kind_HybridRANSLES; /*!< \brief Kind of Hybrid RANS/LES. */
  unsigned short Kind_RoeLowDiss;    /*!< \brief Kind of Roe scheme with low dissipation for unsteady flows. */
  bool QCR;                   /*!< \brief Spalart-Allmaras with Quadratic Constitutive Relation, 2000 version (SA-QCR2000) . */
  su2double *default_vel_inf, /*!< \brief Default freestream velocity array for the COption class. */
  *default_eng_cyl,           /*!< \brief Default engine box array for the COption class. */
  *default_eng_val,           /*!< \brief Default engine box array values for the COption class. */
  *default_cfl_adapt,         /*!< \brief Default CFL adapt param array for the COption class. */
  *default_jst_coeff,         /*!< \brief Default artificial dissipation (flow) array for the COption class. */
  *default_ffd_coeff,         /*!< \brief Default artificial dissipation (flow) array for the COption class. */
  *default_mixedout_coeff,    /*!< \brief Default default mixedout algorithm coefficients for the COption class. */
  *default_rampRotFrame_coeff,/*!< \brief Default ramp rotating frame coefficients for the COption class. */
  *default_rampOutPres_coeff, /*!< \brief Default ramp outlet pressure coefficients for the COption class. */
  *default_jst_adj_coeff,      /*!< \brief Default artificial dissipation (adjoint) array for the COption class. */
  *default_ad_coeff_heat,     /*!< \brief Default artificial dissipation (heat) array for the COption class. */  
  *default_obj_coeff,         /*!< \brief Default objective array for the COption class. */
  *default_geo_loc,           /*!< \brief Default SU2_GEO section locations array for the COption class. */
  *default_distortion,        /*!< \brief Default SU2_GEO section locations array for the COption class. */
  *default_ea_lim,            /*!< \brief Default equivalent area limit array for the COption class. */
  *default_grid_fix,          /*!< \brief Default fixed grid (non-deforming region) array for the COption class. */
  *default_htp_axis,          /*!< \brief Default HTP axis for the COption class. */
  *default_ffd_axis,          /*!< \brief Default FFD axis for the COption class. */
  *default_inc_crit,          /*!< \brief Default incremental criteria array for the COption class. */
  *default_extrarelfac,       /*!< \brief Default extra relaxation factor for Giles BC in the COption class. */
  *default_sineload_coeff;    /*!< \brief Default values for a sine load. */
  unsigned short nSpanWiseSections; /*!< \brief number of span-wise sections */
  unsigned short nSpanMaxAllZones; /*!< \brief number of maximum span-wise sections for all zones */
  unsigned short *nSpan_iZones;  /*!< \brief number of span-wise sections for each zones */
  bool turbMixingPlane;   /*!< \brief option for turbulent mixingplane */
  bool SpatialFourier; /*!< \brief option for computing the fourier transforms for subsonic non-reflecting BC. */
  bool RampRotatingFrame;   /*!< \brief option for ramping up or down the Rotating Frame values */
  bool RampOutletPressure;  /*!< \brief option for ramping up or down the outlet pressure */
  su2double *Mixedout_Coeff; /*!< \brief coefficient for the  */
  su2double *RampRotatingFrame_Coeff; /*!< \brief coefficient for Rotating frame ramp */
  su2double *RampOutletPressure_Coeff; /*!< \brief coefficient for outlet pressure ramp */
  su2double AverageMachLimit;       /*!< \brief option for turbulent mixingplane */
  su2double *FinalRotation_Rate_Z; /*!< \brief Final rotation rate Z if Ramp rotating frame is activated. */
  su2double FinalOutletPressure; /*!< \brief Final outlet pressure if Ramp outlet pressure is activated. */
  su2double MonitorOutletPressure; /*!< \brief Monitor outlet pressure if Ramp outlet pressure is activated. */
  su2double *default_body_force;        /*!< \brief Default body force vector for the COption class. */
  su2double *default_nacelle_location;        /*!< \brief Location of the nacelle. */
  su2double *ExtraRelFacGiles; /*!< \brief coefficient for extra relaxation factor for Giles BC*/
  bool Body_Force;            /*!< \brief Flag to know if a body force is included in the formulation. */
  su2double *Body_Force_Vector;  /*!< \brief Values of the prescribed body force vector. */
  su2double *FreeStreamTurboNormal; /*!< \brief Direction to initialize the flow in turbomachinery computation */
  su2double Restart_Bandwidth_Agg; /*!< \brief The aggregate of the bandwidth for writing binary restarts (to be averaged later). */
  su2double Max_Vel2; /*!< \brief The maximum velocity^2 in the domain for the incompressible preconditioner. */
  bool topology_optimization; /*!< \brief If the structural solver should consider a variable density field to penalize element stiffness. */
  string top_optim_output_file; /*!< \brief File to where the derivatives w.r.t. element densities will be written to. */
  su2double simp_exponent; /*!< \brief Exponent for the density-based stiffness penalization of the SIMP method. */
  su2double simp_minimum_stiffness; /*!< \brief Lower bound for the stiffness penalization of the SIMP method. */
  unsigned short top_optim_nKernel, /*!< \brief Number of kernels specified. */
                *top_optim_kernels, /*!< \brief The kernels to use. */
                 top_optim_nKernelParams, /*!< \brief Number of kernel parameters specified. */
                 top_optim_nRadius; /*!< \brief Number of radius values specified. */
  su2double *top_optim_kernel_params, /*!< \brief The kernel parameters. */
            *top_optim_filter_radius; /*!< \brief Radius of the filter(s) used on the design density for topology optimization. */
  unsigned short top_optim_proj_type; /*!< \brief The projection function used in topology optimization. */
  su2double top_optim_proj_param;  /*!< \brief The value of the parameter for the projection function. */

  unsigned short Riemann_Solver_FEM;         /*!< \brief Riemann solver chosen for the DG method. */
  su2double Quadrature_Factor_Straight;      /*!< \brief Factor applied during quadrature of elements with a constant Jacobian. */
  su2double Quadrature_Factor_Curved;        /*!< \brief Factor applied during quadrature of elements with a non-constant Jacobian. */
  su2double Quadrature_Factor_Time_ADER_DG;  /*!< \brief Factor applied during quadrature in time for ADER-DG. */
  su2double Theta_Interior_Penalty_DGFEM;    /*!< \brief Factor for the symmetrizing terms in the DG discretization of the viscous fluxes. */
  unsigned short byteAlignmentMatMul;        /*!< \brief Number of bytes in the vectorization direction for the matrix multiplication. Multipe of 64. */
  unsigned short sizeMatMulPadding;          /*!< \brief The matrix size in the vectorization direction padded to a multiple of 8. Computed from byteAlignmentMatMul. */
  bool Compute_Entropy;                      /*!< \brief Whether or not to compute the entropy in the fluid model. */
  bool Use_Lumped_MassMatrix_DGFEM;          /*!< \brief Whether or not to use the lumped mass matrix for DGFEM. */
  bool Jacobian_Spatial_Discretization_Only; /*!< \brief Flag to know if only the exact Jacobian of the spatial discretization must be computed. */
  bool Compute_Average; /*!< \brief Whether or not to compute averages for unsteady simulations in FV or DG solver. */
  

  ofstream *ConvHistFile;       /*!< \brief Store the pointer to each history file */
  bool Time_Domain;             /*!< \brief Determines if the multizone problem is solved in time-domain */
  unsigned long Outer_Iter,    /*!< \brief Determines the number of outer iterations in the multizone problem */
  Inner_Iter,                   /*!< \brief Determines the number of inner iterations in each multizone block */
  Time_Iter,                    /*!< \brief Determines the number of time iterations in the multizone problem */
  Iter,                         /*!< \brief Determines the number of pseudo-time iterations in a single-zone problem */
  Restart_Iter;                 /*!< \brief Determines the restart iteration in the multizone problem */
  su2double Time_Step;          /*!< \brief Determines the time step for the multizone problem */
  su2double Max_Time;           /*!< \brief Determines the maximum time for the time-domain problems */
  bool Multizone_Mesh;          /*!< \brief Determines if the mesh contains multiple zones. */
  bool SinglezoneDriver;        /*!< \brief Determines if the single-zone driver is used. (TEMPORARY) */
  bool SpecialOutput,           /*!< \brief Determines if the special output is written. */
  Wrt_ForcesBreakdown;          /*!< \brief Determines if the forces breakdown file is written. */
<<<<<<< HEAD
  string *ScreenOutput,    /*!< \brief Kind of the screen output. */
  *HistoryOutput, *VolumeOutput;                  /*!< \brief Kind of the output printed to the history file. */
  unsigned short nScreenOutput,         /*!< \brief Number of screen output variables (max: 6). */
  nHistoryOutput, nVolumeOutput;                       /*!< \brief Number of variables printed to the history file. */
=======
  bool Multizone_Residual;      /*!< \brief Determines if memory should be allocated for the multizone residual. */
>>>>>>> 84b84f65

  /*--- all_options is a map containing all of the options. This is used during config file parsing
   to track the options which have not been set (so the default values can be used). Without this map
   there would be no list of all the config file options. ---*/
  
  map<string, bool> all_options;
  
  /*--- brief param is a map from the option name (config file string) to its decoder (the specific child
   class of COptionBase that turns the string into a value) ---*/
  
  map<string, COptionBase*> option_map;
  
  
  // All of the addXxxOptions take in the name of the option, and a refernce to the field of that option
  // in the option structure. Depending on the specific type, it may take in a default value, and may
  // take in extra options. The addXxxOptions mostly follow the same pattern, so please see addDoubleOption
  // for detailed comments.
  //
  // List options are those that can be an unknown number of elements, and also take in a reference to
  // an integer. This integer will be populated with the number of elements of that type unmarshaled.
  //
  // Array options are those with a fixed number of elements.
  //
  // List and Array options should also be able to be specified with the string "NONE" indicating that there
  // are no elements. This allows the option to be present in a config file but left blank.
  
  /*!<\brief addDoubleOption creates a config file parser for an option with the given name whose
   value can be represented by a su2double.*/
  
  void addDoubleOption(const string name, su2double & option_field, su2double default_value) {
    // Check if the key is already in the map. If this fails, it is coder error
    // and not user error, so throw.
    assert(option_map.find(name) == option_map.end());
    
    // Add this option to the list of all the options
    all_options.insert(pair<string, bool>(name, true));
    
    // Create the parser for a su2double option with a reference to the option_field and the desired
    // default value. This will take the string in the config file, convert it to a su2double, and
    // place that su2double in the memory location specified by the reference.
    COptionBase* val = new COptionDouble(name, option_field, default_value);
    
    // Create an association between the option name ("CFL") and the parser generated above.
    // During configuration, the parsing script will get the option name, and use this map
    // to find how to parse that option.
    option_map.insert(pair<string, COptionBase *>(name, val));
  }
  
  void addStringOption(const string name, string & option_field, string default_value) {
    assert(option_map.find(name) == option_map.end());
    all_options.insert(pair<string, bool>(name, true));
    COptionBase* val = new COptionString(name, option_field, default_value);
    option_map.insert(pair<string, COptionBase *>(name, val));
  }
  
  void addIntegerOption(const string name, int & option_field, int default_value) {
    assert(option_map.find(name) == option_map.end());
    all_options.insert(pair<string, bool>(name, true));
    COptionBase* val = new COptionInt(name, option_field, default_value);
    option_map.insert(pair<string, COptionBase *>(name, val));
  }
  
  void addUnsignedLongOption(const string name, unsigned long & option_field, unsigned long default_value) {
    assert(option_map.find(name) == option_map.end());
    all_options.insert(pair<string, bool>(name, true));
    COptionBase* val = new COptionULong(name, option_field, default_value);
    option_map.insert(pair<string, COptionBase *>(name, val));
  }
  
  void addUnsignedShortOption(const string name, unsigned short & option_field, unsigned short default_value) {
    assert(option_map.find(name) == option_map.end());
    all_options.insert(pair<string, bool>(name, true));
    COptionBase* val = new COptionUShort(name, option_field, default_value);
    option_map.insert(pair<string, COptionBase *>(name, val));
  }
  
  void addLongOption(const string name, long & option_field, long default_value) {
    assert(option_map.find(name) == option_map.end());
    all_options.insert(pair<string, bool>(name, true));
    COptionBase* val = new COptionLong(name, option_field, default_value);
    option_map.insert(pair<string, COptionBase *>(name, val));
  }
  
  void addBoolOption(const string name, bool & option_field, bool default_value) {
    assert(option_map.find(name) == option_map.end());
    all_options.insert(pair<string, bool>(name, true));
    COptionBase* val = new COptionBool(name, option_field, default_value);
    option_map.insert(pair<string, COptionBase *>(name, val));
  }
  
  // enum types work differently than all of the others because there are a small number of valid
  // string entries for the type. One must also provide a list of all the valid strings of that type.
  template <class Tenum>
  void addEnumOption(const string name, unsigned short & option_field, const map<string, Tenum> & enum_map, Tenum default_value) {
    assert(option_map.find(name) == option_map.end());
    all_options.insert(pair<string, bool>(name, true));
    COptionBase* val = new COptionEnum<Tenum>(name, enum_map, option_field, default_value);
    option_map.insert(pair<string, COptionBase *>(name, val));
    return;
  }
  
  
  // input_size is the number of options read in from the config file
  template <class Tenum>
  void addEnumListOption(const string name, unsigned short & input_size, unsigned short * & option_field, const map<string, Tenum> & enum_map) {
    input_size = 0;
    assert(option_map.find(name) == option_map.end());
    all_options.insert(pair<string, bool>(name, true));
    COptionBase* val = new COptionEnumList<Tenum>(name, enum_map, option_field, input_size);
    option_map.insert( pair<string, COptionBase*>(name, val) );
  }
  
  void addDoubleArrayOption(const string name, const int size, su2double * & option_field, su2double * default_value) {
    
    //  su2double * def = new su2double [size];
    //  for (int i = 0; i < size; i++) {
    //    def[i] = default_value[i];
    //  }
    
    assert(option_map.find(name) == option_map.end());
    all_options.insert(pair<string, bool>(name, true));
    COptionBase* val = new COptionDoubleArray(name, size, option_field, default_value);
    option_map.insert(pair<string, COptionBase *>(name, val));
  }
  
  void addDoubleListOption(const string name, unsigned short & size, su2double * & option_field) {
    assert(option_map.find(name) == option_map.end());
    all_options.insert(pair<string, bool>(name, true));
    COptionBase* val = new COptionDoubleList(name, size, option_field);
    option_map.insert(pair<string, COptionBase *>(name, val));
  }
  
  void addShortListOption(const string name, unsigned short & size, short * & option_field) {
    assert(option_map.find(name) == option_map.end());
    all_options.insert(pair<string, bool>(name, true));
    COptionBase* val = new COptionShortList(name, size, option_field);
    option_map.insert(pair<string, COptionBase *>(name, val));
  }
  
  void addUShortListOption(const string name, unsigned short & size, unsigned short * & option_field) {
    assert(option_map.find(name) == option_map.end());
    all_options.insert(pair<string, bool>(name, true));
    COptionBase* val = new COptionUShortList(name, size, option_field);
    option_map.insert(pair<string, COptionBase *>(name, val));
  }
  
  void addStringListOption(const string name, unsigned short & num_marker, string* & option_field) {
    assert(option_map.find(name) == option_map.end());
    all_options.insert(pair<string, bool>(name, true));
    COptionBase* val = new COptionStringList(name, num_marker, option_field);
    option_map.insert(pair<string, COptionBase *>(name, val));
  }
  
  void addConvectOption(const string name, unsigned short & space_field, unsigned short & centered_field, unsigned short & upwind_field) {
    assert(option_map.find(name) == option_map.end());
    all_options.insert(pair<string, bool>(name, true));
    COptionBase* val = new COptionConvect(name, space_field, centered_field, upwind_field);
    option_map.insert(pair<string, COptionBase *>(name, val));
  }
  
  void addConvectFEMOption(const string name, unsigned short & space_field, unsigned short & fem_field) {
    assert(option_map.find(name) == option_map.end());
    all_options.insert(pair<string, bool>(name, true));
    COptionBase* val = new COptionFEMConvect(name, space_field, fem_field);
    option_map.insert(pair<string, COptionBase *>(name, val));
  }
  
  void addMathProblemOption(const string name, bool & ContinuousAdjoint, const bool & ContinuousAdjoint_default,
                            bool & DiscreteAdjoint, const bool & DiscreteAdjoint_default,
                            bool & Restart_Flow, const bool & Restart_Flow_default) {
    assert(option_map.find(name) == option_map.end());
    all_options.insert(pair<string, bool>(name, true));
    COptionBase* val = new COptionMathProblem(name, ContinuousAdjoint, ContinuousAdjoint_default, DiscreteAdjoint, DiscreteAdjoint_default, Restart_Flow, Restart_Flow_default);
    option_map.insert(pair<string, COptionBase *>(name, val));
  }
  
  void addDVParamOption(const string name, unsigned short & nDV_field, su2double** & paramDV, string* & FFDTag,
                        unsigned short* & design_variable) {
    assert(option_map.find(name) == option_map.end());
    all_options.insert(pair<string, bool>(name, true));
    COptionBase* val = new COptionDVParam(name, nDV_field, paramDV, FFDTag, design_variable);
    option_map.insert(pair<string, COptionBase *>(name, val));
  }
  
  void addDVValueOption(const string name, unsigned short* & nDVValue_field, su2double** & valueDV, unsigned short & nDV_field,  su2double** & paramDV,
                        unsigned short* & design_variable) {
    assert(option_map.find(name) == option_map.end());
    all_options.insert(pair<string, bool>(name, true));
    COptionBase* val = new COptionDVValue(name, nDVValue_field, valueDV, nDV_field, paramDV, design_variable);
    option_map.insert(pair<string, COptionBase *>(name, val));
  }
  
  void addFFDDefOption(const string name, unsigned short & nFFD_field, su2double** & coordFFD, string* & FFDTag) {
    assert(option_map.find(name) == option_map.end());
    all_options.insert(pair<string, bool>(name, true));
    COptionBase* val = new COptionFFDDef(name, nFFD_field, coordFFD, FFDTag);
    option_map.insert(pair<string, COptionBase *>(name, val));
  }
  
  void addFFDDegreeOption(const string name, unsigned short & nFFD_field, unsigned short** & degreeFFD) {
    assert(option_map.find(name) == option_map.end());
    all_options.insert(pair<string, bool>(name, true));
    COptionBase* val = new COptionFFDDegree(name, nFFD_field, degreeFFD);
    option_map.insert(pair<string, COptionBase *>(name, val));
  }
  
  void addStringDoubleListOption(const string name, unsigned short & list_size, string * & string_field,
                                 su2double* & double_field) {
    assert(option_map.find(name) == option_map.end());
    all_options.insert(pair<string, bool>(name, true));
    COptionBase* val = new COptionStringDoubleList(name, list_size, string_field, double_field);
    option_map.insert(pair<string, COptionBase *>(name, val));
  }
  
  void addInletOption(const string name, unsigned short & nMarker_Inlet, string * & Marker_Inlet,
                      su2double* & Ttotal, su2double* & Ptotal, su2double** & FlowDir) {
    assert(option_map.find(name) == option_map.end());
    all_options.insert(pair<string, bool>(name, true));
    COptionBase* val = new COptionInlet(name, nMarker_Inlet, Marker_Inlet, Ttotal, Ptotal, FlowDir);
    option_map.insert(pair<string, COptionBase *>(name, val));
  }
  
  template <class Tenum>
  void addRiemannOption(const string name, unsigned short & nMarker_Riemann, string * & Marker_Riemann, unsigned short* & option_field, const map<string, Tenum> & enum_map,
                        su2double* & var1, su2double* & var2, su2double** & FlowDir) {
    assert(option_map.find(name) == option_map.end());
    all_options.insert(pair<string, bool>(name, true));
    COptionBase* val = new COptionRiemann<Tenum>(name, nMarker_Riemann, Marker_Riemann, option_field, enum_map, var1, var2, FlowDir);
    option_map.insert(pair<string, COptionBase *>(name, val));
  }
  
  template <class Tenum>
  void addGilesOption(const string name, unsigned short & nMarker_Giles, string * & Marker_Giles, unsigned short* & option_field, const map<string, Tenum> & enum_map,
                     su2double* & var1, su2double* & var2, su2double** & FlowDir, su2double* & relaxfactor1, su2double* & relaxfactor2) {
    assert(option_map.find(name) == option_map.end());
    all_options.insert(pair<string, bool>(name, true));
    COptionBase* val = new COptionGiles<Tenum>(name, nMarker_Giles, Marker_Giles, option_field, enum_map, var1, var2, FlowDir, relaxfactor1, relaxfactor2);
    option_map.insert(pair<string, COptionBase *>(name, val));
  }
  
  void addExhaustOption(const string name, unsigned short & nMarker_Exhaust, string * & Marker_Exhaust,
                        su2double* & Ttotal, su2double* & Ptotal) {
    assert(option_map.find(name) == option_map.end());
    all_options.insert(pair<string, bool>(name, true));
    COptionBase* val = new COptionExhaust(name, nMarker_Exhaust, Marker_Exhaust, Ttotal, Ptotal);
    option_map.insert(pair<string, COptionBase *>(name, val));
  }
  
  void addPeriodicOption(const string & name, unsigned short & nMarker_PerBound,
                         string* & Marker_PerBound, string* & Marker_PerDonor,
                         su2double** & RotCenter, su2double** & RotAngles, su2double** & Translation) {
    assert(option_map.find(name) == option_map.end());
    all_options.insert(pair<string, bool>(name, true));
    COptionBase* val = new COptionPeriodic(name, nMarker_PerBound, Marker_PerBound, Marker_PerDonor, RotCenter, RotAngles, Translation);
    option_map.insert(pair<string, COptionBase *>(name, val));
  }
 
  void addTurboPerfOption(const string & name, unsigned short & nMarker_TurboPerf,
                    string* & Marker_TurboBoundIn, string* & Marker_TurboBoundOut) {
    assert(option_map.find(name) == option_map.end());
    all_options.insert(pair<string, bool>(name, true));
    COptionBase* val = new COptionTurboPerformance(name, nMarker_TurboPerf, Marker_TurboBoundIn, Marker_TurboBoundOut);
    option_map.insert(pair<string, COptionBase *>(name, val));
  }
  
  void addActDiskOption(const string & name,
                        unsigned short & nMarker_ActDiskInlet, unsigned short & nMarker_ActDiskOutlet, string* & Marker_ActDiskInlet, string* & Marker_ActDiskOutlet,
                        su2double** & ActDisk_PressJump, su2double** & ActDisk_TempJump, su2double** & ActDisk_Omega) {
    assert(option_map.find(name) == option_map.end());
    all_options.insert(pair<string, bool>(name, true));
    COptionBase* val = new COptionActDisk(name,
                                          nMarker_ActDiskInlet, nMarker_ActDiskOutlet, Marker_ActDiskInlet, Marker_ActDiskOutlet,
                                          ActDisk_PressJump, ActDisk_TempJump, ActDisk_Omega);
    option_map.insert(pair<string, COptionBase *>(name, val));
  }

  void addWallFunctionOption(const string &name,               unsigned short &list_size,
                             string* &string_field,            unsigned short* &val_Kind_WF,
                             unsigned short** &val_IntInfo_WF, su2double** &val_DoubleInfo_WF) {
    assert(option_map.find(name) == option_map.end());
    all_options.insert(pair<string, bool>(name, true));
    COptionBase* val = new COptionWallFunction(name, list_size, string_field, val_Kind_WF,
                                               val_IntInfo_WF, val_DoubleInfo_WF);
    option_map.insert(pair<string, COptionBase *>(name, val));
  }
  
  void addPythonOption(const string name) {
    assert(option_map.find(name) == option_map.end());
    all_options.insert(pair<string, bool>(name, true));
    COptionBase* val = new COptionPython(name);
    option_map.insert(pair<string, COptionBase *>(name, val));
  }
  
public:
  
  vector<string> fields; /*!< \brief Tags for the different fields in a restart file. */
  
  /*!
   * \brief Constructor of the class which reads the input file.
   */
  CConfig(char case_filename[MAX_STRING_SIZE], unsigned short val_software, unsigned short val_iZone, unsigned short val_nZone, unsigned short val_nDim, unsigned short verb_level);
  
  /*!
   * \brief Constructor of the class which reads the input file.
   */
  CConfig(char case_filename[MAX_STRING_SIZE], unsigned short val_software);
  
  /*!
   * \brief Constructor of the class which reads the input file.
   */
  CConfig(char case_filename[MAX_STRING_SIZE], CConfig *config);
  
  /*!
   * \brief Destructor of the class.
   */
  ~CConfig(void);
  
  /*!
   * \brief Get the MPI communicator of SU2.
   * \return MPI communicator of SU2.
   */
  SU2_MPI::Comm GetMPICommunicator();

  /*!
   * \brief Set the MPI communicator for SU2.
   * \param[in] Communicator - MPI communicator for SU2.
   */
  void SetMPICommunicator(SU2_MPI::Comm Communicator);

  /*!
   * \brief Gets the number of zones in the mesh file.
   * \param[in] val_mesh_filename - Name of the file with the grid information.
   * \param[in] val_format - Format of the file with the grid information.
   * \param[in] config - Definition of the particular problem.
   * \return Total number of zones in the grid file.
   */
  static unsigned short GetnZone(string val_mesh_filename, unsigned short val_format, CConfig *config);
  
  /*!
   * \brief Gets the number of dimensions in the mesh file
   * \param[in] val_mesh_filename - Name of the file with the grid information.
   * \param[in] val_format - Format of the file with the grid information.
   * \return Total number of domains in the grid file.
   */
  static unsigned short GetnDim(string val_mesh_filename, unsigned short val_format);

  /*!
   * \brief Determine whether there are periodic BCs in the grid.
   * \param[in] val_mesh_filename - Name of the file with the grid information.
   * \param[in] val_format - Format of the file with the grid information.
   * \param[in] config - Definition of the particular problem.
   * \return Boolean for whether or not there are periodic BCs in the grid.
   */
  static bool GetPeriodic(string val_mesh_filename, unsigned short val_format, CConfig *config);
  
  /*!
   * \brief Initializes pointers to null
   */
  void SetPointersNull(void);
  
  /*!
   * \brief breaks an input line from the config file into a set of tokens
   * \param[in] str - the input line string
   * \param[out] option_name - the name of the option found at the beginning of the line
   * \param[out] option_value - the tokens found after the "=" sign on the line
   * \returns false if the line is empty or a commment, true otherwise
   */
  bool TokenizeString(string & str, string & option_name,
                      vector<string> & option_value);
  
  /*!
   * \brief Get reference origin for moment computation.
   * \param[in] val_marker - the marker we are monitoring.
   * \return Reference origin (in cartesians coordinates) for moment computation.
   */
  su2double *GetRefOriginMoment(unsigned short val_marker);
  
  /*!
   * \brief Get reference origin x-coordinate for moment computation.
   * \param[in] val_marker - the marker we are monitoring.
   * \return Reference origin x-coordinate (in cartesians coordinates) for moment computation.
   */
  su2double GetRefOriginMoment_X(unsigned short val_marker);
  
  /*!
   * \brief Get reference origin y-coordinate for moment computation.
   * \param[in] val_marker - the marker we are monitoring.
   * \return Reference origin y-coordinate (in cartesians coordinates) for moment computation.
   */
  su2double GetRefOriginMoment_Y(unsigned short val_marker);
  
  /*!
   * \brief Get reference origin z-coordinate for moment computation.
   * \param[in] val_marker - the marker we are monitoring.
   * \return Reference origin z-coordinate (in cartesians coordinates) for moment computation.
   */
  su2double GetRefOriginMoment_Z(unsigned short val_marker);
  
  /*!
   * \brief Set reference origin x-coordinate for moment computation.
   * \param[in] val_marker - the marker we are monitoring.
   * \param[in] val_origin - New x-coordinate of the mesh motion origin.
   */
  void SetRefOriginMoment_X(unsigned short val_marker, su2double val_origin);
  
  /*!
   * \brief Set reference origin y-coordinate for moment computation.
   * \param[in] val_marker - the marker we are monitoring.
   * \param[in] val_origin - New y-coordinate of the mesh motion origin.
   */
  void SetRefOriginMoment_Y(unsigned short val_marker, su2double val_origin);
  
  /*!
   * \brief Set reference origin z-coordinate for moment computation.
   * \param[in] val_marker - the marker we are monitoring.
   * \param[in] val_origin - New z-coordinate of the mesh motion origin.
   */
  void SetRefOriginMoment_Z(unsigned short val_marker, su2double val_origin);
  
  /*!
   * \brief Get index of the upper and lower horizontal plane.
   * \param[in] index - 0 means upper surface, and 1 means lower surface.
   * \return Index of the upper and lower surface.
   */
  string GetPlaneTag(unsigned short index);
  
  /*!
   * \brief Get the integration limits for the equivalent area computation.
   * \param[in] index - 0 means x_min, and 1 means x_max.
   * \return Integration limits for the equivalent area computation.
   */
  su2double GetEA_IntLimit(unsigned short index);
  
  /*!
   * \brief Get the integration limits for the equivalent area computation.
   * \param[in] index - 0 means x_min, and 1 means x_max.
   * \return Integration limits for the equivalent area computation.
   */
  su2double GetEA_ScaleFactor(void);
  
  /*!
   * \brief Get the limit value for the adjoint variables.
   * \return Limit value for the adjoint variables.
   */
  su2double GetAdjointLimit(void);
  
  /*!
   * \brief Get the the coordinates where of the box where the grid is going to be deformed.
   * \return Coordinates where of the box where the grid is going to be deformed.
   */
  su2double *GetHold_GridFixed_Coord(void);
  
  /*!
   * \brief Get the the coordinates where of the box where a subsonic region is imposed.
   * \return Coordinates where of the box where the grid is going to be a subsonic region.
   */
  su2double *GetSubsonicEngine_Values(void);
  
  /*!
   * \brief Get the the coordinates where of the box where a subsonic region is imposed.
   * \return Coordinates where of the box where the grid is going to be a subsonic region.
   */
  su2double *GetSubsonicEngine_Cyl(void);
  
  /*!
   * \brief Get the the coordinates where of the box where a subsonic region is imposed.
   * \return Coordinates where of the box where the grid is going to be a subsonic region.
   */
  su2double *GetDistortionRack(void);
  
  /*!
   * \brief Get the power of the dual volume in the grid adaptation sensor.
   * \return Power of the dual volume in the grid adaptation sensor.
   */
  su2double GetDualVol_Power(void);
  
  /*!
   * \brief Get Information about if there is an analytical definition of the surface for doing the
   *        grid adaptation.
   * \return Definition of the surfaces. NONE implies that there isn't any analytical definition
   *         and it will use and interpolation.
   */
  unsigned short GetAnalytical_Surface(void);
  
  /*!
   * \brief Get Description of the geometry to be analyzed
   */
  unsigned short GetGeo_Description(void);
  
  /*!
   * \brief Creates a tecplot file to visualize the partition made by the DDC software.
   * \return <code>TRUE</code> if the partition is going to be plotted; otherwise <code>FALSE</code>.
   */
  bool GetExtraOutput(void);

  /*!
   * \brief Heat solver zone with extra screen output.
   * \return Heat solver zone with extra screen output.
   */
  long GetExtraHeatOutputZone(void);
  
  /*!
   * \brief Get the value of the Mach number (velocity divided by speed of sound).
   * \return Value of the Mach number.
   */
  su2double GetMach(void);
  
  /*!
   * \brief Get the value of the Gamma of fluid (ratio of specific heats).
   * \return Value of the constant: Gamma
   */
  su2double GetGamma(void);
  
  /*!
   * \brief Get the values of the CFL adapation.
   * \return Value of CFL adapation
   */
  su2double GetCFL_AdaptParam(unsigned short val_index);
  
  /*!
   * \brief Get the values of the CFL adapation.
   * \return Value of CFL adapation
   */
  bool GetCFL_Adapt(void);
  
  /*!
   * \brief Get the values of the CFL adapation.
   * \return Value of CFL adapation
   */
  su2double GetHTP_Axis(unsigned short val_index);
  
  /*!
   * \brief Get the value of the limits for the sections.
   * \return Value of the limits for the sections.
   */
  su2double GetStations_Bounds(unsigned short val_var);
  
  /*!
   * \brief Get the value of the vector that connects the cartesian axis with a sherical or cylindrical one.
   * \return Coordinate of the Axis.
   */
  su2double GetFFD_Axis(unsigned short val_var);
  
  /*!
   * \brief Get the value of the bulk modulus.
   * \return Value of the bulk modulus.
   */
  su2double GetBulk_Modulus(void);
  
  /*!
   * \brief Get the epsilon^2 multiplier for Beta in the incompressible preconditioner.
   * \return Value of the epsilon^2 multiplier for Beta in the incompressible preconditioner.
   */
  su2double GetBeta_Factor(void);
  
  /*!
   * \brief Get the value of specific gas constant.
   * \return Value of the constant: Gamma
   */
  su2double GetGas_Constant(void);
  
  /*!
   * \brief Get the value of specific gas constant.
   * \return Value of the constant: Gamma
   */
  su2double GetGas_ConstantND(void);
  
  /*!
   * \brief Get the value of the molecular weight for an incompressible ideal gas (g/mol).
   * \return Value of the molecular weight for an incompressible ideal gas (g/mol).
   */
  su2double GetMolecular_Weight(void);
  
  /*!
   * \brief Get the value of specific heat at constant pressure.
   * \return Value of the constant: Cp
   */
  su2double GetSpecific_Heat_Cp(void);

  /*!
   * \brief Get the value of the specific heat for solids.
   * \return Specific heat number (solid).
   */
  su2double GetSpecific_Heat_Cp_Solid(void);
  
  /*!
   * \brief Get the non-dimensional value of specific heat at constant pressure.
   * \return Value of the non-dim. constant: Cp
   */
  su2double GetSpecific_Heat_CpND(void);

  /*!
   * \brief Get the value of specific heat at constant volume.
   * \return Value of the constant: Cv
   */
  su2double GetSpecific_Heat_Cv(void);
  
  /*!
   * \brief Get the non-dimensional value of specific heat at constant volume.
   * \return Value of the non-dim. constant: Cv
   */
  su2double GetSpecific_Heat_CvND(void);

  /*!
   * \brief Get the coefficients of the Blottner viscosity model
   * \param[in] val_Species - Index of the species
   * \param[in] val_Coeff - Index of the coefficient (As, Bs, Cs)
   * \return Value of the Blottner coefficient
   */
  su2double GetBlottnerCoeff(unsigned short val_Species, unsigned short val_Coeff);
  
  /*!
   * \brief Get the p-norm for heat-flux objective functions (adjoint problem).
   * \return Value of the heat flux p-norm
   */
  su2double GetPnormHeat(void);
  
  /*!
   * \brief Get the value of wall temperature.
   * \return Value of the constant: Temperature
   */
  su2double GetWallTemperature(void);
  
  /*!
   * \brief Get the reference value for the specific gas constant.
   * \return Reference value for the specific gas constant.
   */
  su2double GetGas_Constant_Ref(void);
  
  /*!
   * \brief Get the reference value for the heat flux.
   * \return Reference value for the heat flux.
   */
  su2double GetHeat_Flux_Ref(void);

  /*!
   * \brief Get the value of the frestream temperature.
   * \return Freestream temperature.
   */
  su2double GetTemperature_FreeStream(void);
  
  /*!
   * \brief Get the value of the frestream temperature.
   * \return Freestream temperature.
   */
  su2double GetEnergy_FreeStream(void);
  
  /*!
   * \brief Get the value of the frestream temperature.
   * \return Freestream temperature.
   */
  su2double GetViscosity_FreeStream(void);
  
  /*!
   * \brief Get the value of the frestream temperature.
   * \return Freestream temperature.
   */
  su2double GetDensity_FreeStream(void);

  /*!
   * \brief Get the value of the solid density.
   * \return Solid density.
   */
  su2double GetDensity_Solid(void);
  
  /*!
   * \brief Get the value of the frestream temperature.
   * \return Freestream temperature.
   */
  su2double GetModVel_FreeStream(void);
  
  /*!
   * \brief Get the value of the frestream temperature.
   * \return Freestream temperature.
   */
  su2double GetModVel_FreeStreamND(void);
  
  /*!
   * \brief Get the value of the frestream vibrational-electronic temperature.
   * \return Freestream temperature.
   */
  su2double GetTemperature_ve_FreeStream(void);
  
  /*!
   * \brief Get the value of the laminar Prandtl number.
   * \return Laminar Prandtl number.
   */
  su2double GetPrandtl_Lam(void);
  
  /*!
   * \brief Get the value of the turbulent Prandtl number.
   * \return Turbulent Prandtl number.
   */
  su2double GetPrandtl_Turb(void);

  /*!
   * \brief Get the value of the thermal conductivity for solids.
   * \return Thermal conductivity (solid).
   */
  su2double GetThermalConductivity_Solid(void);

  /*!
   * \brief Get the value of the thermal diffusivity for solids.
   * \return Thermal conductivity (solid).
   */
  su2double GetThermalDiffusivity_Solid(void);

  /*!
   * \brief Get the temperature in solids at freestream conditions.
   * \return Freestream temperature (solid).
   */
  su2double GetTemperature_Freestream_Solid(void);
  
  /*!
   * \brief Get the value of the reference length for non-dimensionalization.
   *        This value should always be 1 internally, and is not user-specified.
   * \return Reference length for non-dimensionalization.
   */
  su2double GetLength_Ref(void);
  
  /*!
   * \brief Get the value of the reference pressure for non-dimensionalization.
   * \return Reference pressure for non-dimensionalization.
   */
  su2double GetPressure_Ref(void);
  
  /*!
   * \brief Get the value of the reference pressure for non-dimensionalization.
   * \return Reference pressure for non-dimensionalization.
   */
  su2double GetEnergy_Ref(void);
  
  /*!
   * \brief Get the value of the reference temperature for non-dimensionalization.
   * \return Reference temperature for non-dimensionalization.
   */
  su2double GetTemperature_Ref(void);
  
  /*!
   * \brief Get the value of the reference density for non-dimensionalization.
   * \return Reference density for non-dimensionalization.
   */
  su2double GetDensity_Ref(void);
  
  /*!
   * \brief Get the value of the reference velocity for non-dimensionalization.
   * \return Reference velocity for non-dimensionalization.
   */
  su2double GetVelocity_Ref(void);
  
  /*!
   * \brief Get the value of the reference time for non-dimensionalization.
   * \return Reference time for non-dimensionalization.
   */
  su2double GetTime_Ref(void);
  
  /*!
   * \brief Get the value of the reference viscosity for non-dimensionalization.
   * \return Reference viscosity for non-dimensionalization.
   */
  su2double GetViscosity_Ref(void);
  
  /*!
   * \brief Get the value of the reference viscosity for non-dimensionalization.
   * \return Reference viscosity for non-dimensionalization.
   */
  su2double GetHighlite_Area(void);
  
  /*!
   * \brief Get the value of the reference viscosity for non-dimensionalization.
   * \return Reference viscosity for non-dimensionalization.
   */
  su2double GetFan_Poly_Eff(void);
  
  /*!
   * \brief Get the value of the reference conductivity for non-dimensionalization.
   * \return Reference conductivity for non-dimensionalization.
   */
  su2double GetConductivity_Ref(void);
  
  /*!
   * \brief Get the value of the reference angular velocity for non-dimensionalization.
   * \return Reference angular velocity for non-dimensionalization.
   */
  su2double GetOmega_Ref(void);
  
  /*!
   * \brief Get the value of the reference force for non-dimensionalization.
   * \return Reference force for non-dimensionalization.
   */
  su2double GetForce_Ref(void);
  
  /*!
   * \brief Get the value of the non-dimensionalized freestream pressure.
   * \return Non-dimensionalized freestream pressure.
   */
  su2double GetPressure_FreeStream(void);
  
  /*!
   * \brief Get the value of the non-dimensionalized freestream pressure.
   * \return Non-dimensionalized freestream pressure.
   */
  su2double GetPressure_FreeStreamND(void);
  
  /*!
   * \brief Get the value of the thermodynamic pressure.
   * \return Thermodynamic pressure.
   */
  su2double GetPressure_Thermodynamic(void);
  
  /*!
   * \brief Get the value of the non-dimensionalized thermodynamic pressure.
   * \return Non-dimensionalized thermodynamic pressure.
   */
  su2double GetPressure_ThermodynamicND(void);

  /*!
   * \brief Get the vector of the dimensionalized freestream velocity.
   * \return Dimensionalized freestream velocity vector.
   */
  su2double* GetVelocity_FreeStream(void);
  
  /*!
   * \brief Get the value of the non-dimensionalized freestream temperature.
   * \return Non-dimensionalized freestream temperature.
   */
  su2double GetTemperature_FreeStreamND(void);
  
  /*!
   * \brief Get the value of the non-dimensionalized freestream density.
   * \return Non-dimensionalized freestream density.
   */
  su2double GetDensity_FreeStreamND(void);
  
  /*!
   * \brief Get the vector of the non-dimensionalized freestream velocity.
   * \return Non-dimensionalized freestream velocity vector.
   */
  su2double* GetVelocity_FreeStreamND(void);
  
  /*!
   * \brief Get the value of the non-dimensionalized freestream energy.
   * \return Non-dimensionalized freestream energy.
   */
  su2double GetEnergy_FreeStreamND(void);
  
  /*!
   * \brief Get the value of the non-dimensionalized freestream viscosity.
   * \return Non-dimensionalized freestream viscosity.
   */
  su2double GetViscosity_FreeStreamND(void);
  
  /*!
   * \brief Get the value of the non-dimensionalized freestream viscosity.
   * \return Non-dimensionalized freestream viscosity.
   */
  su2double GetTke_FreeStreamND(void);
  
  /*!
   * \brief Get the value of the non-dimensionalized freestream viscosity.
   * \return Non-dimensionalized freestream viscosity.
   */
  su2double GetOmega_FreeStreamND(void);
  
  /*!
   * \brief Get the value of the non-dimensionalized freestream viscosity.
   * \return Non-dimensionalized freestream viscosity.
   */
  su2double GetTke_FreeStream(void);
  
  /*!
   * \brief Get the value of the non-dimensionalized freestream viscosity.
   * \return Non-dimensionalized freestream viscosity.
   */
  su2double GetOmega_FreeStream(void);
  
  /*!
   * \brief Get the value of the non-dimensionalized freestream intermittency.
   * \return Non-dimensionalized freestream intermittency.
   */
  su2double GetIntermittency_FreeStream(void);
  
  /*!
   * \brief Get the value of the non-dimensionalized freestream turbulence intensity.
   * \return Non-dimensionalized freestream intensity.
   */
  su2double GetTurbulenceIntensity_FreeStream(void);
  
  /*!
   * \brief Get the value of the non-dimensionalized freestream turbulence intensity.
   * \return Non-dimensionalized freestream intensity.
   */
  su2double GetNuFactor_FreeStream(void);
  
  /*!
   * \brief Get the value of the non-dimensionalized engine turbulence intensity.
   * \return Non-dimensionalized engine intensity.
   */
  su2double GetNuFactor_Engine(void);
  
  /*!
   * \brief Get the value of the non-dimensionalized actuator disk turbulence intensity.
   * \return Non-dimensionalized actuator disk intensity.
   */
  su2double GetSecondaryFlow_ActDisk(void);
  
  /*!
   * \brief Get the value of the non-dimensionalized actuator disk turbulence intensity.
   * \return Non-dimensionalized actuator disk intensity.
   */
  su2double GetInitial_BCThrust(void);
  
  /*!
   * \brief Get the value of the non-dimensionalized actuator disk turbulence intensity.
   * \return Non-dimensionalized actuator disk intensity.
   */
  void SetInitial_BCThrust(su2double val_bcthrust);
  
  /*!
   * \brief Get the value of the turbulent to laminar viscosity ratio.
   * \return Ratio of turbulent to laminar viscosity ratio.
   */
  su2double GetTurb2LamViscRatio_FreeStream(void);
  
  /*!
   * \brief Get the vector of free stream mass fraction values.
   * \return Ratio of species mass to mixture mass.
   */
  su2double* GetMassFrac_FreeStream(void);
  
  /*!
   * \brief Get the value of the Reynolds length.
   * \return Reynolds length.
   */
  su2double GetLength_Reynolds(void);
  
  /*!
   * \brief Get the start up iterations using the fine grid, this works only for multigrid problems.
   * \return Start up iterations using the fine grid.
   */
  unsigned short GetnStartUpIter(void);
  
  /*!
   * \brief Get the reference area for non dimensional coefficient computation. If the value from the
   *        is 0 then, the code will compute the reference area using the projection of the shape into
   *        the z plane (3D) or the x plane (2D).
   * \return Value of the reference area for coefficient computation.
   */
  su2double GetRefArea(void);
  
  /*!
   * \brief Get the wave speed.
   * \return Value of the wave speed.
   */
  su2double GetThermalDiffusivity(void);
  
  /*!
   * \brief Get the thermal expansion coefficient.
   * \return Value of the thermal expansion coefficient.
   */
  su2double GetThermal_Expansion_Coeff(void);

  /*!
   * \brief Get the non-dim. thermal expansion coefficient.
   * \return Value of the non-dim. thermal expansion coefficient.
   */
  su2double GetThermal_Expansion_CoeffND(void);

  /*!
   * \brief Set the thermal expansion coefficient.
   * \param[in] val_thermal_expansion - thermal expansion coefficient
   */
  void SetThermal_Expansion_Coeff(su2double val_thermal_expansion);

  /*!
   * \brief Set the non-dim. thermal expansion coefficient.
   * \param[in] val_thermal_expansion - non-dim. thermal expansion coefficient
   */
  void SetThermal_Expansion_CoeffND(su2double val_thermal_expansionnd);

  /*!
   * \brief Get the value of the reference density for custom incompressible non-dimensionalization.
   * \return Reference density for custom incompressible non-dimensionalization.
   */
  su2double GetInc_Density_Ref(void);

  /*!
   * \brief Get the value of the reference velocity for custom incompressible non-dimensionalization.
   * \return Reference velocity for custom incompressible non-dimensionalization.
   */
  su2double GetInc_Velocity_Ref(void);

  /*!
   * \brief Get the value of the reference temperature for custom incompressible non-dimensionalization.
   * \return Reference temperature for custom incompressible non-dimensionalization.
   */
  su2double GetInc_Temperature_Ref(void);

  /*!
   * \brief Get the value of the initial density for incompressible flows.
   * \return Initial density for incompressible flows.
   */
  su2double GetInc_Density_Init(void);

  /*!
   * \brief Get the value of the initial velocity for incompressible flows.
   * \return Initial velocity for incompressible flows.
   */
  su2double* GetInc_Velocity_Init(void);

  /*!
   * \brief Get the value of the initial temperature for incompressible flows.
   * \return Initial temperature for incompressible flows.
   */
  su2double GetInc_Temperature_Init(void);

  /*!
   * \brief Get the Young's modulus of elasticity.
   * \return Value of the Young's modulus of elasticity.
   */
  su2double GetElasticyMod(unsigned short id_val);
  
  /*!
    * \brief Decide whether to apply DE effects to the model.
    * \return <code>TRUE</code> if the DE effects are to be applied, <code>FALSE</code> otherwise.
    */
  
  bool GetDE_Effects(void);
  
  /*!
    * \brief Decide whether to predict the DE effects for the next time step.
    * \return <code>TRUE</code> if the DE effects are to be applied, <code>FALSE</code> otherwise.
    */
  
  bool GetDE_Predicted(void);
  
  /*!
   * \brief Get the number of different electric constants.
   * \return Value of the DE modulus.
   */
  unsigned short GetnElectric_Constant(void);

  /*!
   * \brief Get the value of the DE modulus.
   * \return Value of the DE modulus.
   */
  su2double GetElectric_Constant(unsigned short iVar);

  /*!
   * \brief Get the value of the B constant in the Knowles material model.
   * \return Value of the B constant in the Knowles material model.
   */
  su2double GetKnowles_B(void);

  /*!
   * \brief Get the value of the N constant in the Knowles material model.
   * \return Value of the N constant in the Knowles material model.
   */
  su2double GetKnowles_N(void);

  /*!
   * \brief Get the kind of design variable for FEA.
   * \return Value of the DE voltage.
   */
  unsigned short GetDV_FEA(void);

  /*!
   * \brief Get the ID of the reference node.
   * \return Number of FSI subiters.
   */
  unsigned long GetRefNode_ID(void);

  /*!
   * \brief Get the values for the reference node displacement.
   * \param[in] val_coeff - Index of the displacement.
   */
  su2double GetRefNode_Displacement(unsigned short val_coeff);

  /*!
   * \brief Get the penalty weight value for the objective function.
   * \return  Penalty weight value for the reference geometry objective function.
   */
  su2double GetRefNode_Penalty(void);

  /*!
    * \brief Decide whether it's necessary to read a reference geometry.
    * \return <code>TRUE</code> if it's necessary to read a reference geometry, <code>FALSE</code> otherwise.
    */

  bool GetRefGeom(void);

  /*!
   * \brief Get the name of the file with the reference geometry of the structural problem.
   * \return Name of the file with the reference geometry of the structural problem.
   */
  string GetRefGeom_FEMFileName(void);

  /*!
   * \brief Get the format of the reference geometry file.
   * \return Format of the reference geometry file.
   */
  unsigned short GetRefGeom_FileFormat(void);

    /*!
   * \brief Formulation for 2D elasticity (plane stress - strain)
   * \return Flag to 2D elasticity model.
   */
  unsigned short GetElas2D_Formulation(void);
  
  /*!
   * \brief Decide whether it's necessary to read a reference geometry.
   * \return <code>TRUE</code> if it's necessary to read a reference geometry, <code>FALSE</code> otherwise.
   */
  
  bool GetPrestretch(void);
  
  /*!
    * \brief Decide whether it's necessary to add the cross term for adjoint FSI.
    * \return <code>TRUE</code> if it's necessary to add the cross term, <code>FALSE</code> otherwise.
    */
  
  bool Add_CrossTerm(void);
  
  /*!
    * \brief Set the boolean addCrossTerm to true or false.
    */
  
  void Set_CrossTerm(bool needCrossTerm);

  /*!
   * \brief Get the name of the file with the element properties for structural problems.
   * \return Name of the file with the element properties of the structural problem.
   */
  string GetFEA_FileName(void);

  /*!
   * \brief Get the name of the file with the reference geometry of the structural problem.
   * \return Name of the file with the reference geometry of the structural problem.
   */
  string GetPrestretch_FEMFileName(void);
  
  /*!
   * \brief Get the Poisson's ratio.
   * \return Value of the Poisson's ratio.
   */
  su2double GetPoissonRatio(unsigned short id_val);
  
  /*!
   * \brief Get the Material Density.
   * \return Value of the Material Density.
   */
  su2double GetMaterialDensity(unsigned short id_val);
  
  /*!
   * \brief Compressibility/incompressibility of the solids analysed using the structural solver.
   * \return Compressible or incompressible.
   */
  unsigned short GetMaterialCompressibility(void);
  
  /*!
   * \brief Compressibility/incompressibility of the solids analysed using the structural solver.
   * \return Compressible or incompressible.
   */
  unsigned short GetMaterialModel(void);
  
  /*!
   * \brief Geometric conditions for the structural solver.
   * \return Small or large deformation structural analysis.
   */
  unsigned short GetGeometricConditions(void);
  
  /*!
   * \brief Get the reference length for computing moment (the default value is 1).
   * \return Reference length for moment computation.
   */
  su2double GetRefLength(void);
  
  /*!
   * \brief Get the reference element length for computing the slope limiting epsilon.
   * \return Reference element length for slope limiting epsilon.
   */
  su2double GetRefElemLength(void);
  
  /*!
   * \brief Get the reference coefficient for detecting sharp edges.
   * \return Reference coefficient for detecting sharp edges.
   */
  su2double GetRefSharpEdges(void);
  
  /*!
   * \brief Get the volume of the whole domain using the fine grid, this value is common for all the grids
   *        in the multigrid method.
   * \return Volume of the whole domain.
   */
  su2double GetDomainVolume(void);
  
  /*!
   * \brief In case the <i>RefArea</i> is equal to 0 then, it is necessary to compute a reference area,
   *        with this function we set the value of the reference area.
   * \param[in] val_area - Value of the reference area for non dimensional coefficient computation.
   */
  void SetRefArea(su2double val_area);
  
  /*!
   * \brief In case the <i>SemiSpan</i> is equal to 0 then, it is necessary to compute the max y distance,
   *        with this function we set the value of the semi span.
   * \param[in] val_semispan - Value of the semispan.
   */
  void SetSemiSpan(su2double val_semispan);
  
  /*!
   * \brief Set the value of the domain volume computed on the finest grid.
   * \note This volume do not include the volume of the body that is being simulated.
   * \param[in] val_volume - Value of the domain volume computed on the finest grid.
   */
  void SetDomainVolume(su2double val_volume);
  
  /*!
   * \brief Set the finest mesh in a multigrid strategy.
   * \note If we are using a Full Multigrid Strategy or a start up with finest grid, it is necessary
   *       to change several times the finest grid.
   * \param[in] val_finestmesh - Index of the finest grid.
   */
  void SetFinestMesh(unsigned short val_finestmesh);
  
  /*!
   * \brief Set the kind of time integration scheme.
   * \note If we are solving different equations it will be necessary to change several
   *       times the kind of time integration, to choose the right scheme.
   * \param[in] val_kind_timeintscheme - Kind of time integration scheme.
   */
  void SetKind_TimeIntScheme(unsigned short val_kind_timeintscheme);
  
  /*!
   * \brief Set the parameters of the convective numerical scheme.
   * \note The parameters will change because we are solving different kind of equations.
   * \param[in] val_kind_convnumscheme - Center or upwind scheme.
   * \param[in] val_kind_centered - If centered scheme, kind of centered scheme (JST, etc.).
   * \param[in] val_kind_upwind - If upwind scheme, kind of upwind scheme (Roe, etc.).
   * \param[in] val_kind_slopelimit - If upwind scheme, kind of slope limit.
   * \param[in] val_muscl - Define if we apply a MUSCL scheme or not.
   * \param[in] val_kind_fem - If FEM, what kind of FEM discretization.
   */
  void SetKind_ConvNumScheme(unsigned short val_kind_convnumscheme, unsigned short val_kind_centered,
                             unsigned short val_kind_upwind,        unsigned short val_kind_slopelimit,
                             bool val_muscl,                        unsigned short val_kind_fem);

  /*!
   * \brief Get the value of limiter coefficient.
   * \return Value of the limiter coefficient.
   */
  su2double GetVenkat_LimiterCoeff(void);
  
  /*!
   * \brief Freeze the value of the limiter after a number of iterations.
   * \return Number of iterations.
   */
  unsigned long GetLimiterIter(void);
  
  /*!
   * \brief Get the value of sharp edge limiter.
   * \return Value of the sharp edge limiter coefficient.
   */
  su2double GetAdjSharp_LimiterCoeff(void);
  
  /*!
   * \brief Get the Reynolds number. Dimensionless number that gives a measure of the ratio of inertial forces
   *        to viscous forces and consequently quantifies the relative importance of these two types of forces
   *        for given flow condition.
   * \return Value of the Reynolds number.
   */
  su2double GetReynolds(void);
  
  /*!
   * \brief Get the Froude number for free surface problems.
   * \return Value of the Froude number.
   */
  su2double GetFroude(void);
  
  /*!
   * \brief Set the Froude number for free surface problems.
   * \return Value of the Froude number.
   */
  void SetFroude(su2double val_froude);
  
  /*!
   * \brief Set the Froude number for free surface problems.
   * \return Value of the Froude number.
   */
  void SetMach(su2double val_mach);
  
  /*!
   * \brief Set the Froude number for free surface problems.
   * \return Value of the Froude number.
   */
  void SetReynolds(su2double val_reynolds);
  
  /*!
   * \brief Set the Froude number for free surface problems.
   * \return Value of the Froude number.
   */
  void SetLength_Ref(su2double val_length_ref);
  
  /*!
   * \brief Set the Froude number for free surface problems.
   * \return Value of the Froude number.
   */
  void SetVelocity_Ref(su2double val_velocity_ref);
  
  /*!
   * \brief Set the Froude number for free surface problems.
   * \return Value of the Froude number.
   */
  void SetPressure_Ref(su2double val_pressure_ref);
  
  /*!
   * \brief Set the Froude number for free surface problems.
   * \return Value of the Froude number.
   */
  void SetDensity_Ref(su2double val_density_ref);
  
  /*!
   * \brief Set the reference temperature.
   * \return Value of the Froude number.
   */
  void SetTemperature_Ref(su2double val_temperature_ref);
  
  /*!
   * \brief Set the Froude number for free surface problems.
   * \return Value of the Froude number.
   */
  void SetTime_Ref(su2double val_time_ref);
  
  /*!
   * \brief Set the Froude number for free surface problems.
   * \return Value of the Froude number.
   */
  void SetEnergy_Ref(su2double val_energy_ref);
  
  /*!
   * \brief Set the Froude number for free surface problems.
   * \return Value of the Froude number.
   */
  void SetOmega_Ref(su2double val_omega_ref);
  
  /*!
   * \brief Set the Froude number for free surface problems.
   * \return Value of the Froude number.
   */
  void SetForce_Ref(su2double val_force_ref);
  
  /*!
   * \brief Set the Froude number for free surface problems.
   * \return Value of the Froude number.
   */
  void SetGas_Constant_Ref(su2double val_gas_constant_ref);
  
  /*!
   * \brief Set the Froude number for free surface problems.
   * \return Value of the Froude number.
   */
  void SetGas_Constant(su2double val_gas_constant);
  
  /*!
   * \brief Set the value of the specific heat at constant pressure (incompressible fluids with energy equation).
   * \param[in] val_specific_heat_cp - specific heat at constant pressure.
   */
  void SetSpecific_Heat_Cp(su2double val_specific_heat_cp);

  /*!
   * \brief Set the non-dimensional value of the specific heat at constant pressure (incompressible fluids with energy equation).
   * \param[in] val_specific_heat_cpnd - non-dim. specific heat at constant pressure.
   */
  void SetSpecific_Heat_CpND(su2double val_specific_heat_cpnd);

  /*!
   * \brief Set the value of the specific heat at constant volume (incompressible fluids with energy equation).
   * \param[in] val_specific_heat_cv - specific heat at constant volume.
   */
  void SetSpecific_Heat_Cv(su2double val_specific_heat_cv);

  /*!
   * \brief Set the non-dimensional value of the specific heat at constant volume (incompressible fluids with energy equation).
   * \param[in] val_specific_heat_cvnd - non-dim. specific heat at constant pressure.
   */
  void SetSpecific_Heat_CvND(su2double val_specific_heat_cvnd);

  /*!
   * \brief Set the heat flux reference value.
   * \return Value of the reference heat flux.
   */
  void SetHeat_Flux_Ref(su2double val_heat_flux_ref);

  /*!
   * \brief Set the Froude number for free surface problems.
   * \return Value of the Froude number.
   */
  void SetViscosity_Ref(su2double val_viscosity_ref);
  
  /*!
   * \brief Set the Froude number for free surface problems.
   * \return Value of the Froude number.
   */
  void SetConductivity_Ref(su2double val_conductivity_ref);
  
  /*!
   * \brief Set the Froude number for free surface problems.
   * \return Value of the Froude number.
   */
  void SetPressure_FreeStreamND(su2double val_pressure_freestreamnd);
  
  /*!
   * \brief Set the Froude number for free surface problems.
   * \return Value of the Froude number.
   */
  void SetPressure_FreeStream(su2double val_pressure_freestream);
  
  /*!
   * \brief Set the non-dimensionalized thermodynamic pressure for low Mach problems.
   * \return Value of the non-dimensionalized thermodynamic pressure.
   */
  void SetPressure_ThermodynamicND(su2double val_pressure_thermodynamicnd);
  
  /*!
   * \brief Set the thermodynamic pressure for low Mach problems.
   * \return Value of the thermodynamic pressure.
   */
  void SetPressure_Thermodynamic(su2double val_pressure_thermodynamic);

  /*!
   * \brief Set the Froude number for free surface problems.
   * \return Value of the Froude number.
   */
  void SetDensity_FreeStreamND(su2double val_density_freestreamnd);
  
  /*!
   * \brief Set the Froude number for free surface problems.
   * \return Value of the Froude number.
   */
  void SetDensity_FreeStream(su2double val_density_freestream);
  
  /*!
   * \brief Set the Froude number for free surface problems.
   * \return Value of the Froude number.
   */
  void SetViscosity_FreeStream(su2double val_viscosity_freestream);
  
  /*!
   * \brief Set the Froude number for free surface problems.
   * \return Value of the Froude number.
   */
  void SetModVel_FreeStream(su2double val_modvel_freestream);
  
  /*!
   * \brief Set the Froude number for free surface problems.
   * \return Value of the Froude number.
   */
  void SetModVel_FreeStreamND(su2double val_modvel_freestreamnd);
  
  /*!
   * \brief Set the Froude number for free surface problems.
   * \return Value of the Froude number.
   */
  void SetTemperature_FreeStream(su2double val_temperature_freestream);
  
  /*!
   * \brief Set the Froude number for free surface problems.
   * \return Value of the Froude number.
   */
  void SetTemperature_FreeStreamND(su2double val_temperature_freestreamnd);
  
  /*!
   * \brief Set the Froude number for free surface problems.
   * \return Value of the Froude number.
   */
  void SetGas_ConstantND(su2double val_gas_constantnd);
  
  /*!
   * \brief Set the free-stream velocity.
   * \param[in] val_velocity_freestream - Value of the free-stream velocity component.
   * \param[in] val_dim - Value of the current dimension.
   */
  void SetVelocity_FreeStream(su2double val_velocity_freestream, unsigned short val_dim);

  /*!
   * \brief Set the Froude number for free surface problems.
   * \return Value of the Froude number.
   */
  void SetVelocity_FreeStreamND(su2double val_velocity_freestreamnd, unsigned short val_dim);
  
  /*!
   * \brief Set the Froude number for free surface problems.
   * \return Value of the Froude number.
   */
  void SetViscosity_FreeStreamND(su2double val_viscosity_freestreamnd);
  
  /*!
   * \brief Set the Froude number for free surface problems.
   * \return Value of the Froude number.
   */
  void SetTke_FreeStreamND(su2double val_tke_freestreamnd);
  
  /*!
   * \brief Set the Froude number for free surface problems.
   * \return Value of the Froude number.
   */
  void SetOmega_FreeStreamND(su2double val_omega_freestreamnd);
  
  /*!
   * \brief Set the Froude number for free surface problems.
   * \return Value of the Froude number.
   */
  void SetTke_FreeStream(su2double val_tke_freestream);
  
  /*!
   * \brief Set the Froude number for free surface problems.
   * \return Value of the Froude number.
   */
  void SetOmega_FreeStream(su2double val_omega_freestream);
  
  /*!
   * \brief Set the Froude number for free surface problems.
   * \return Value of the Froude number.
   */
  void SetEnergy_FreeStreamND(su2double val_energy_freestreamnd);
  
  /*!
   * \brief Set the Froude number for free surface problems.
   * \return Value of the Froude number.
   */
  void SetEnergy_FreeStream(su2double val_energy_freestream);

  /*!
   * \brief Set the thermal diffusivity for solids.
   * \return Value of the Froude number.
   */
  void SetThermalDiffusivity_Solid(su2double val_thermal_diffusivity);
  
  /*!
   * \brief Set the Froude number for free surface problems.
   * \return Value of the Froude number.
   */
  void SetTotal_UnstTimeND(su2double val_total_unsttimend);
  
  /*!
   * \brief Get the angle of attack of the body. This is the angle between a reference line on a lifting body
   *        (often the chord line of an airfoil) and the vector representing the relative motion between the
   *        lifting body and the fluid through which it is moving.
   * \return Value of the angle of attack.
   */
  su2double GetAoA(void);
  
  /*!
   * \brief Get the off set angle of attack of the body. The solution and the geometry
   *        file are able to modifity the angle of attack in the config file
   * \return Value of the off set angle of attack.
   */
  su2double GetAoA_Offset(void);
  
  /*!
   * \brief Get the off set sideslip angle of the body. The solution and the geometry
   *        file are able to modifity the angle of attack in the config file
   * \return Value of the off set sideslip angle.
   */
  su2double GetAoS_Offset(void);
  
  /*!
   * \brief Get the functional sensitivity with respect to changes in the angle of attack.
   * \return Value of the angle of attack.
   */
  su2double GetAoA_Sens(void);
  
  /*!
   * \brief Set the angle of attack.
   * \param[in] val_AoA - Value of the angle of attack.
   */
  void SetAoA(su2double val_AoA);
  
  /*!
   * \brief Set the off set angle of attack.
   * \param[in] val_AoA - Value of the angle of attack.
   */
  void SetAoA_Offset(su2double val_AoA_offset);
  
  /*!
   * \brief Set the off set sideslip angle.
   * \param[in] val_AoA - Value of the off set sideslip angle.
   */
  void SetAoS_Offset(su2double val_AoS_offset);
  
  /*!
   * \brief Set the angle of attack.
   * \param[in] val_AoA - Value of the angle of attack.
   */
  void SetAoA_Sens(su2double val_AoA_sens);
  
  /*!
   * \brief Set the angle of attack.
   * \param[in] val_AoA - Value of the angle of attack.
   */
  void SetAoS(su2double val_AoS);
  
  /*!
   * \brief Get the angle of sideslip of the body. It relates to the rotation of the aircraft centerline from
   *        the relative wind.
   * \return Value of the angle of sideslip.
   */
  su2double GetAoS(void);
  
  /*!
   * \brief Get the charge coefficient that is used in the poissonal potential simulation.
   * \return Value of the charge coefficient.
   */
  su2double GetChargeCoeff(void);
  
  /*!
   * \brief Get the number of multigrid levels.
   * \return Number of multigrid levels (without including the original grid).
   */
  unsigned short GetnMGLevels(void);
  
  /*!
   * \brief Set the number of multigrid levels.
   * \param[in] val_nMGLevels - Index of the mesh were the CFL is applied
   */
  void SetMGLevels(unsigned short val_nMGLevels);
  
  /*!
   * \brief Get the index of the finest grid.
   * \return Index of the finest grid in a multigrid strategy, this is 0 unless we are
   performing a Full multigrid.
   */
  unsigned short GetFinestMesh(void);
  
  /*!
   * \brief Get the kind of multigrid (V or W).
   * \note This variable is used in a recursive way to perform the different kind of cycles
   * \return 0 or 1 depending of we are dealing with a V or W cycle.
   */
  unsigned short GetMGCycle(void);
  
  /*!
   * \brief Get the king of evaluation in the geometrical module.
   * \return 0 or 1 depending of we are dealing with a V or W cycle.
   */
  unsigned short GetGeometryMode(void);
  
  /*!
   * \brief Get the Courant Friedrich Levi number for each grid.
   * \param[in] val_mesh - Index of the mesh were the CFL is applied.
   * \return CFL number for each grid.
   */
  su2double GetCFL(unsigned short val_mesh);

  /*!
   * \brief Get the Courant Friedrich Levi number for solid solvers.
   * \param[in] val_mesh - Index of the mesh were the CFL is applied.
   * \return CFL number for each grid.
   */
  su2double GetCFL_Solid(void);
  
  /*!
   * \brief Get the Courant Friedrich Levi number for each grid.
   * \param[in] val_mesh - Index of the mesh were the CFL is applied.
   * \return CFL number for each grid.
   */
  void SetCFL(unsigned short val_mesh, su2double val_cfl);

  /*!
   * \brief Get the Courant Friedrich Levi number for unsteady simulations.
   * \return CFL number for unsteady simulations.
   */
  su2double GetUnst_CFL(void);

  /*!
   * \brief Get information about element reorientation
   * \return 	<code>TRUE</code> means that elements can be reoriented if suspected unhealthy
   */
  bool GetReorientElements(void);
  
  /*!
   * \brief Get the Courant Friedrich Levi number for unsteady simulations.
   * \return CFL number for unsteady simulations.
   */
  su2double GetMax_DeltaTime(void);
  
  /*!
   * \brief Get a parameter of the particular design variable.
   * \param[in] val_dv - Number of the design variable that we want to read.
   * \param[in] val_param - Index of the parameter that we want to read.
   * \return Design variable parameter.
   */
  su2double GetParamDV(unsigned short val_dv, unsigned short val_param);
  
  /*!
   * \brief Get the coordinates of the FFD corner points.
   * \param[in] val_ffd - Index of the FFD box.
   * \param[in] val_coord - Index of the coordinate that we want to read.
   * \return Value of the coordinate.
   */
  su2double GetCoordFFDBox(unsigned short val_ffd, unsigned short val_index);
  
  /*!
   * \brief Get the degree of the FFD corner points.
   * \param[in] val_ffd - Index of the FFD box.
   * \param[in] val_degree - Index (I,J,K) to obtain the degree.
   * \return Value of the degree in a particular direction.
   */
  unsigned short GetDegreeFFDBox(unsigned short val_ffd, unsigned short val_index);
  
  /*!
   * \brief Get the FFD Tag of a particular design variable.
   * \param[in] val_dv - Number of the design variable that we want to read.
   * \return Name of the FFD box.
   */
  string GetFFDTag(unsigned short val_dv);
  
  /*!
   * \brief Get the FFD Tag of a particular FFD box.
   * \param[in] val_ffd - Number of the FFD box that we want to read.
   * \return Name of the FFD box.
   */
  string GetTagFFDBox(unsigned short val_ffd);
  
  /*!
   * \brief Get the number of design variables.
   * \return Number of the design variables.
   */
  unsigned short GetnDV(void);
  
  /*!
   * \brief Get the number of design variables.
   * \return Number of the design variables.
   */
  unsigned short GetnDV_Value(unsigned short iDV);
  
  /*!
   * \brief Get the number of FFD boxes.
   * \return Number of FFD boxes.
   */
  unsigned short GetnFFDBox(void);
  
  /*!
   * \brief Get the required continuity level at the surface intersection with the FFD
   * \return Continuity level at the surface intersection.
   */
  unsigned short GetFFD_Continuity(void);
  
  /*!
   * \brief Get the coordinate system that we are going to use to define the FFD
   * \return Coordinate system (cartesian, spherical, etc).
   */
  unsigned short GetFFD_CoordSystem(void);
  
  /*!
   * \brief Get the kind of FFD Blending function.
   * \return Kind of FFD Blending function.
   */
  unsigned short GetFFD_Blending(void);
  
  /*!
   * \brief Get the kind BSpline Order in i,j,k direction.
   * \return The kind BSpline Order in i,j,k direction.
   */
  su2double* GetFFD_BSplineOrder();
  
  /*!
   * \brief Get the number of Runge-Kutta steps.
   * \return Number of Runge-Kutta steps.
   */
  unsigned short GetnRKStep(void);

  /*!
   * \brief Get the number of time levels for time accurate local time stepping.
   * \return Number of time levels.
   */
  unsigned short GetnLevels_TimeAccurateLTS(void);

  /*!
   * \brief Set the number of time levels for time accurate local time stepping.
   * \param[in] val_nLevels - The number of time levels to be set.
   */
  void SetnLevels_TimeAccurateLTS(unsigned short val_nLevels);

  /*!
   * \brief Get the number time DOFs for ADER-DG.
   * \return Number of time DOFs used in ADER-DG.
   */
  unsigned short GetnTimeDOFsADER_DG(void);

  /*!
   * \brief Get the location of the time DOFs for ADER-DG on the interval [-1..1].
   * \return The location of the time DOFs used in ADER-DG.
   */
  su2double *GetTimeDOFsADER_DG(void);

  /*!
   * \brief Get the number time integration points for ADER-DG.
   * \return Number of time integration points used in ADER-DG.
   */
  unsigned short GetnTimeIntegrationADER_DG(void);

  /*!
   * \brief Get the location of the time integration points for ADER-DG on the interval [-1..1].
   * \return The location of the time integration points used in ADER-DG.
   */
  su2double *GetTimeIntegrationADER_DG(void);

  /*!
   * \brief Get the weights of the time integration points for ADER-DG.
   * \return The weights of the time integration points used in ADER-DG.
   */
  su2double *GetWeightsIntegrationADER_DG(void);

  /*!
   * \brief Get the total number of boundary markers.
   * \return Total number of boundary markers.
   */
  unsigned short GetnMarker_All(void);
  
  /*!
   * \brief Get the total number of boundary markers.
   * \return Total number of boundary markers.
   */
  unsigned short GetnMarker_Max(void);
  
  /*!
   * \brief Get the total number of boundary markers.
   * \return Total number of boundary markers.
   */
  unsigned short GetnMarker_EngineInflow(void);
  
  /*!
   * \brief Get the total number of boundary markers.
   * \return Total number of boundary markers.
   */
  unsigned short GetnMarker_EngineExhaust(void);
  
  /*!
   * \brief Get the total number of boundary markers.
   * \return Total number of boundary markers.
   */
  unsigned short GetnMarker_NearFieldBound(void);
  
  /*!
   * \brief Get the total number of boundary markers.
   * \return Total number of boundary markers.
   */
  unsigned short GetnMarker_InterfaceBound(void);
  
  /*!
   * \brief Get the total number of boundary markers.
   * \return Total number of boundary markers.
   */
  unsigned short GetnMarker_Fluid_InterfaceBound(void);
  
  /*!
   * \brief Get the total number of boundary markers.
   * \return Total number of boundary markers.
   */
  unsigned short GetnMarker_ActDiskInlet(void);
  
  /*!
   * \brief Get the total number of boundary markers.
   * \return Total number of boundary markers.
   */
  unsigned short GetnMarker_ActDiskOutlet(void);
  
  /*!
   * \brief Get the total number of monitoring markers.
   * \return Total number of monitoring markers.
   */
  unsigned short GetnMarker_Monitoring(void);
  
  /*!
   * \brief Get the total number of DV markers.
   * \return Total number of DV markers.
   */
  unsigned short GetnMarker_DV(void);
  
  /*!
   * \brief Get the total number of moving markers.
   * \return Total number of moving markers.
   */
  unsigned short GetnMarker_Moving(void);

  /*!
   * \brief Get the total number of Python customizable markers.
   * \return Total number of Python customizable markers.
   */
  unsigned short GetnMarker_PyCustom(void);
  
  /*!
   * \brief Get the total number of moving markers.
   * \return Total number of moving markers.
   */
  unsigned short GetnMarker_Analyze(void);

  /*!
   * \brief Get the total number of periodic markers.
   * \return Total number of periodic markers.
   */
  unsigned short GetnMarker_Periodic(void);

  /*!
   * \brief Get the total number of heat flux markers.
   * \return Total number of heat flux markers.
   */
  unsigned short GetnMarker_HeatFlux(void);
  
  /*!
   * \brief Get the total number of objectives in kind_objective list
   * \return Total number of objectives in kind_objective list
   */
  unsigned short GetnObj(void);
  
  /*!
   * \brief Stores the number of marker in the simulation.
   * \param[in] val_nmarker - Number of markers of the problem.
   */
  void SetnMarker_All(unsigned short val_nmarker);
  
  /*!
   * \brief Get the number of external iterations.
   * \return Number of external iterations.
   */
  unsigned long GetnExtIter(void);
  
  /*!
   * \brief Get the number of internal iterations.
   * \return Number of internal iterations.
   */
  unsigned long GetUnst_nIntIter(void);
  
  /*!
   * \brief Get the number of internal iterations for the Newton-Raphson Method in nonlinear structural applications.
   * \return Number of internal iterations.
   */
  unsigned long GetDyn_nIntIter(void);
  
  /*!
   * \brief Get the restart iteration number for unsteady simulations.
   * \return Restart iteration number for unsteady simulations.
   */
  long GetUnst_RestartIter(void);
  
  /*!
   * \brief Get the starting direct iteration number for the unsteady adjoint (reverse time integration).
   * \return Starting direct iteration number for the unsteady adjoint.
   */
  long GetUnst_AdjointIter(void);
  
  /*!
   * \brief Number of iterations to average (reverse time integration).
   * \return Starting direct iteration number for the unsteady adjoint.
   */
  unsigned long GetIter_Avg_Objective(void);
  
  /*!
   * \brief Get the restart iteration number for dynamic structural simulations.
   * \return Restart iteration number for dynamic structural simulations.
   */
  long GetDyn_RestartIter(void);

  /*!
   * \brief Retrieves the number of periodic time instances for Harmonic Balance.
   * \return: Number of periodic time instances for Harmonic Balance.
   */
  unsigned short GetnTimeInstances(void);
  
  /*!
   * \brief Retrieves the period of oscillations to be used with Harmonic Balance.
   * \return: Period for Harmonic Balance.
   */
  su2double GetHarmonicBalance_Period(void);
  
  /*!
   * \brief Set the number of external iterations.
   * \note This is important in no time depending methods, where only
   *       one external iteration is needed.
   * \param[in] val_niter - Set the number of external iterations.
   */
  void SetnExtIter(unsigned long val_niter);
  
  /*!
   * \brief Set the current external iteration number.
   * \param[in] val_iter - Current external iteration number.
   */
  void SetExtIter(unsigned long val_iter);
  
  /*!
   * \brief Set the current external iteration number.
   * \param[in] val_iter - Current external iteration number.
   */
  void SetExtIter_OffSet(unsigned long val_iter);
  
  /*!
   * \brief Set the current FSI iteration number.
   * \param[in] val_iter - Current FSI iteration number.
   */
  void SetOuterIter(unsigned long val_iter);
  
  /*!
   * \brief Set the current FSI iteration number.
   * \param[in] val_iter - Current FSI iteration number.
   */
  void SetInnerIter(unsigned long val_iter);
  
  /*!
   * \brief Set the current internal iteration number.
   * \param[in] val_iter - Current external iteration number.
   */
  void SetIntIter(unsigned long val_iter);
  
  /*!
   * \brief Get the current external iteration number.
   * \return Current external iteration.
   */
  unsigned long GetExtIter(void);
  
  /*!
   * \brief Get the current internal iteration number.
   * \return Current external iteration.
   */
  unsigned long GetExtIter_OffSet(void);
  
  /*!
   * \brief Get the current FSI iteration number.
   * \return Current FSI iteration.
   */
  unsigned long GetOuterIter(void);
  
  /*!
   * \brief Get the current FSI iteration number.
   * \return Current FSI iteration.
   */
  unsigned long GetInnerIter(void);
  
  
  /*!
   * \brief Get the current internal iteration number.
   * \return Current internal iteration.
   */
  unsigned long GetIntIter(void);
  
  /*!
   * \brief Get the frequency for writing the solution file.
   * \return It writes the solution file with this frequency.
   */
  unsigned long GetWrt_Sol_Freq(void);
  
  /*!
   * \brief Get the frequency for writing the solution file in Dual Time.
   * \return It writes the solution file with this frequency.
   */
  unsigned long GetWrt_Sol_Freq_DualTime(void);
  
  /*!
   * \brief Get the frequency for writing the convergence file.
   * \return It writes the convergence file with this frequency.
   */
  unsigned long GetWrt_Con_Freq(void);
  
  /*!
   * \brief Set the frequency for writing the convergence file.
   * \return It writes the convergence file with this frequency.
   */
  void SetWrt_Con_Freq(unsigned long val_freq);

  /*!
   * \brief Get the frequency for writing the convergence file in Dual Time.
   * \return It writes the convergence file with this frequency.
   */
  unsigned long GetWrt_Con_Freq_DualTime(void);
  
  /*!
   * \brief Get information about writing unsteady headers and file extensions.
   * \return 	<code>TRUE</code> means that unsteady solution files will be written.
   */
  bool GetWrt_Unsteady(void);

  /*!
   * \brief Get information about writing output files.
   * \return <code>TRUE</code> means that output files will be written.
   */
  bool GetWrt_Output(void);

  /*!
   * \brief Get information about writing a volume solution file.
   * \return <code>TRUE</code> means that a volume solution file will be written.
   */
  bool GetWrt_Vol_Sol(void);
  
  /*!
   * \brief Get information about writing a volume solution file.
   * \return <code>TRUE</code> means that a volume solution file will be written.
   */
  bool GetLow_MemoryOutput(void);
  
  /*!
   * \brief Get information about writing a surface solution file.
   * \return <code>TRUE</code> means that a surface solution file will be written.
   */
  bool GetWrt_Srf_Sol(void);
  
  /*!
   * \brief Get information about writing a surface comma-separated values (CSV) solution file.
   * \return <code>TRUE</code> means that a surface comma-separated values (CSV) solution file will be written.
   */
  bool GetWrt_Csv_Sol(void);
  
  /*!
   * \brief Get information about writing a binary coordinates file.
   * \return <code>TRUE</code> means that a binary coordinates file will be written.
   */
  bool GetWrt_Crd_Sol(void);
  
  /*!
   * \brief Get information about writing residuals to volume solution file.
   * \return <code>TRUE</code> means that residuals will be written to the solution file.
   */
  bool GetWrt_Residuals(void);
  
  /*!
   * \brief Get information about writing residuals to volume solution file.
   * \return <code>TRUE</code> means that residuals will be written to the solution file.
   */
  bool GetWrt_Limiters(void);
  
  /*!
   * \brief Write solution at each surface.
   * \return <code>TRUE</code> means that the solution at each surface will be written.
   */
  bool GetWrt_Surface(void);
  
  /*!
   * \brief Get information about writing residuals to volume solution file.
   * \return <code>TRUE</code> means that residuals will be written to the solution file.
   */
  bool GetWrt_SharpEdges(void);
  
  /*!
   * \brief Get information about writing rind layers to the solution files.
   * \return <code>TRUE</code> means that rind layers will be written to the solution file.
   */
  bool GetWrt_Halo(void);

  /*!
   * \brief Get information about writing the performance summary at the end of a calculation.
   * \return <code>TRUE</code> means that the performance summary will be written at the end of a calculation.
   */
  bool GetWrt_Performance(void);
  
  /*!
   * \brief Get information about writing a template inlet profile file.
   * \return <code>TRUE</code> means that a template inlet profile file will be written.
   */
  bool GetWrt_InletFile(void);

  /*!
   * \brief Set information about writing a template inlet profile file.
   * \param[in] val_wrt_inletfile - flag for whether to write a template inlet profile file.
   */
  void SetWrt_InletFile(bool val_wrt_inletfile);

  /*!
   * \brief Get information about writing a 1D slice of a 2D cartesian solution.
   * \return <code>TRUE</code> means that a 1D slice of a 2D cartesian solution will be written.
   */
  bool GetWrt_Slice(void);

  /*!
   * \brief Get information about writing sectional force files.
   * \return <code>TRUE</code> means that sectional force files will be written for specified markers.
   */
  bool GetPlot_Section_Forces(void);
  
  /*!
   * \brief Get the alpha (convective) coefficients for the Runge-Kutta integration scheme.
   * \param[in] val_step - Index of the step.
   * \return Alpha coefficient for the Runge-Kutta integration scheme.
   */
  su2double Get_Alpha_RKStep(unsigned short val_step);
  
  /*!
   * \brief Get the index of the surface defined in the geometry file.
   * \param[in] val_marker - Value of the marker in which we are interested.
   * \return Value of the index that is in the geometry file for the surface that
   *         has the marker <i>val_marker</i>.
   */
  string GetMarker_All_TagBound(unsigned short val_marker);
  
  /*!
   * \brief Get the index of the surface defined in the geometry file.
   * \param[in] val_marker - Value of the marker in which we are interested.
   * \return Value of the index that is in the geometry file for the surface that
   *         has the marker <i>val_marker</i>.
   */
  string GetMarker_ActDiskInlet_TagBound(unsigned short val_marker);
  
  /*!
   * \brief Get the index of the surface defined in the geometry file.
   * \param[in] val_marker - Value of the marker in which we are interested.
   * \return Value of the index that is in the geometry file for the surface that
   *         has the marker <i>val_marker</i>.
   */
  string GetMarker_ActDiskOutlet_TagBound(unsigned short val_marker);
  
  /*!
   * \brief Get the index of the surface defined in the geometry file.
   * \param[in] val_marker - Value of the marker in which we are interested.
   * \return Value of the index that is in the geometry file for the surface that
   *         has the marker <i>val_marker</i>.
   */
  string GetMarker_EngineInflow_TagBound(unsigned short val_marker);
  
  /*!
   * \brief Get the index of the surface defined in the geometry file.
   * \param[in] val_marker - Value of the marker in which we are interested.
   * \return Value of the index that is in the geometry file for the surface that
   *         has the marker <i>val_marker</i>.
   */
  string GetMarker_EngineExhaust_TagBound(unsigned short val_marker);
  
  /*!
   * \brief Get the name of the surface defined in the geometry file.
   * \param[in] val_marker - Value of the marker in which we are interested.
   * \return Name that is in the geometry file for the surface that
   *         has the marker <i>val_marker</i>.
   */
  string GetMarker_Monitoring_TagBound(unsigned short val_marker);

  /*!
   * \brief Get the name of the surface defined in the geometry file.
   * \param[in] val_marker - Value of the marker in which we are interested.
   * \return Name that is in the geometry file for the surface that
   *         has the marker <i>val_marker</i>.
   */
  string GetMarker_HeatFlux_TagBound(unsigned short val_marker);
  
  /*!
   * \brief Get the tag if the iMarker defined in the geometry file.
   * \param[in] val_tag - Value of the tag in which we are interested.
   * \return Value of the marker <i>val_marker</i> that is in the geometry file
   *         for the surface that has the tag.
   */
  short GetMarker_All_TagBound(string val_tag);
  
  /*!
   * \brief Get the kind of boundary for each marker.
   * \param[in] val_marker - Index of the marker in which we are interested.
   * \return Kind of boundary for the marker <i>val_marker</i>.
   */
  unsigned short GetMarker_All_KindBC(unsigned short val_marker);
  
  /*!
   * \brief Set the value of the boundary <i>val_boundary</i> (read from the config file)
   *        for the marker <i>val_marker</i>.
   * \param[in] val_marker - Index of the marker in which we are interested.
   * \param[in] val_boundary - Kind of boundary read from config file.
   */
  void SetMarker_All_KindBC(unsigned short val_marker, unsigned short val_boundary);
  
  /*!
   * \brief Set the value of the index <i>val_index</i> (read from the geometry file) for
   *        the marker <i>val_marker</i>.
   * \param[in] val_marker - Index of the marker in which we are interested.
   * \param[in] val_index - Index of the surface read from geometry file.
   */
  void SetMarker_All_TagBound(unsigned short val_marker, string val_index);
  
  /*!
   * \brief Set if a marker <i>val_marker</i> is going to be monitored <i>val_monitoring</i>
   *        (read from the config file).
   * \note This is important for non dimensional coefficient computation.
   * \param[in] val_marker - Index of the marker in which we are interested.
   * \param[in] val_monitoring - 0 or 1 depending if the the marker is going to be monitored.
   */
  void SetMarker_All_Monitoring(unsigned short val_marker, unsigned short val_monitoring);
  
  /*!
   * \brief Set if a marker <i>val_marker</i> is going to be monitored <i>val_monitoring</i>
   *        (read from the config file).
   * \note This is important for non dimensional coefficient computation.
   * \param[in] val_marker - Index of the marker in which we are interested.
   * \param[in] val_monitoring - 0 or 1 depending if the the marker is going to be monitored.
   */
  void SetMarker_All_GeoEval(unsigned short val_marker, unsigned short val_geoeval);
  
  /*!
   * \brief Set if a marker <i>val_marker</i> is going to be designed <i>val_designing</i>
   *        (read from the config file).
   * \note This is important for non dimensional coefficient computation.
   * \param[in] val_marker - Index of the marker in which we are interested.
   * \param[in] val_monitoring - 0 or 1 depending if the the marker is going to be designed.
   */
  void SetMarker_All_Designing(unsigned short val_marker, unsigned short val_designing);
  
  /*!
   * \brief Set if a marker <i>val_marker</i> is going to be plot <i>val_plotting</i>
   *        (read from the config file).
   * \param[in] val_marker - Index of the marker in which we are interested.
   * \param[in] val_plotting - 0 or 1 depending if the the marker is going to be plot.
   */
  void SetMarker_All_Plotting(unsigned short val_marker, unsigned short val_plotting);
  
  /*!
   * \brief Set if a marker <i>val_marker</i> is going to be plot <i>val_plotting</i>
   *        (read from the config file).
   * \param[in] val_marker - Index of the marker in which we are interested.
   * \param[in] val_plotting - 0 or 1 depending if the the marker is going to be plot.
   */
  void SetMarker_All_Analyze(unsigned short val_marker, unsigned short val_analyze);
  
  /*!
   * \brief Set if a marker <i>val_marker</i> is part of the FSI interface <i>val_plotting</i>
   *        (read from the config file).
   * \param[in] val_marker - Index of the marker in which we are interested.
   * \param[in] val_plotting - 0 or 1 depending if the the marker is part of the FSI interface.
   */
  void SetMarker_All_ZoneInterface(unsigned short val_marker, unsigned short val_fsiinterface);
 
  /*!
   * \brief Set if a marker <i>val_marker</i> is part of the Turbomachinery (read from the config file).
   * \param[in] val_marker - Index of the marker in which we are interested.
   * \param[in] val_turboperf - 0 if not part of Turbomachinery or greater than 1 if it is part.
   */
  void SetMarker_All_Turbomachinery(unsigned short val_marker, unsigned short val_turbo);

  /*!
   * \brief Set a flag to the marker <i>val_marker</i> part of the Turbomachinery (read from the config file).
   * \param[in] val_marker - Index of the marker in which we are interested.
   * \param[in] val_turboperflag - 0 if is not part of the Turbomachinery, flag INFLOW or OUTFLOW if it is part.
   */
  void SetMarker_All_TurbomachineryFlag(unsigned short val_marker, unsigned short val_turboflag);

  /*!
   * \brief Set if a marker <i>val_marker</i> is part of the MixingPlane interface (read from the config file).
   * \param[in] val_marker - Index of the marker in which we are interested.
   * \param[in] val_turboperf - 0 if not part of the MixingPlane interface or greater than 1 if it is part.
   */
  void SetMarker_All_MixingPlaneInterface(unsigned short val_marker, unsigned short val_mixplan_interface);
   
  /*!
   * \brief Set if a marker <i>val_marker</i> is going to be affected by design variables <i>val_moving</i>
   *        (read from the config file).
   * \param[in] val_marker - Index of the marker in which we are interested.
   * \param[in] val_DV - 0 or 1 depending if the the marker is affected by design variables.
   */
  void SetMarker_All_DV(unsigned short val_marker, unsigned short val_DV);
  
  /*!
   * \brief Set if a marker <i>val_marker</i> is going to be moved <i>val_moving</i>
   *        (read from the config file).
   * \param[in] val_marker - Index of the marker in which we are interested.
   * \param[in] val_moving - 0 or 1 depending if the the marker is going to be moved.
   */
  void SetMarker_All_Moving(unsigned short val_marker, unsigned short val_moving);

  /*!
   * \brief Set if a marker <i>val_marker</i> is going to be customized in Python <i>val_PyCustom</i>
   *        (read from the config file).
   * \param[in] val_marker - Index of the marker in which we are interested.
   * \param[in] val_PyCustom - 0 or 1 depending if the the marker is going to be customized in Python.
   */
  void SetMarker_All_PyCustom(unsigned short val_marker, unsigned short val_PyCustom);
  
  /*!
   * \brief Set if a marker <i>val_marker</i> is going to be periodic <i>val_perbound</i>
   *        (read from the config file).
   * \param[in] val_marker - Index of the marker in which we are interested.
   * \param[in] val_perbound - Index of the surface with the periodic boundary.
   */
  void SetMarker_All_PerBound(unsigned short val_marker, short val_perbound);
  
  /*!
   * \brief Set if a marker <i>val_marker</i> is going to be sent or receive <i>val_index</i>
   *        from another domain.
   * \param[in] val_marker - 0 or 1 depending if the the marker is going to be moved.
   * \param[in] val_index - Index of the surface read from geometry file.
   */
  void SetMarker_All_SendRecv(unsigned short val_marker, short val_index);
  
  /*!
   * \brief Get the send-receive information for a marker <i>val_marker</i>.
   * \param[in] val_marker - 0 or 1 depending if the the marker is going to be moved.
   * \return If positive, the information is sended to that domain, in case negative
   *         the information is receive from that domain.
   */
  short GetMarker_All_SendRecv(unsigned short val_marker);
  
  /*!
   * \brief Get an internal index that identify the periodic boundary conditions.
   * \param[in] val_marker - Value of the marker that correspond with the periodic boundary.
   * \return The internal index of the periodic boundary condition.
   */
  short GetMarker_All_PerBound(unsigned short val_marker);
  
  /*!
   * \brief Get the monitoring information for a marker <i>val_marker</i>.
   * \param[in] val_marker - 0 or 1 depending if the the marker is going to be monitored.
   * \return 0 or 1 depending if the marker is going to be monitored.
   */
  unsigned short GetMarker_All_Monitoring(unsigned short val_marker);
  
  /*!
   * \brief Get the monitoring information for a marker <i>val_marker</i>.
   * \param[in] val_marker - 0 or 1 depending if the the marker is going to be monitored.
   * \return 0 or 1 depending if the marker is going to be monitored.
   */
  unsigned short GetMarker_All_GeoEval(unsigned short val_marker);
  
  /*!
   * \brief Get the design information for a marker <i>val_marker</i>.
   * \param[in] val_marker - 0 or 1 depending if the the marker is going to be monitored.
   * \return 0 or 1 depending if the marker is going to be monitored.
   */
  unsigned short GetMarker_All_Designing(unsigned short val_marker);
  
  /*!
   * \brief Get the plotting information for a marker <i>val_marker</i>.
   * \param[in] val_marker - 0 or 1 depending if the the marker is going to be moved.
   * \return 0 or 1 depending if the marker is going to be plotted.
   */
  unsigned short GetMarker_All_Plotting(unsigned short val_marker);
  
  /*!
   * \brief Get the plotting information for a marker <i>val_marker</i>.
   * \param[in] val_marker - 0 or 1 depending if the the marker is going to be moved.
   * \return 0 or 1 depending if the marker is going to be plotted.
   */
  unsigned short GetMarker_All_Analyze(unsigned short val_marker);
  
  /*!
   * \brief Get the FSI interface information for a marker <i>val_marker</i>.
   * \param[in] val_marker - 0 or 1 depending if the the marker is going to be moved.
   * \return 0 or 1 depending if the marker is part of the FSI interface.
   */
  unsigned short GetMarker_All_ZoneInterface(unsigned short val_marker);
  
  /*!
	 * \brief Get the MixingPlane interface information for a marker <i>val_marker</i>.
	 * \param[in] val_marker value of the marker on the grid.
	 * \return 0 if is not part of the MixingPlane Interface and greater than 1 if it is part.
	 */
	unsigned short GetMarker_All_MixingPlaneInterface(unsigned short val_marker);

	/*!
	 * \brief Get the Turbomachinery information for a marker <i>val_marker</i>.
	 * \param[in] val_marker value of the marker on the grid.
	 * \return 0 if is not part of the Turbomachinery and greater than 1 if it is part.
	 */
	unsigned short GetMarker_All_Turbomachinery(unsigned short val_marker);

	/*!
	 * \brief Get the Turbomachinery flag information for a marker <i>val_marker</i>.
	 * \param[in] val_marker value of the marker on the grid.
	 * \return 0 if is not part of the Turbomachinery, flag INFLOW or OUTFLOW if it is part.
	 */
	unsigned short GetMarker_All_TurbomachineryFlag(unsigned short val_marker);

	/*!
   * \brief Get the number of FSI interface markers <i>val_marker</i>.
   * \param[in] void.
   * \return Number of markers belonging to the FSI interface.
   */
  unsigned short GetMarker_n_ZoneInterface(void);
  
  /*!
   * \brief Get the DV information for a marker <i>val_marker</i>.
   * \param[in] val_marker - 0 or 1 depending if the the marker is going to be affected by design variables.
   * \return 0 or 1 depending if the marker is going to be affected by design variables.
   */
  unsigned short GetMarker_All_DV(unsigned short val_marker);
  
  /*!
   * \brief Get the motion information for a marker <i>val_marker</i>.
   * \param[in] val_marker - 0 or 1 depending if the the marker is going to be moved.
   * \return 0 or 1 depending if the marker is going to be moved.
   */
  unsigned short GetMarker_All_Moving(unsigned short val_marker);

  /*!
   * \brief Get the Python customization for a marker <i>val_marker</i>.
   * \param[in] val_marker - Index of the marker in which we are interested.
   * \return 0 or 1 depending if the marker is going to be customized in Python.
   */
  unsigned short GetMarker_All_PyCustom(unsigned short val_marker);
  
  /*!
   * \brief Get the airfoil sections in the slicing process.
   * \param[in] val_section - Index of the section.
   * \return Coordinate of the airfoil to slice.
   */
  su2double GetLocationStations(unsigned short val_section);
  
  /*!
   * \brief Get the defintion of the nacelle location.
   * \param[in] val_index - Index of the section.
   * \return Coordinate of the nacelle location.
   */
  su2double GetNacelleLocation(unsigned short val_index);

  /*!
   * \brief Get the number of pre-smoothings in a multigrid strategy.
   * \param[in] val_mesh - Index of the grid.
   * \return Number of smoothing iterations.
   */
  unsigned short GetMG_PreSmooth(unsigned short val_mesh);
  
  /*!
   * \brief Get the number of post-smoothings in a multigrid strategy.
   * \param[in] val_mesh - Index of the grid.
   * \return Number of smoothing iterations.
   */
  unsigned short GetMG_PostSmooth(unsigned short val_mesh);
  
  /*!
   * \brief Get the number of implicit Jacobi smoothings of the correction in a multigrid strategy.
   * \param[in] val_mesh - Index of the grid.
   * \return Number of implicit smoothing iterations.
   */
  unsigned short GetMG_CorrecSmooth(unsigned short val_mesh);
  
  /*!
   * \brief plane of the FFD (I axis) that should be fixed.
   * \param[in] val_index - Index of the arrray with all the planes in the I direction that should be fixed.
   * \return Index of the plane that is going to be freeze.
   */
  short GetFFD_Fix_IDir(unsigned short val_index);
  
  /*!
   * \brief plane of the FFD (J axis) that should be fixed.
   * \param[in] val_index - Index of the arrray with all the planes in the J direction that should be fixed.
   * \return Index of the plane that is going to be freeze.
   */
  short GetFFD_Fix_JDir(unsigned short val_index);
  
  /*!
   * \brief plane of the FFD (K axis) that should be fixed.
   * \param[in] val_index - Index of the arrray with all the planes in the K direction that should be fixed.
   * \return Index of the plane that is going to be freeze.
   */
  short GetFFD_Fix_KDir(unsigned short val_index);
  
  /*!
   * \brief Get the number of planes to fix in the I direction.
   * \return Number of planes to fix in the I direction.
   */
  unsigned short GetnFFD_Fix_IDir(void);
  
  /*!
   * \brief Get the number of planes to fix in the J direction.
   * \return Number of planes to fix in the J direction.
   */
  unsigned short GetnFFD_Fix_JDir(void);
  
  /*!
   * \brief Get the number of planes to fix in the K direction.
   * \return Number of planes to fix in the K direction.
   */
  unsigned short GetnFFD_Fix_KDir(void);
  
  /*!
   * \brief Governing equations of the flow (it can be different from the run time equation).
   * \param[in] val_zone - Zone where the soler is applied.
   * \return Governing equation that we are solving.
   */
  unsigned short GetKind_Solver(void);
  
  /*!
   * \brief Governing equations of the flow (it can be different from the run time equation).
   * \param[in] val_zone - Zone where the soler is applied.
   * \return Governing equation that we are solving.
   */
  void SetKind_Solver(unsigned short val_solver);
  
  /*!
   * \brief Kind of Multizone Solver.
   * \return Governing equation that we are solving.
   */
  unsigned short GetKind_MZSolver(void);

  
  /*!
   * \brief Governing equations of the flow (it can be different from the run time equation).
   * \param[in] val_zone - Zone where the soler is applied.
   * \return Governing equation that we are solving.
   */
  unsigned short GetKind_Regime(void);
  
  /*!
   * \brief Governing equations of the flow (it can be different from the run time equation).
   * \param[in] val_zone - Zone where the soler is applied.
   * \return Governing equation that we are solving.
   */
  unsigned short GetSystemMeasurements(void);
  
  /*!
   * \brief Gas model that we are using.
   * \return Gas model that we are using.
   */
  unsigned short GetKind_GasModel(void);
  
  /*!
   * \brief Fluid model that we are using.
   * \return Fluid model that we are using.
   */
  unsigned short GetKind_FluidModel(void);
  
  /*!
   * \brief Option to define the density model for incompressible flows.
   * \return Density model option
   */
  unsigned short GetKind_DensityModel(void);
  
  /*!
   * \brief Flag for whether to solve the energy equation for incompressible flows.
   * \return Flag for energy equation
   */
  bool GetEnergy_Equation(void);

  /*!
   * \brief free stream option to initialize the solution
   * \return free stream option
   */
  unsigned short GetKind_FreeStreamOption(void);
  
  /*!
   * \brief free stream option to initialize the solution
   * \return free stream option
   */
  unsigned short GetKind_InitOption(void);
  /*!
   * \brief Get the value of the critical pressure.
   * \return Critical pressure.
   */
  su2double GetPressure_Critical(void);
  
  /*!
   * \brief Get the value of the critical temperature.
   * \return Critical temperature.
   */
  su2double GetTemperature_Critical(void);
  
  /*!
   * \brief Get the value of the critical pressure.
   * \return Critical pressure.
   */
  su2double GetAcentric_Factor(void);
  
  /*!
   * \brief Get the value of the viscosity model.
   * \return Viscosity model.
   */
  unsigned short GetKind_ViscosityModel(void);
  
  /*!
   * \brief Get the value of the thermal conductivity model.
   * \return Connectivity model.
   */
  unsigned short GetKind_ConductivityModel(void);
  
  /*!
   * \brief Get the value of the constant viscosity.
   * \return Constant viscosity.
   */
  su2double GetMu_Constant(void);

  /*!
   * \brief Get the value of the non-dimensional constant viscosity.
   * \return Non-dimensional constant viscosity.
   */
  su2double GetMu_ConstantND(void);

  /*!
   * \brief Get the value of the thermal conductivity.
   * \return Thermal conductivity.
   */
  su2double GetKt_Constant(void);
  
  /*!
   * \brief Get the value of the non-dimensional thermal conductivity.
   * \return Non-dimensional thermal conductivity.
   */
  su2double GetKt_ConstantND(void);
  
  /*!
   * \brief Get the value of the reference viscosity for Sutherland model.
   * \return The reference viscosity.
   */
  su2double GetMu_Ref(void);

  /*!
   * \brief Get the value of the non-dimensional reference viscosity for Sutherland model.
   * \return The non-dimensional reference viscosity.
   */
  su2double GetMu_RefND(void);
  
  /*!
   * \brief Get the value of the reference temperature for Sutherland model.
   * \return The reference temperature.
   */
  su2double GetMu_Temperature_Ref(void);

  /*!
   * \brief Get the value of the non-dimensional reference temperature for Sutherland model.
   * \return The non-dimensional reference temperature.
   */
  su2double GetMu_Temperature_RefND(void);
  
  /*!
   * \brief Get the value of the reference S for Sutherland model.
   * \return The reference S.
   */
  su2double GetMu_S(void);

  /*!
   * \brief Get the value of the non-dimensional reference S for Sutherland model.
   * \return The non-dimensional reference S.
   */
  su2double GetMu_SND(void);
  
  /*!
   * \brief Set the value of the non-dimensional constant viscosity.
   */
  void SetMu_ConstantND(su2double mu_const);
  
  /*!
   * \brief Set the value of the non-dimensional thermal conductivity.
   */
  void SetKt_ConstantND(su2double kt_const);
  
  /*!
   * \brief Set the value of the non-dimensional reference viscosity for Sutherland model.
   */
  void SetMu_RefND(su2double mu_ref);
  
  /*!
   * \brief Set the value of the non-dimensional reference temperature for Sutherland model.
   */
  void SetMu_Temperature_RefND(su2double mu_Tref);
  
  /*!
   * \brief Set the value of the non-dimensional S for Sutherland model.
   */
  void SetMu_SND(su2double mu_s);
  
  /*!
   * \brief Get the kind of method for computation of spatial gradients.
   * \return Numerical method for computation of spatial gradients.
   */
  unsigned short GetKind_Gradient_Method(void);
  
  /*!
   * \brief Get the kind of solver for the implicit solver.
   * \return Numerical solver for implicit formulation (solving the linear system).
   */
  unsigned short GetKind_Linear_Solver(void);
  
  
  /*!
   * \brief Get the kind of preconditioner for the implicit solver.
   * \return Numerical preconditioner for implicit formulation (solving the linear system).
   */
  unsigned short GetKind_Linear_Solver_Prec(void);
  
  /*!
   * \brief Get the kind of solver for the implicit solver.
   * \return Numerical solver for implicit formulation (solving the linear system).
   */
  unsigned short GetKind_Deform_Linear_Solver(void);
  
  /*!
   * \brief Set the kind of preconditioner for the implicit solver.
   * \return Numerical preconditioner for implicit formulation (solving the linear system).
   */
  void SetKind_Deform_Linear_Solver_Prec(unsigned short val_kind_prec);
  
  /*!
   * \brief Set the kind of preconditioner for the implicit solver.
   * \return Numerical preconditioner for implicit formulation (solving the linear system).
   */
  void SetKind_Linear_Solver_Prec(unsigned short val_kind_prec);
  
  /*!
   * \brief Get min error of the linear solver for the implicit formulation.
   * \return Min error of the linear solver for the implicit formulation.
   */
  su2double GetLinear_Solver_Error(void);
  
  /*!
   * \brief Get min error of the linear solver for the implicit formulation.
   * \return Min error of the linear solver for the implicit formulation.
   */
  su2double GetDeform_Linear_Solver_Error(void);
  
  /*!
   * \brief Get max number of iterations of the linear solver for the implicit formulation.
   * \return Max number of iterations of the linear solver for the implicit formulation.
   */
  unsigned long GetLinear_Solver_Iter(void);
  
  /*!
   * \brief Get max number of iterations of the linear solver for the implicit formulation.
   * \return Max number of iterations of the linear solver for the implicit formulation.
   */
  unsigned long GetDeform_Linear_Solver_Iter(void);
  
  /*!
   * \brief Get the ILU fill-in level for the linear solver.
   * \return Fill in level of the ILU preconditioner for the linear solver.
   */
  unsigned short GetLinear_Solver_ILU_n(void);

  /*!
   * \brief Get restart frequency of the linear solver for the implicit formulation.
   * \return Restart frequency of the linear solver for the implicit formulation.
   */
  unsigned long GetLinear_Solver_Restart_Frequency(void);
  
  /*!
   * \brief Get the relaxation coefficient of the linear solver for the implicit formulation.
   * \return relaxation coefficient of the linear solver for the implicit formulation.
   */
  su2double GetRelaxation_Factor_Flow(void);
  
  /*!
   * \brief Get the relaxation coefficient of the linear solver for the implicit formulation.
   * \return relaxation coefficient of the linear solver for the implicit formulation.
   */
  su2double GetRelaxation_Factor_AdjFlow(void);
  
  /*!
   * \brief Get the relaxation coefficient of the linear solver for the implicit formulation.
   * \return relaxation coefficient of the linear solver for the implicit formulation.
   */
  su2double GetRelaxation_Factor_Turb(void);

  /*!
   * \brief Get the relaxation coefficient of the CHT coupling.
   * \return relaxation coefficient of the CHT coupling.
   */
  su2double GetRelaxation_Factor_CHT(void);
  
  /*!
   * \brief Get the relaxation coefficient of the linear solver for the implicit formulation.
   * \return relaxation coefficient of the linear solver for the implicit formulation.
   */
  su2double GetRoe_Kappa(void);
  
  /*!
   * \brief Get the wing semi span.
   * \return value of the wing semi span.
   */
  su2double GetSemiSpan(void);
  
  /*!
   * \brief Get the kind of solver for the implicit solver.
   * \return Numerical solver for implicit formulation (solving the linear system).
   */
  unsigned short GetKind_AdjTurb_Linear_Solver(void);
  
  /*!
   * \brief Get the kind of preconditioner for the implicit solver.
   * \return Numerical preconditioner for implicit formulation (solving the linear system).
   */
  unsigned short GetKind_AdjTurb_Linear_Prec(void);
  
  /*!
   * \brief Get the kind of solver for the implicit solver.
   * \return Numerical solver for implicit formulation (solving the linear system).
   */
  unsigned short GetKind_DiscAdj_Linear_Solver(void);
  
  /*!
   * \brief Get the kind of preconditioner for the implicit solver.
   * \return Numerical preconditioner for implicit formulation (solving the linear system).
   */
  unsigned short GetKind_DiscAdj_Linear_Prec(void);
  
  /*!
   * \brief Get the kind of preconditioner for the implicit solver.
   * \return Numerical preconditioner for implicit formulation (solving the linear system).
   */
  unsigned short GetKind_Deform_Linear_Solver_Prec(void);
  
  /*!
   * \brief Set the kind of preconditioner for the implicit solver.
   * \return Numerical preconditioner for implicit formulation (solving the linear system).
   */
  void SetKind_AdjTurb_Linear_Prec(unsigned short val_kind_prec);
  
  /*!
   * \brief Get min error of the linear solver for the implicit formulation.
   * \return Min error of the linear solver for the implicit formulation.
   */
  su2double GetAdjTurb_Linear_Error(void);
  
  /*!
   * \brief Get the entropy fix.
   * \return Vaule of the entropy fix.
   */
  su2double GetEntropyFix_Coeff(void);
  
  /*!
   * \brief Get max number of iterations of the linear solver for the implicit formulation.
   * \return Max number of iterations of the linear solver for the implicit formulation.
   */
  unsigned short GetAdjTurb_Linear_Iter(void);
  
  /*!
   * \brief Get CFL reduction factor for adjoint turbulence model.
   * \return CFL reduction factor.
   */
  su2double GetCFLRedCoeff_AdjTurb(void);
  
  /*!
   * \brief Get the number of linear smoothing iterations for mesh deformation.
   * \return Number of linear smoothing iterations for mesh deformation.
   */
  unsigned long GetGridDef_Linear_Iter(void);
  
  /*!
   * \brief Get the number of nonlinear increments for mesh deformation.
   * \return Number of nonlinear increments for mesh deformation.
   */
  unsigned long GetGridDef_Nonlinear_Iter(void);
  
  /*!
   * \brief Get information about writing grid deformation residuals to the console.
   * \return <code>TRUE</code> means that grid deformation residuals will be written to the console.
   */
  bool GetDeform_Output(void);
  
  /*!
   * \brief Get factor to multiply smallest volume for deform tolerance.
   * \return Factor to multiply smallest volume for deform tolerance.
   */
  su2double GetDeform_Tol_Factor(void);
  
  /*!
   * \brief Get factor to multiply smallest volume for deform tolerance.
   * \return Factor to multiply smallest volume for deform tolerance.
   */
  su2double GetDeform_Coeff(void);
  
  /*!
   * \brief Get limit for the volumetric deformation.
   * \return Distance to the surface to be deformed.
   */
  su2double GetDeform_Limit(void);
  
  /*!
   * \brief Get Young's modulus for deformation (constant stiffness deformation)
   */
  su2double GetDeform_ElasticityMod(void);
  
  /*!
   * \brief Get Poisson's ratio for deformation (constant stiffness deformation)
   * \
   */
  su2double GetDeform_PoissonRatio(void);
  
  /*!
   * \brief Get the type of stiffness to impose for FEA mesh deformation.
   * \return type of stiffness to impose for FEA mesh deformation.
   */
  unsigned short GetDeform_Stiffness_Type(void);
  
  /*!
   * \brief Creates a tecplot file to visualize the volume deformation deformation made by the DEF software.
   * \return <code>TRUE</code> if the deformation is going to be plotted; otherwise <code>FALSE</code>.
   */
  bool GetVisualize_Volume_Def(void);
  
  /*!
   * \brief Creates a teot file to visualize the surface deformation deformation made by the DEF software.
   * \return <code>TRUE</code> if the deformation is going to be plotted; otherwise <code>FALSE</code>.
   */
  bool GetVisualize_Surface_Def(void);
  
  /*!
   * \brief Define the FFD box with a symetry plane.
   * \return <code>TRUE</code> if there is a symmetry plane in the FFD; otherwise <code>FALSE</code>.
   */
  bool GetFFD_Symmetry_Plane(void);
  
  /*!
   * \brief Get the kind of SU2 software component.
   * \return Kind of the SU2 software component.
   */
  unsigned short GetKind_SU2(void);
  
  /*!
   * \brief Get the kind of non-dimensionalization.
   * \return Kind of non-dimensionalization.
   */
  unsigned short GetRef_NonDim(void);
  
  /*!
   * \brief Get the kind of incompressible non-dimensionalization.
   * \return Kind of incompressible non-dimensionalization.
   */
  unsigned short GetRef_Inc_NonDim(void);

  /*!
   * \brief Get the kind of SU2 software component.
   * \return Kind of the SU2 software component.
   */
  void SetKind_SU2(unsigned short val_kind_su2);
  
  /*!
   * \brief Get the kind of the turbulence model.
   * \return Kind of the turbulence model.
   */
  unsigned short GetKind_Turb_Model(void);
  
  /*!
   * \brief Get the kind of the transition model.
   * \return Kind of the transion model.
   */
  unsigned short GetKind_Trans_Model(void);

  /*!
   * \brief Get the kind of the subgrid scale model.
   * \return Kind of the subgrid scale model.
   */
  unsigned short GetKind_SGS_Model(void);

  /*!
   * \brief Get the kind of adaptation technique.
   * \return Kind of adaptation technique.
   */
  unsigned short GetKind_Adaptation(void);
  
  /*!
   * \brief Get the number of new elements added in the adaptation process.
   * \return percentage of new elements that are going to be added in the adaptation.
   */
  su2double GetNew_Elem_Adapt(void);
  
  /*!
   * \brief Get the kind of time integration method.
   * \note This is the information that the code will use, the method will
   *       change in runtime depending of the specific equation (direct, adjoint,
   *       linearized) that is being solved.
   * \return Kind of time integration method.
   */
  unsigned short GetKind_TimeIntScheme(void);
  
  /*!
   * \brief Get the kind of convective numerical scheme.
   * \note This is the information that the code will use, the method will
   *       change in runtime depending of the specific equation (direct, adjoint,
   *       linearized) that is being solved.
   * \return Kind of the convective scheme.
   */
  unsigned short GetKind_ConvNumScheme(void);
  
  /*!
   * \brief Get kind of center scheme for the convective terms.
   * \note This is the information that the code will use, the method will
   *       change in runtime depending of the specific equation (direct, adjoint,
   *       linearized) that is being solved.
   * \return Kind of center scheme for the convective terms.
   */
  unsigned short GetKind_Centered(void);
  
  /*!
   * \brief Get kind of upwind scheme for the convective terms.
   * \note This is the information that the code will use, the method will
   *       change in runtime depending of the specific equation (direct, adjoint,
   *       linearized) that is being solved.
   * \return Kind of upwind scheme for the convective terms.
   */
  unsigned short GetKind_Upwind(void);
  
  /*!
   * \brief Get if the upwind scheme used MUSCL or not.
   * \note This is the information that the code will use, the method will
   *       change in runtime depending of the specific equation (direct, adjoint,
   *       linearized) that is being solved.
   * \return MUSCL scheme.
   */
  bool GetMUSCL(void);
  
  /*!
   * \brief Get if the upwind scheme used MUSCL or not.
   * \note This is the information that the code will use, the method will
   *       change in runtime depending of the specific equation (direct, adjoint,
   *       linearized) that is being solved.
   * \return MUSCL scheme.
   */
  bool GetMUSCL_Flow(void);
  
  /*!
   * \brief Get if the upwind scheme used MUSCL or not.
   * \note This is the information that the code will use, the method will
   *       change in runtime depending of the specific equation (direct, adjoint,
   *       linearized) that is being solved.
   * \return MUSCL scheme.
   */
  bool GetMUSCL_Heat(void);

  /*!
   * \brief Get if the upwind scheme used MUSCL or not.
   * \note This is the information that the code will use, the method will
   *       change in runtime depending of the specific equation (direct, adjoint,
   *       linearized) that is being solved.
   * \return MUSCL scheme.
   */
  bool GetMUSCL_Turb(void);
  
  /*!
   * \brief Get if the upwind scheme used MUSCL or not.
   * \note This is the information that the code will use, the method will
   *       change in runtime depending of the specific equation (direct, adjoint,
   *       linearized) that is being solved.
   * \return MUSCL scheme.
   */
  bool GetMUSCL_AdjFlow(void);
  
  /*!
   * \brief Get if the upwind scheme used MUSCL or not.
   * \note This is the information that the code will use, the method will
   *       change in runtime depending of the specific equation (direct, adjoint,
   *       linearized) that is being solved.
   * \return MUSCL scheme.
   */
  bool GetMUSCL_AdjTurb(void);

  /*!
   * \brief Get the kind of integration scheme (explicit or implicit)
   *        for the flow equations.
   * \note This value is obtained from the config file, and it is constant
   *       during the computation.
   * \return Kind of integration scheme for the flow equations.
   */
  unsigned short GetKind_TimeIntScheme_Flow(void);

  /*!
   * \brief Get the kind of scheme (aliased or non-aliased) to be used in the
   *        predictor step of ADER-DG.
   * \return Kind of scheme used in the predictor step of ADER-DG.
   */
  unsigned short GetKind_ADER_Predictor(void);

  /*!
   * \brief Get the kind of integration scheme (explicit or implicit)
   *        for the flow equations.
   * \note This value is obtained from the config file, and it is constant
   *       during the computation.
   * \return Kind of integration scheme for the plasma equations.
   */
  unsigned short GetKind_TimeIntScheme_Heat(void);
  
  /*!
   * \brief Get the kind of time stepping
   *        for the heat equation.
   * \note This value is obtained from the config file, and it is constant
   *       during the computation.
   * \return Kind of time stepping for the heat equation.
   */
  unsigned short GetKind_TimeStep_Heat(void);
  
  /*!
   * \brief Get the kind of integration scheme (explicit or implicit)
   *        for the flow equations.
   * \note This value is obtained from the config file, and it is constant
   *       during the computation.
   * \return Kind of integration scheme for the plasma equations.
   */
  unsigned short GetKind_TimeIntScheme_FEA(void);
  
  /*!
   * \brief Get the kind of integration scheme (explicit or implicit)
   *        for the template equations.
   * \note This value is obtained from the config file, and it is constant
   *       during the computation.
   * \return Kind of integration scheme for the plasma equations.
   */
  unsigned short GetKind_TimeIntScheme_Template(void);
  
  /*!
   * \brief Get the kind of integration scheme (explicit or implicit)
   *        for the flow equations.
   * \note This value is obtained from the config file, and it is constant
   *       during the computation.
   * \return Kind of integration scheme for the plasma equations.
   */
  unsigned short GetKind_SpaceIteScheme_FEA(void);
  
  /*!
   * \brief Get the kind of transfer method we want to use for multiphysics problems
   * \note This value is obtained from the config file, and it is constant
   *       during the computation.
   * \return Kind of transfer method for multiphysics problems
   */
  unsigned short GetKind_TransferMethod(void);
  
  /*!
   * \brief Get the kind of convective numerical scheme for the flow
   *        equations (centered or upwind).
   * \note This value is obtained from the config file, and it is constant
   *       during the computation.
   * \return Kind of convective numerical scheme for the flow equations.
   */
  unsigned short GetKind_ConvNumScheme_Flow(void);

  /*!
   * \brief Get the kind of convective numerical scheme for the flow
   *        equations (finite element).
   * \note This value is obtained from the config file, and it is constant
   *       during the computation.
   * \return Kind of convective numerical scheme for the flow equations.
   */
  unsigned short GetKind_ConvNumScheme_FEM_Flow(void);

  /*!
   * \brief Get the kind of convective numerical scheme for the template
   *        equations (centered or upwind).
   * \note This value is obtained from the config file, and it is constant
   *       during the computation.
   * \return Kind of convective numerical scheme for the flow equations.
   */
  unsigned short GetKind_ConvNumScheme_Template(void);
  
  /*!
   * \brief Get the kind of center convective numerical scheme for the flow equations.
   * \note This value is obtained from the config file, and it is constant
   *       during the computation.
   * \return Kind of center convective numerical scheme for the flow equations.
   */
  unsigned short GetKind_Centered_Flow(void);
  
  /*!
   * \brief Get the kind of center convective numerical scheme for the plasma equations.
   * \note This value is obtained from the config file, and it is constant
   *       during the computation.
   * \return Kind of center convective numerical scheme for the flow equations.
   */
  unsigned short GetKind_Centered_Template(void);
  
  /*!
   * \brief Get the kind of upwind convective numerical scheme for the flow equations.
   * \note This value is obtained from the config file, and it is constant
   *       during the computation.
   * \return Kind of upwind convective numerical scheme for the flow equations.
   */
  unsigned short GetKind_Upwind_Flow(void);

  /*!
   * \brief Get the kind of finite element convective numerical scheme for the flow equations.
   * \note This value is obtained from the config file, and it is constant
   *       during the computation.
   * \return Kind of finite element convective numerical scheme for the flow equations.
   */
  unsigned short GetKind_FEM_Flow(void);

  /*!
   * \brief Get the kind of shock capturing method in FEM DG solver.
   * \note This value is obtained from the config file, and it is constant
   *       during the computation.
   * \return Kind of shock capturing method in FEM DG solver.
   */
  unsigned short GetKind_FEM_DG_Shock(void);

  /*!
   * \brief Get the kind of matrix coloring used for the sparse Jacobian computation.
   * \note This value is obtained from the config file, and it is constant
   *       during the computation.
   * \return Kind of matrix coloring used.
   */
  unsigned short GetKind_Matrix_Coloring(void);

  /*!
   * \brief Get the method for limiting the spatial gradients.
   * \return Method for limiting the spatial gradients.
   */
  unsigned short GetKind_SlopeLimit(void);
  
  /*!
   * \brief Get the method for limiting the spatial gradients.
   * \return Method for limiting the spatial gradients solving the flow equations.
   */
  unsigned short GetKind_SlopeLimit_Flow(void);
  
  /*!
   * \brief Get the method for limiting the spatial gradients.
   * \return Method for limiting the spatial gradients solving the turbulent equation.
   */
  unsigned short GetKind_SlopeLimit_Turb(void);
  
  /*!
   * \brief Get the method for limiting the spatial gradients.
   * \return Method for limiting the spatial gradients solving the adjoint turbulent equation.
   */
  unsigned short GetKind_SlopeLimit_AdjTurb(void);
  
  /*!
   * \brief Get the method for limiting the spatial gradients.
   * \return Method for limiting the spatial gradients solving the adjoint flow equation.
   */
  unsigned short GetKind_SlopeLimit_AdjFlow(void);
  
  /*!
   * \brief Value of the calibrated constant for the Lax method (center scheme).
   * \note This constant is used in coarse levels and with first order methods.
   * \return Calibrated constant for the Lax method.
   */
  su2double GetKappa_1st_Flow(void);
  
  /*!
   * \brief Value of the calibrated constant for the JST method (center scheme).
   * \return Calibrated constant for the JST method for the flow equations.
   */
  su2double GetKappa_2nd_Flow(void);
  
  /*!
   * \brief Value of the calibrated constant for the JST method (center scheme).
   * \return Calibrated constant for the JST method for the flow equations.
   */
  su2double GetKappa_4th_Flow(void);

  /*!
   * \brief Value of the calibrated constant for the JST method (center scheme).
   * \return Calibrated constant for the JST-like method for the heat equations.
   */
  su2double GetKappa_2nd_Heat(void);

  /*!
   * \brief Value of the calibrated constant for the JST-like method (center scheme).
   * \return Calibrated constant for the JST-like method for the heat equation.
   */
  su2double GetKappa_4th_Heat(void);
  
  /*!
   * \brief Get the kind of integration scheme (explicit or implicit)
   *        for the adjoint flow equations.
   * \note This value is obtained from the config file, and it is constant
   *       during the computation.
   * \return Kind of integration scheme for the adjoint flow equations.
   */
  unsigned short GetKind_TimeIntScheme_AdjFlow(void);
  
  /*!
   * \brief Get the kind of convective numerical scheme for the adjoint flow
   *        equations (centered or upwind).
   * \note This value is obtained from the config file, and it is constant
   *       during the computation.
   * \return Kind of convective numerical scheme for the adjoint flow equations.
   */
  unsigned short GetKind_ConvNumScheme_AdjFlow(void);
  
  /*!
   * \brief Get the kind of center convective numerical scheme for the adjoint flow equations.
   * \note This value is obtained from the config file, and it is constant
   *       during the computation.
   * \return Kind of center convective numerical scheme for the adjoint flow equations.
   */
  unsigned short GetKind_Centered_AdjFlow(void);
  
  /*!
   * \brief Get the kind of upwind convective numerical scheme for the adjoint flow equations.
   * \note This value is obtained from the config file, and it is constant
   *       during the computation.
   * \return Kind of upwind convective numerical scheme for the adjoint flow equations.
   */
  unsigned short GetKind_Upwind_AdjFlow(void);
  
  /*!
   * \brief Value of the calibrated constant for the high order method (center scheme).
   * \return Calibrated constant for the high order center method for the adjoint flow equations.
   */
  su2double GetKappa_2nd_AdjFlow(void);
  
  /*!
   * \brief Value of the calibrated constant for the high order method (center scheme).
   * \return Calibrated constant for the high order center method for the adjoint flow equations.
   */
  su2double GetKappa_4th_AdjFlow(void);
  
  /*!
   * \brief Value of the calibrated constant for the low order method (center scheme).
   * \return Calibrated constant for the low order center method for the adjoint flow equations.
   */
  su2double GetKappa_1st_AdjFlow(void);
  
  /*!
   * \brief Get the kind of integration scheme (implicit)
   *        for the turbulence equations.
   * \note This value is obtained from the config file, and it is constant
   *       during the computation.
   * \return Kind of integration scheme for the turbulence equations.
   */
  unsigned short GetKind_TimeIntScheme_Turb(void);
  
  /*!
   * \brief Get the kind of convective numerical scheme for the turbulence
   *        equations (upwind).
   * \note This value is obtained from the config file, and it is constant
   *       during the computation.
   * \return Kind of convective numerical scheme for the turbulence equations.
   */
  unsigned short GetKind_ConvNumScheme_Turb(void);
  
  /*!
   * \brief Get the kind of center convective numerical scheme for the turbulence equations.
   * \note This value is obtained from the config file, and it is constant
   *       during the computation.
   * \return Kind of center convective numerical scheme for the turbulence equations.
   */
  unsigned short GetKind_Centered_Turb(void);
  
  /*!
   * \brief Get the kind of upwind convective numerical scheme for the turbulence equations.
   * \note This value is obtained from the config file, and it is constant
   *       during the computation.
   * \return Kind of upwind convective numerical scheme for the turbulence equations.
   */
  unsigned short GetKind_Upwind_Turb(void);
  
  /*!
   * \brief Get the kind of integration scheme (explicit or implicit)
   *        for the adjoint turbulence equations.
   * \note This value is obtained from the config file, and it is constant
   *       during the computation.
   * \return Kind of integration scheme for the adjoint turbulence equations.
   */
  unsigned short GetKind_TimeIntScheme_AdjTurb(void);
  
  /*!
   * \brief Get the kind of convective numerical scheme for the adjoint turbulence
   *        equations (centered or upwind).
   * \note This value is obtained from the config file, and it is constant
   *       during the computation.
   * \return Kind of convective numerical scheme for the adjoint turbulence equations.
   */
  unsigned short GetKind_ConvNumScheme_AdjTurb(void);
  
  /*!
   * \brief Get the kind of convective numerical scheme for the heat equation.
   * \note This value is obtained from the config file, and it is constant
   *       during the computation.
   * \return Kind of convective numerical scheme for the heat equation.
   */
  unsigned short GetKind_ConvNumScheme_Heat(void);

  /*!
   * \brief Get the kind of center convective numerical scheme for the adjoint turbulence equations.
   * \note This value is obtained from the config file, and it is constant
   *       during the computation.
   * \return Kind of center convective numerical scheme for the adjoint turbulence equations.
   */
  unsigned short GetKind_Centered_AdjTurb(void);
  
  /*!
   * \brief Get the kind of upwind convective numerical scheme for the adjoint turbulence equations.
   * \note This value is obtained from the config file, and it is constant
   *       during the computation.
   * \return Kind of upwind convective numerical scheme for the adjoint turbulence equations.
   */
  unsigned short GetKind_Upwind_AdjTurb(void);
  
  /*!
   * \brief Provides information about the way in which the turbulence will be treated by the
   *        cont. adjoint method.
   * \return <code>FALSE</code> means that the adjoint turbulence equations will be used.
   */
  bool GetFrozen_Visc_Cont(void);
  
  /*!
   * \brief Provides information about the way in which the turbulence will be treated by the
   *        disc. adjoint method.
   * \return <code>FALSE</code> means that the adjoint turbulence equations will be used.
   */
  bool GetFrozen_Visc_Disc(void);
  
  /*!
   * \brief Provides information about using an inconsistent (primal/dual) discrete adjoint formulation
   * \return <code>FALSE</code> means that the adjoint use the same numerical methods than the primal problem.
   */
  bool GetInconsistent_Disc(void);

  /*!
   * \brief Provides information about the way in which the limiter will be treated by the
   *        disc. adjoint method.
   * \return <code>FALSE</code> means that the limiter computation is included.
   */
  bool GetFrozen_Limiter_Disc(void);
  
  /*!
   * \brief Write convergence file for FSI problems
   * \return <code>FALSE</code> means no file is written.
   */
  bool GetWrite_Conv_FSI(void);
  
  /*!
   * \brief Provides information about if the sharp edges are going to be removed from the sensitivity.
   * \return <code>FALSE</code> means that the sharp edges will be removed from the sensitivity.
   */
  bool GetSens_Remove_Sharp(void);
  
  /*!
   * \brief Get the kind of inlet boundary condition treatment (total conditions or mass flow).
   * \return Kind of inlet boundary condition.
   */
  unsigned short GetKind_Inlet(void);
  
  /*!
   * \brief Check if the inlet profile(s) are specified in an input file
   * \return True if an input file is to be used for the inlet profile(s)
   */
  bool GetInlet_Profile_From_File(void);

  /*!
   * \brief Get name of the input file for the specified inlet profile.
   * \return Name of the input file for the specified inlet profile.
   */
  string GetInlet_FileName(void);

  /*!
   * \brief Get the tolerance used for matching two points on a specified inlet
   * \return Tolerance used for matching a point to a specified inlet
   */
  su2double GetInlet_Profile_Matching_Tolerance(void);
  
  /*!
   * \brief Get the type of incompressible inlet from the list.
   * \return Kind of the incompressible inlet.
   */
  unsigned short GetKind_Inc_Inlet(string val_marker);

  /*!
   * \brief Get the total number of types in Kind_Inc_Inlet list
   * \return Total number of types in Kind_Inc_Inlet list
   */
  unsigned short GetnInc_Inlet(void);

  /*!
   * \brief Flag for whether the local boundary normal is used as the flow direction for an incompressible pressure inlet.
   * \return <code>FALSE</code> means the prescribed flow direction is used.
   */
  bool GetInc_Inlet_UseNormal(void);

  /*!
   * \brief Get the kind of mixing process for averaging quantities at the boundaries.
   * \return Kind of mixing process.
   */
  unsigned short GetKind_AverageProcess(void);

  /*!
   * \brief Get the kind of mixing process for averaging quantities at the boundaries.
   * \return Kind of mixing process.
   */
  unsigned short GetKind_PerformanceAverageProcess(void);

  /*!
   * \brief Set the kind of mixing process for averaging quantities at the boundaries.
   * \return Kind of mixing process.
   */
  void SetKind_AverageProcess(unsigned short new_AverageProcess);

  /*!
   * \brief Set the kind of mixing process for averaging quantities at the boundaries.
   * \return Kind of mixing process.
   */
  void SetKind_PerformanceAverageProcess(unsigned short new_AverageProcess);

  /*!
   * \brief Get coeff for Rotating Frame Ramp.
   * \return coeff Ramp Rotating Frame.
   */
  su2double GetRampRotatingFrame_Coeff(unsigned short iCoeff);

  /*!
   * \brief Get Rotating Frame Ramp option.
   * \return Ramp Rotating Frame option.
   */
  bool GetRampRotatingFrame(void);

  /*!
   * \brief Get coeff for Outlet Pressure Ramp.
   * \return coeff Ramp Outlet Pressure.
   */
  su2double GetRampOutletPressure_Coeff(unsigned short iCoeff);

  /*!
   * \brief Get final Outlet Pressure value for the ramp.
   * \return final Outlet Pressure value.
   */
  su2double GetFinalOutletPressure(void);

  /*!
   * \brief Get final Outlet Pressure value for the ramp.
   * \return Monitor Outlet Pressure value.
   */
  su2double GetMonitorOutletPressure(void);

  /*!
   * \brief Set Monitor Outlet Pressure value for the ramp.
   */
  void SetMonitotOutletPressure(su2double newMonPres);

  /*!
   * \brief Get Outlet Pressure Ramp option.
   * \return Ramp Outlet pressure option.
   */
  bool GetRampOutletPressure(void);

  /*!
   * \brief Get mixedout coefficients.
   * \return mixedout coefficient.
   */
  su2double GetMixedout_Coeff(unsigned short iCoeff);

  /*!
   * \brief Get extra relaxation factor coefficients for the Giels BC.
   * \return mixedout coefficient.
   */
  su2double GetExtraRelFacGiles(unsigned short iCoeff);

  /*!
   * \brief Get mach limit for average massflow-based procedure .
   * \return mach limit.
   */
  su2double GetAverageMachLimit(void);

  /*!
   * \brief Get the kind of mixing process for averaging quantities at the boundaries.
   * \return Kind of mixing process.
   */
  unsigned short GetKind_MixingPlaneInterface(void);

  /*!
   * \brief Get the kind of turbomachinery architecture.
   * \return Kind of turbomachinery architecture.
   */
  unsigned short GetKind_TurboMachinery(unsigned short val_iZone);

  /*!
   * \brief Get the kind of turbomachinery architecture.
   * \return Kind of turbomachinery architecture.
   */
  unsigned short GetKind_SpanWise(void);
  
  /*!
   * \brief Verify if there is mixing plane interface specified from config file.
   * \return boolean.
   */
  bool GetBoolMixingPlaneInterface(void);

  /*!
   * \brief Verify if there is mixing plane interface specified from config file.
   * \return boolean.
   */
  bool GetBoolTurbMixingPlane(void);

  /*!
   * \brief Verify if there is mixing plane interface specified from config file.
   * \return boolean.
   */
  bool GetSpatialFourier(void);

  /*!
   * \brief number mixing plane interface specified from config file.
   * \return number of bound.
   */
  unsigned short GetnMarker_MixingPlaneInterface(void);
  
  /*!
   * \brief Verify if there is Turbomachinery performance option specified from config file.
   * \return boolean.
   */
  bool GetBoolTurbomachinery(void);

  /*!
   * \brief Verify if there are zone specific solvers entered in the config file.
   * \return boolean.
   */
  bool GetBoolZoneSpecific(void);
  
  /*!
   * \brief number Turbomachinery blades computed using the pitch information.
   * \return nBlades.
   */
  su2double GetnBlades(unsigned short val_iZone);

  /*!
   * \brief number Turbomachinery blades computed using the pitch information.
   * \return nBlades.
   */
  void SetnBlades(unsigned short val_iZone, su2double nblades);

  /*!
   * \brief Verify if there is any Giles Boundary Condition option specified from config file.
   * \return boolean.
   */
  bool GetBoolGiles(void);
  
  /*!
   * \brief Verify if there is any Riemann Boundary Condition option specified from config file.
   * \return boolean.
   */
  bool GetBoolRiemann(void);

  /*!
   * \brief number Turbomachinery performance option specified from config file.
   * \return number of bound.
   */
  unsigned short GetnMarker_Turbomachinery(void);

  /*!
   * \brief Get number of shroud markers.
   * \return number of marker shroud.
   */
  unsigned short GetnMarker_Shroud(void);

  /*!
   * \brief Get the marker shroud.
   * \return marker shroud.
   */
  string GetMarker_Shroud(unsigned short val_marker);

  /*!
   * \brief number Turbomachinery performance option specified from config file.
   * \return number of bound.
   */
  unsigned short GetnMarker_TurboPerformance(void);

  /*!
   * \brief number span-wise sections to compute 3D BC and performance for turbomachinery specified by the user.
   * \return number of span-wise sections.
   */
  unsigned short Get_nSpanWiseSections_User(void);

  /*!
   * \brief number span-wise sections to compute 3D BC and performance for turbomachinery.
   * \return number of span-wise sections.
   */
  unsigned short GetnSpanWiseSections(void);

  /*!
   * \brief set number of maximum span-wise sections among all zones .
   */
  void SetnSpanMaxAllZones(unsigned short val_nSpna_max);

  /*!
   * \brief number span-wise sections to compute performance for turbomachinery.
   * \return number of max span-wise sections.
   */
  unsigned short GetnSpanMaxAllZones(void);
	
  /*!
   * \brief set number span-wise sections to compute 3D BC and performance for turbomachinery.
   */
  void SetnSpanWiseSections(unsigned short nSpan);

  /*!
   * \brief set number span-wise sections to compute 3D BC and performance for turbomachinery.
   */
  unsigned short GetnSpan_iZones(unsigned short iZone);

  /*!
   * \brief set number span-wise sections to compute 3D BC and performance for turbomachinery.
   */
  void SetnSpan_iZones(unsigned short nSpan, unsigned short iZone);

  /*!
   * \brief get inlet bounds name for Turbomachinery performance calculation.
   * \return name of the bound.
   */
  string GetMarker_TurboPerf_BoundIn(unsigned short index);
  
  /*!
   * \brief get outlet bounds name for Turbomachinery performance calculation.
   * \return name of the bound.
   */
  string GetMarker_TurboPerf_BoundOut(unsigned short index);
  
  /*!
   * \brief get marker kind for Turbomachinery performance calculation.
   * \return kind index.
   */
  unsigned short GetKind_TurboPerf(unsigned short index);
  
  /*!
   * \brief get outlet bounds name for Turbomachinery performance calculation.
   * \return name of the bound.
   */
  string GetMarker_PerBound(unsigned short val_marker);
  
  /*!
   * \brief Get the kind of inlet boundary condition treatment (total conditions or mass flow).
   * \return Kind of inlet boundary condition.
   */
  unsigned short GetKind_Engine_Inflow(void);
  
  /*!
   * \brief Get the kind of inlet boundary condition treatment (total conditions or mass flow).
   * \return Kind of inlet boundary condition.
   */
  unsigned short GetKind_ActDisk(void);
  
  /*!
   * \brief Get the number of sections.
   * \return Number of sections
   */
  unsigned short GetnLocationStations(void);
  
  /*!
   * \brief Get the number of sections for computing internal volume.
   * \return Number of sections for computing internal volume.
   */
  unsigned short GetnWingStations(void);
  
  /*!
   * \brief Get the location of the waterline.
   * \return Z location of the waterline.
   */
  su2double GetGeo_Waterline_Location(void);
  
  /*!
   * \brief Provides information about the the nodes that are going to be moved on a deformation
   *        volumetric grid deformation.
   * \return <code>TRUE</code> means that only the points on the FFD box will be moved.
   */
  bool GetHold_GridFixed(void);
  
  /*!
   * \brief Get the kind of objective function. There are several options: Drag coefficient,
   *        Lift coefficient, efficiency, etc.
   * \note The objective function will determine the boundary condition of the adjoint problem.
   * \return Kind of objective function.
   */
  unsigned short GetKind_ObjFunc(void);
  
  /*!
   * \author H. Kline
   * \brief Get the kind of objective function. There are several options: Drag coefficient,
   *        Lift coefficient, efficiency, etc.
   * \note The objective function will determine the boundary condition of the adjoint problem.
   * \return Kind of objective function.
   */
  unsigned short GetKind_ObjFunc(unsigned short val_obj);
  
  /*!
   * \author H. Kline
   * \brief Get the weight of objective function. There are several options: Drag coefficient,
   *        Lift coefficient, efficiency, etc.
   * \note The objective function will determine the boundary condition of the adjoint problem.
   * \return Weight of objective function.
   */
  su2double GetWeight_ObjFunc(unsigned short val_obj);
  
  /*!
   * \author H. Kline
   * \brief Set the weight of objective function. There are several options: Drag coefficient,
   *        Lift coefficient, efficiency, etc.
   * \note The objective function will determine the boundary condition of the adjoint problem.
   * \return Weight of objective function.
   */
  void SetWeight_ObjFunc(unsigned short val_obj, su2double val);
  
  /*!
   * \author H. Kline
   * \brief Get the coefficients of the objective defined by the chain rule with primitive variables.
   * \note This objective is only applicable to gradient calculations. Objective value must be
   * calculated using the area averaged outlet values of density, velocity, and pressure.
   * Gradients are w.r.t density, velocity[3], and pressure. when 2D gradient w.r.t. 3rd component of velocity set to 0.
   */
  su2double GetCoeff_ObjChainRule(unsigned short iVar);
  
  /*!
   * \author H. Kline
   * \brief Get the flag indicating whether to comput a combined objective.
   */
  bool GetComboObj(void);
  
  /*!
   * \brief Get the kind of sensitivity smoothing technique.
   * \return Kind of sensitivity smoothing technique.
   */
  unsigned short GetKind_SensSmooth(void);
  
  /*!
   * \brief Provides information about the time integration, and change the write in the output
   *        files information about the iteration.
   * \return The kind of time integration: Steady state, time stepping method (unsteady) or
   *         dual time stepping method (unsteady).
   */
  unsigned short GetUnsteady_Simulation(void);
  
  /*!
   * \brief Provides the number of chemical reactions in the chemistry model
   * \return: The number of chemical reactions, read from input file
   */
  unsigned short GetnReactions(void);
  
  /*!
   * \brief Provides the number of chemical reactions in the chemistry model
   * \return: The number of chemical reactions, read from input file
   */
  su2double GetArrheniusCoeff(unsigned short iReaction);
  
  /*!
   * \brief Provides the number of chemical reactions in the chemistry model
   * \return: The number of chemical reactions, read from input file
   */
  su2double GetArrheniusEta(unsigned short iReaction);
  
  /*!
   * \brief Provides the number of chemical reactions in the chemistry model
   * \return: The number of chemical reactions, read from input file
   */
  su2double GetArrheniusTheta(unsigned short iReaction);
  
  /*!
   * \brief Provides the rate controlling temperature exponents for chemistry.
   * \return: Rate controlling temperature exponents.
   */
  su2double* GetRxnTcf_a(void);
  
  /*!
   * \brief Provides the rate controlling temperature exponents for chemistry.
   * \return: Rate controlling temperature exponents.
   */
  su2double* GetRxnTcf_b(void);
  
  /*!
   * \brief Provides the rate controlling temperature exponents for chemistry.
   * \return: Rate controlling temperature exponents.
   */
  su2double* GetRxnTcb_a(void);
  
  /*!
   * \brief Provides the rate controlling temperature exponents for chemistry.
   * \return: Rate controlling temperature exponents.
   */
  su2double* GetRxnTcb_b(void);
  
  /*!
   * \brief Dissociation potential of species.
   * \return: Dissociation potential.
   */
  su2double* GetDissociationPot(void);
  
  /*!
   * \brief Provides the number of rotational modes of energy storage
   * \return: Vector of rotational mode count
   */
  su2double* GetRotationModes(void);
  
  /*!
   * \brief Provides the characteristic vibrational temperature for calculating e_vib
   * \return: Vector of characteristic vibrational temperatures [K]
   */
  su2double* GetCharVibTemp(void);
  
  /*!
   * \brief Provides the characteristic electronic temperature for calculating e_el
   * \return: Vector of characteristic vibrational temperatures [K]
   */
  su2double** GetCharElTemp(void);
  
  /*!
   * \brief Provides the degeneracy of electron states for calculating e_el
   * \return: Vector of characteristic vibrational temperatures [K]
   */
  su2double** GetElDegeneracy(void);
  
  /*!
   * \brief Provides number electron states for calculating e_el
   * \return: Vector of number of electron states for each species
   */
  unsigned short* GetnElStates(void);
  
  
  /*!
   * \brief Provides the thermodynamic reference temperatures from the JANAF tables
   * \return: Vector of reference temperatures [K]
   */
  su2double* GetRefTemperature(void);
  
  /*!
   * \brief Provides the characteristic vibrational temperature for calculating e_vib
   * \return: The number of chemical reactions, read from input file
   */
  su2double GetCharVibTemp(unsigned short iSpecies);
  
  /*!
   * \brief Provides the molar mass of each species present in multi species fluid
   * \return: Vector of molar mass of each species in kg/kmol
   */
  su2double* GetMolar_Mass(void);
  
  /*!
   * \brief Provides the molar mass of each species present in multi species fluid
   * \return: Mass of each species in Kg
   */
  su2double GetMolar_Mass(unsigned short iSpecies);
  
  /*!
   * \brief Retrieves the number of monatomic species in the multicomponent gas.
   * \return: Number of monatomic species.
   */
  unsigned short GetnMonatomics(void);
  
  /*!
   * \brief Retrieves the number of monatomic species in the multicomponent gas.
   * \return: Number of monatomic species.
   */
  unsigned short GetnDiatomics(void);
  
  /*!
   * \brief Provides the molar mass of each species present in multi species fluid
   * \return: Molar mass of the specified gas consituent [kg/kmol]
   */
  su2double GetInitial_Gas_Composition(unsigned short iSpecies);
  
  /*!
   * \brief Provides the formation enthalpy of the specified species at standard conditions
   * \return: Enthalpy of formation
   */
  su2double* GetEnthalpy_Formation(void);
  
  /*!
   * \brief Provides the formation enthalpy of the specified species at standard conditions
   * \return: Enthalpy of formation
   */
  su2double GetEnthalpy_Formation(unsigned short iSpecies);
  
  /*!
   * \brief Provides the restart information.
   * \return Restart information, if <code>TRUE</code> then the code will use the solution as restart.
   */
  bool GetRestart(void);

  /*!
   * \brief Flag for whether binary SU2 native restart files are written.
   * \return Flag for whether binary SU2 native restart files are written, if <code>TRUE</code> then the code will output binary restart files.
   */
  bool GetWrt_Binary_Restart(void);

  /*!
   * \brief Flag for whether binary SU2 native restart files are read.
   * \return Flag for whether binary SU2 native restart files are read, if <code>TRUE</code> then the code will load binary restart files.
   */
  bool GetRead_Binary_Restart(void);

  /*!
   * \brief Provides the number of varaibles.
   * \return Number of variables.
   */
  unsigned short GetnVar(void);
  
  /*!
   * \brief Provides the number of varaibles.
   * \return Number of variables.
   */
  unsigned short GetnZone(void);
  
  /*!
   * \brief Provides the number of varaibles.
   * \return Number of variables.
   */
  unsigned short GetiZone(void);
  
  /*!
   * \brief For some problems like adjoint or the linearized equations it
   *		  is necessary to restart the flow solution.
   * \return Flow restart information, if <code>TRUE</code> then the code will restart the flow solution.
   */
  
  bool GetRestart_Flow(void);
  
  /*!
   * \brief Indicates whether electron gas is present in the gas mixture.
   */
  bool GetIonization(void);
  
  /*!
   * \brief Information about computing and plotting the equivalent area distribution.
   * \return <code>TRUE</code> or <code>FALSE</code>  depending if we are computing the equivalent area.
   */
  bool GetEquivArea(void);
  
  /*!
   * \brief Information about computing and plotting the equivalent area distribution.
   * \return <code>TRUE</code> or <code>FALSE</code>  depending if we are computing the equivalent area.
   */
  bool GetInvDesign_Cp(void);
  
  /*!
   * \brief Information about computing and plotting the equivalent area distribution.
   * \return <code>TRUE</code> or <code>FALSE</code>  depending if we are computing the equivalent area.
   */
  bool GetInvDesign_HeatFlux(void);
  
  /*!
   * \brief Get name of the input grid.
   * \return File name of the input grid.
   */
  string GetMesh_FileName(void);
  
  /*!
   * \brief Get name of the output grid, this parameter is important for grid
   *        adaptation and deformation.
   * \return File name of the output grid.
   */
  string GetMesh_Out_FileName(void);
  
  /*!
   * \brief Get the name of the file with the solution of the flow problem.
   * \return Name of the file with the solution of the flow problem.
   */
  string GetSolution_FlowFileName(void);
  
  /*!
   * \brief Get the name of the file with the solution of the adjoint flow problem
   *		  with drag objective function.
   * \return Name of the file with the solution of the adjoint flow problem with
   *         drag objective function.
   */
  string GetSolution_AdjFileName(void);
  
  /*!
   * \brief Get the name of the file with the solution of the structural problem.
   * \return Name of the file with the solution of the structural problem.
   */
  string GetSolution_FEMFileName(void);
  
  /*!
   * \brief Get the name of the file with the solution of the adjoint structural problem.
   * \return Name of the file with the solution of the structural problem.
   */
  string GetSolution_AdjFEMFileName(void);
  
  /*!
   * \brief Get the name of the file with the residual of the problem.
   * \return Name of the file with the residual of the problem.
   */
  string GetResidual_FileName(void);
  
  /*!
   * \brief Get the format of the input/output grid.
   * \return Format of the input/output grid.
   */
  unsigned short GetMesh_FileFormat(void);
  
  /*!
   * \brief Get the format of the output solution.
   * \return Format of the output solution.
   */
  unsigned short GetOutput_FileFormat(void);
  
  /*!
   * \brief Get the format of the output solution.
   * \return Format of the output solution.
   */
  unsigned short GetActDisk_Jump(void);
  
  /*!
   * \brief Get the name of the file with the convergence history of the problem.
   * \return Name of the file with convergence history of the problem.
   */
  string GetConv_FileName(void);
  
  /*!
   * \brief Get the name of the file with the convergence history of the problem for FSI applications.
   * \return Name of the file with convergence history of the problem.
   */
  string GetConv_FileName_FSI(void);
  
  /*!
   * \brief Get the name of the file with the forces breakdown of the problem.
   * \return Name of the file with forces breakdown of the problem.
   */
  string GetBreakdown_FileName(void);
  
  /*!
   * \brief Get the name of the file with the flow variables.
   * \return Name of the file with the primitive variables.
   */
  string GetFlow_FileName(void);
  
  /*!
   * \brief Get the name of the file with the structure variables.
   * \return Name of the file with the structure variables.
   */
  string GetStructure_FileName(void);
  
  /*!
   * \brief Get the name of the file with the structure variables.
   * \return Name of the file with the structure variables.
   */
  string GetSurfStructure_FileName(void);
  
  /*!
   * \brief Get the name of the file with the adjoint structure variables.
   * \return Name of the file with the adjoint structure variables.
   */
  string GetAdjStructure_FileName(void);
  
  /*!
   * \brief Get the name of the file with the adjoint structure variables.
   * \return Name of the file with the adjoint structure variables.
   */
  string GetAdjSurfStructure_FileName(void);
  
  /*!
   * \brief Get the name of the file with the structure variables.
   * \return Name of the file with the structure variables.
   */
  string GetSurfHeat_FileName(void);
  
  /*!
   * \brief Get the name of the file with the wave variables.
   * \return Name of the file with the wave variables.
   */
  string GetHeat_FileName(void);
  
  /*!
   * \brief Get the name of the restart file for the heat variables.
   * \return Name of the restart file for the flow variables.
   */
  string GetRestart_HeatFileName(void);
  
  /*!
   * \brief Append the zone index to the restart or the solution files.
   * \return Name of the restart file for the flow variables.
   */
  string GetMultizone_FileName(string val_filename, int val_iZone);

  /*!
   * \brief Append the zone index to the restart or the solution files.
   * \return Name of the restart file for the flow variables.
   */
  string GetMultizone_HistoryFileName(string val_filename, int val_iZone);
  
  /*!
   * \brief Append the instance index to the restart or the solution files.
   * \return Name of the restart file for the flow variables.
   */
  string GetMultiInstance_FileName(string val_filename, int val_iInst);

  /*!
   * \brief Append the instance index to the restart or the solution files.
   * \return Name of the restart file for the flow variables.
   */
  string GetMultiInstance_HistoryFileName(string val_filename, int val_iInst);

  /*!
   * \brief Get the name of the restart file for the flow variables.
   * \return Name of the restart file for the flow variables.
   */
  string GetRestart_FlowFileName(void);
  
  /*!
   * \brief Get the name of the restart file for the adjoint variables (drag objective function).
   * \return Name of the restart file for the adjoint variables (drag objective function).
   */
  string GetRestart_AdjFileName(void);
  
  /*!
   * \brief Get the name of the restart file for the structural variables.
   * \return Name of the restart file for the structural variables.
   */
  string GetRestart_FEMFileName(void);
  
  /*!
   * \brief Get the name of the restart file for the structural adjoint variables.
   * \return Name of the restart file for the structural adjoint variables.
   */
  string GetRestart_AdjFEMFileName(void);
  
  /*!
   * \brief Get the name of the file with the adjoint variables.
   * \return Name of the file with the adjoint variables.
   */
  string GetAdj_FileName(void);
  
  /*!
   * \brief Get the name of the file with the gradient of the objective function.
   * \return Name of the file with the gradient of the objective function.
   */
  string GetObjFunc_Grad_FileName(void);
  
  /*!
   * \brief Get the name of the file with the gradient of the objective function.
   * \return Name of the file with the gradient of the objective function.
   */
  string GetObjFunc_Value_FileName(void);
  
  /*!
   * \brief Get the name of the file with the surface information for the flow problem.
   * \return Name of the file with the surface information for the flow problem.
   */
  string GetSurfFlowCoeff_FileName(void);
  
  /*!
   * \brief Get the name of the file with the surface information for the adjoint problem.
   * \return Name of the file with the surface information for the adjoint problem.
   */
  string GetSurfAdjCoeff_FileName(void);
  
  /*!
   * \brief Get the name of the file with the surface sensitivity (discrete adjoint).
   * \return Name of the file with the surface sensitivity (discrete adjoint).
   */
  string GetSurfSens_FileName(void);
  
  /*!
   * \brief Get the name of the file with the volume sensitivity (discrete adjoint).
   * \return Name of the file with the volume sensitivity (discrete adjoint).
   */
  string GetVolSens_FileName(void);
  
  /*!
   * \brief Augment the input filename with the iteration number for an unsteady file.
   * \param[in] val_filename - String value of the base filename.
   * \param[in] val_iter - Unsteady iteration number or time instance.
   * \return Name of the file with the iteration number for an unsteady solution file.
   */
  string GetUnsteady_FileName(string val_filename, int val_iter);
  
  /*!
   * \brief Append the input filename string with the appropriate objective function extension.
   * \param[in] val_filename - String value of the base filename.
   * \return Name of the file with the appropriate objective function extension.
   */
  string GetObjFunc_Extension(string val_filename);
  
  /*!
   * \brief Get the criteria for structural residual (relative/absolute).
   * \return Relative/Absolute criteria for structural convergence.
   */
  unsigned short GetResidual_Criteria_FEM(void);
  
  /*!
   * \brief Get functional that is going to be used to evaluate the residual flow convergence.
   * \return Functional that is going to be used to evaluate the residual flow convergence.
   */
  unsigned short GetResidual_Func_Flow(void);
  
  /*!
   * \brief Get functional that is going to be used to evaluate the flow convergence.
   * \return Functional that is going to be used to evaluate the flow convergence.
   */
  unsigned short GetCauchy_Func_Flow(void);
  
  /*!
   * \brief Get functional that is going to be used to evaluate the adjoint flow convergence.
   * \return Functional that is going to be used to evaluate the adjoint flow convergence.
   */
  unsigned short GetCauchy_Func_AdjFlow(void);
  
  /*!
   * \brief Get the number of iterations that are considered in the Cauchy convergence criteria.
   * \return Number of elements in the Cauchy criteria.
   */
  unsigned short GetCauchy_Elems(void);
  
  /*!
   * \brief Get the number of iterations that are not considered in the convergence criteria.
   * \return Number of iterations before starting with the convergence criteria.
   */
  unsigned long GetStartConv_Iter(void);
  
  /*!
   * \brief Get the value of convergence criteria for the Cauchy method in the direct,
   *        adjoint or linearized problem.
   * \return Value of the convergence criteria.
   */
  su2double GetCauchy_Eps(void);
  
  /*!
   * \brief If we are prforming an unsteady simulation, there is only
   *        one value of the time step for the complete simulation.
   * \return Value of the time step in an unsteady simulation (non dimensional).
   */
  su2double GetDelta_UnstTimeND(void);
  
  /*!
   * \brief If we are prforming an unsteady simulation, there is only
   *        one value of the time step for the complete simulation.
   * \return Value of the time step in an unsteady simulation (non dimensional).
   */
  su2double GetTotal_UnstTimeND(void);
  
  /*!
   * \brief If we are prforming an unsteady simulation, there is only
   *        one value of the time step for the complete simulation.
   * \return Value of the time step in an unsteady simulation.
   */
  su2double GetDelta_UnstTime(void);
  
  /*!
   * \brief Set the value of the unsteadty time step using the CFL number.
   * \param[in] val_delta_unsttimend - Value of the unsteady time step using CFL number.
   */
  void SetDelta_UnstTimeND(su2double val_delta_unsttimend);
  
  /*!
   * \brief If we are performing an unsteady simulation, this is the
   * 	value of max physical time for which we run the simulation
   * \return Value of the physical time in an unsteady simulation.
   */
  su2double GetTotal_UnstTime(void);
  
  /*!
   * \brief If we are performing an unsteady simulation, this is the
   * 	value of current time.
   * \return Value of the physical time in an unsteady simulation.
   */
  su2double GetCurrent_UnstTime(void);
  
  /*!
   * \brief Divide the rectbles and hexahedron.
   * \return <code>TRUE</code> if the elements must be divided; otherwise <code>FALSE</code>.
   */
  bool GetSubsonicEngine(void);
  
  /*!
   * \brief Actuator disk defined with a double surface.
   * \return <code>TRUE</code> if the elements must be divided; otherwise <code>FALSE</code>.
   */
  bool GetActDisk_DoubleSurface(void);
  
  /*!
   * \brief Only halg of the engine is in the compputational grid.
   * \return <code>TRUE</code> if the engine is complete; otherwise <code>FALSE</code>.
   */
  bool GetEngine_HalfModel(void);
  
  /*!
   * \brief Actuator disk defined with a double surface.
   * \return <code>TRUE</code> if the elements must be divided; otherwise <code>FALSE</code>.
   */
  bool GetActDisk_SU2_DEF(void);
  
  /*!
   * \brief Value of the design variable step, we use this value in design problems.
   * \param[in] val_dv - Number of the design variable that we want to read.
   * \param[in] val_value - Value of the design variable that we want to read.
   * \return Design variable step.
   */
  su2double GetDV_Value(unsigned short val_dv, unsigned short val_val = 0);
  
  /*!
   * \brief Set the value of the design variable step, we use this value in design problems.
   * \param[in] val_dv - Number of the design variable that we want to read.
   * \param[in] val    - Value of the design variable.
   */
  void SetDV_Value(unsigned short val_dv, unsigned short val_ind, su2double val);
  
  /*!
   * \brief Get information about the grid movement.
   * \return <code>TRUE</code> if there is a grid movement; otherwise <code>FALSE</code>.
   */
  bool GetGrid_Movement(void);
  
  /*!
   * \brief Get the type of dynamic mesh motion.
   * \param[in] val_iZone - Number for the current zone in the mesh (each zone has independent motion).
   * \return Type of dynamic mesh motion.
   */
  unsigned short GetKind_GridMovement(unsigned short val_iZone);
  
  /*!
   * \brief Get the type of dynamic mesh motion. Each zone gets a config file.
   * \return Type of dynamic mesh motion.
   */
  unsigned short GetKind_GridMovement();

  /*!
   * \brief Set the type of dynamic mesh motion.
   * \param[in] val_iZone - Number for the current zone in the mesh (each zone has independent motion).
   * \param[in] motion_Type - Specify motion type.
   */
  void SetKind_GridMovement(unsigned short val_iZone, unsigned short motion_Type);
  
  /*!
   * \brief Get the mach number based on the mesh velocity and freestream quantities.
   * \return Mach number based on the mesh velocity and freestream quantities.
   */
  su2double GetMach_Motion(void);
  
  /*!
   * \brief Get x-coordinate of the mesh motion origin.
   * \param[in] val_iZone - Number for the current zone in the mesh (each zone has independent motion).
   * \return X-coordinate of the mesh motion origin.
   */
  su2double GetMotion_Origin_X(unsigned short val_iZone);
  
  /*!
   * \brief Get y-coordinate of the mesh motion origin
   * \param[in] val_iZone - Number for the current zone in the mesh (each zone has independent motion).
   * \return Y-coordinate of the mesh motion origin.
   */
  su2double GetMotion_Origin_Y(unsigned short val_iZone);
  
  /*!
   * \brief Get z-coordinate of the mesh motion origin
   * \param[in] val_iZone - Number for the current zone in the mesh (each zone has independent motion).
   * \return Z-coordinate of the mesh motion origin.
   */
  su2double GetMotion_Origin_Z(unsigned short val_iZone);
  
  /*!
   * \brief Set x-coordinate of the mesh motion origin.
   * \param[in] val_iZone - Number for the current zone in the mesh (each zone has independent motion).
   * \param[in] val_origin - New x-coordinate of the mesh motion origin.
   */
  void SetMotion_Origin_X(unsigned short val_iZone, su2double val_origin);
  
  /*!
   * \brief Set y-coordinate of the mesh motion origin
   * \param[in] val_iZone - Number for the current zone in the mesh (each zone has independent motion).
   * \param[in] val_origin - New y-coordinate of the mesh motion origin.
   */
  void SetMotion_Origin_Y(unsigned short val_iZone, su2double val_origin);
  
  /*!
   * \brief Set z-coordinate of the mesh motion origin
   * \param[in] val_iZone - Number for the current zone in the mesh (each zone has independent motion).
   * \param[in] val_origin - New y-coordinate of the mesh motion origin.
   */
  void SetMotion_Origin_Z(unsigned short val_iZone, su2double val_origin);
  
  /*!
   * \brief Get the translational velocity of the mesh in the x-direction.
   * \param[in] val_iZone - Number for the current zone in the mesh (each zone has independent motion).
   * \return Translational velocity of the mesh in the x-direction.
   */
  su2double GetTranslation_Rate_X(unsigned short val_iZone);
  
  /*!
   * \brief Get the translational velocity of the mesh in the y-direction.
   * \param[in] val_iZone - Number for the current zone in the mesh (each zone has independent motion).
   * \return Translational velocity of the mesh in the y-direction.
   */
  su2double GetTranslation_Rate_Y(unsigned short val_iZone);
  
  /*!
   * \brief Get the translational velocity of the mesh in the z-direction.
   * \param[in] val_iZone - Number for the current zone in the mesh (each zone has independent motion).
   * \return Translational velocity of the mesh in the z-direction.
   */
  su2double GetTranslation_Rate_Z(unsigned short val_iZone);
  
  /*!
   * \brief Get the angular velocity of the mesh about the x-axis.
   * \param[in] val_iZone - Number for the current zone in the mesh (each zone has independent motion).
   * \return Angular velocity of the mesh about the x-axis.
   */
  su2double GetRotation_Rate_X(unsigned short val_iZone);
  
  /*!
   * \brief Get the angular velocity of the mesh about the y-axis.
   * \param[in] val_iZone - Number for the current zone in the mesh (each zone has independent motion).
   * \return Angular velocity of the mesh about the y-axis.
   */
  su2double GetRotation_Rate_Y(unsigned short val_iZone);
  
  /*!
   * \brief Get the angular velocity of the mesh about the z-axis.
   * \param[in] val_iZone - Number for the current zone in the mesh (each zone has independent motion).
   * \return Angular velocity of the mesh about the z-axis.
   */
  su2double GetRotation_Rate_Z(unsigned short val_iZone);
  
  /*!
   * \brief Get the angular velocity of the mesh about the z-axis.
   * \param[in] val_iZone - Number for the current zone in the mesh (each zone has independent motion).
   * \return Angular velocity of the mesh about the z-axis.
   */
  su2double GetFinalRotation_Rate_Z(unsigned short val_iZone);

  /*!
   * \brief Set the angular velocity of the mesh about the z-axis.
   * \param[in] val_iZone - Number for the current zone in the mesh (each zone has independent motion).
   * \param[in] newRotation_Rate_Z - new rotation rate after computing the ramp value.
   */
  void SetRotation_Rate_Z(su2double newRotation_Rate_Z, unsigned short val_iZone);

  /*!
   * \brief Get the angular frequency of a mesh pitching about the x-axis.
   * \param[in] val_iZone - Number for the current zone in the mesh (each zone has independent motion).
   * \return Angular frequency of a mesh pitching about the x-axis.
   */
  su2double GetPitching_Omega_X(unsigned short val_iZone);
  
  /*!
   * \brief Get the angular frequency of a mesh pitching about the y-axis.
   * \param[in] val_iZone - Number for the current zone in the mesh (each zone has independent motion).
   * \return Angular frequency of a mesh pitching about the y-axis.
   */
  su2double GetPitching_Omega_Y(unsigned short val_iZone);
  
  /*!
   * \brief Get the angular frequency of a mesh pitching about the z-axis.
   * \param[in] val_iZone - Number for the current zone in the mesh (each zone has independent motion).
   * \return Angular frequency of a mesh pitching about the z-axis.
   */
  su2double GetPitching_Omega_Z(unsigned short val_iZone);
  
  /*!
   * \brief Get the pitching amplitude about the x-axis.
   * \param[in] val_iZone - Number for the current zone in the mesh (each zone has independent motion).
   * \return Pitching amplitude about the x-axis.
   */
  su2double GetPitching_Ampl_X(unsigned short val_iZone);
  
  /*!
   * \brief Get the pitching amplitude about the y-axis.
   * \param[in] val_iZone - Number for the current zone in the mesh (each zone has independent motion).
   * \return Pitching amplitude about the y-axis.
   */
  su2double GetPitching_Ampl_Y(unsigned short val_iZone);
  
  /*!
   * \brief Get the pitching amplitude about the z-axis.
   * \param[in] val_iZone - Number for the current zone in the mesh (each zone has independent motion).
   * \return Pitching amplitude about the z-axis.
   */
  su2double GetPitching_Ampl_Z(unsigned short val_iZone);
  
  /*!
   * \brief Get the pitching phase offset about the x-axis.
   * \param[in] val_iZone - Number for the current zone in the mesh (each zone has independent motion).
   * \return Pitching phase offset about the x-axis.
   */
  su2double GetPitching_Phase_X(unsigned short val_iZone);
  
  /*!
   * \brief Get the pitching phase offset about the y-axis.
   * \param[in] val_iZone - Number for the current zone in the mesh (each zone has independent motion).
   * \return Pitching phase offset about the y-axis.
   */
  su2double GetPitching_Phase_Y(unsigned short val_iZone);
  
  /*!
   * \brief Get the pitching phase offset about the z-axis.
   * \param[in] val_iZone - Number for the current zone in the mesh (each zone has independent motion).
   * \return Pitching phase offset about the z-axis.
   */
  su2double GetPitching_Phase_Z(unsigned short val_iZone);
  
  /*!
   * \brief Get the angular frequency of a mesh plunging in the x-direction.
   * \param[in] val_iZone - Number for the current zone in the mesh (each zone has independent motion).
   * \return Angular frequency of a mesh plunging in the x-direction.
   */
  su2double GetPlunging_Omega_X(unsigned short val_iZone);
  
  /*!
   * \brief Get the angular frequency of a mesh plunging in the y-direction.
   * \param[in] val_iZone - Number for the current zone in the mesh (each zone has independent motion).
   * \return Angular frequency of a mesh plunging in the y-direction.
   */
  su2double GetPlunging_Omega_Y(unsigned short val_iZone);
  
  /*!
   * \brief Get the angular frequency of a mesh plunging in the z-direction.
   * \param[in] val_iZone - Number for the current zone in the mesh (each zone has independent motion).
   * \return Angular frequency of a mesh plunging in the z-direction.
   */
  su2double GetPlunging_Omega_Z(unsigned short val_iZone);
  
  /*!
   * \brief Get the plunging amplitude in the x-direction.
   * \param[in] val_iZone - Number for the current zone in the mesh (each zone has independent motion).
   * \return Plunging amplitude in the x-direction.
   */
  su2double GetPlunging_Ampl_X(unsigned short val_iZone);
  
  /*!
   * \brief Get the plunging amplitude in the y-direction.
   * \param[in] val_iZone - Number for the current zone in the mesh (each zone has independent motion).
   * \return Plunging amplitude in the y-direction.
   */
  su2double GetPlunging_Ampl_Y(unsigned short val_iZone);
  
  /*!
   * \brief Get the plunging amplitude in the z-direction.
   * \param[in] val_iZone - Number for the current zone in the mesh (each zone has independent motion).
   * \return Plunging amplitude in the z-direction.
   */
  su2double GetPlunging_Ampl_Z(unsigned short val_iZone);
  
  /*!
   * \brief Get the Harmonic Balance frequency pointer.
   * \return Harmonic Balance Frequency pointer.
   */
  su2double* GetOmega_HB(void);
	
  /*!
   * \brief Get if harmonic balance source term is to be preconditioned
   * \return yes or no to harmonic balance preconditioning
   */
  bool GetHB_Precondition(void);
  
  /*!
   * \brief Get if we should update the motion origin.
   * \param[in] val_marker - Value of the marker in which we are interested.
   * \return yes or no to update motion origin.
   */
  unsigned short GetMoveMotion_Origin(unsigned short val_marker);
  
  /*!
   * \brief Get the minimum value of Beta for Roe-Turkel preconditioner
   * \return the minimum value of Beta for Roe-Turkel preconditioner
   */
  su2double GetminTurkelBeta();
  
  /*!
   * \brief Get the minimum value of Beta for Roe-Turkel preconditioner
   * \return the minimum value of Beta for Roe-Turkel preconditioner
   */
  su2double GetmaxTurkelBeta();
  
  /*!
   * \brief Get information about the adibatic wall condition
   * \return <code>TRUE</code> if it is a adiabatic wall condition; otherwise <code>FALSE</code>.
   */
  bool GetAdiabaticWall(void);
  
  /*!
   * \brief Get information about the isothermal wall condition
   * \return <code>TRUE</code> if it is a isothermal wall condition; otherwise <code>FALSE</code>.
   */
  bool GetIsothermalWall(void);
  
  /*!
   * \brief Get information about the Low Mach Preconditioning
   * \return <code>TRUE</code> if we are using low Mach preconditioner; otherwise <code>FALSE</code>.
   */
  bool Low_Mach_Preconditioning(void);
  
  /*!
   * \brief Get information about the Low Mach Correction
   * \return <code>TRUE</code> if we are using low Mach correction; otherwise <code>FALSE</code>.
   */
  bool Low_Mach_Correction(void);
  
  /*!
   * \brief Get information about the poisson solver condition
   * \return <code>TRUE</code> if it is a poisson solver condition; otherwise <code>FALSE</code>.
   */
  bool GetPoissonSolver(void);
  
  /*!
   * \brief Get information about the gravity force.
   * \return <code>TRUE</code> if it uses the gravity force; otherwise <code>FALSE</code>.
   */
  bool GetGravityForce(void);

  /*!
   * \brief Get information about the body force.
   * \return <code>TRUE</code> if it uses a body force; otherwise <code>FALSE</code>.
   */
  bool GetBody_Force(void);

  /*!
   * \brief Get a pointer to the body force vector.
   * \return A pointer to the body force vector.
   */
  su2double* GetBody_Force_Vector(void);

  /*!
   * \brief Get information about the rotational frame.
   * \return <code>TRUE</code> if there is a rotational frame; otherwise <code>FALSE</code>.
   */
  bool GetRotating_Frame(void);
  
  /*!
   * \brief Get information about the axisymmetric frame.
   * \return <code>TRUE</code> if there is a rotational frame; otherwise <code>FALSE</code>.
   */
  bool GetAxisymmetric(void);
  
  /*!
   * \brief Get information about the axisymmetric frame.
   * \return <code>TRUE</code> if there is a rotational frame; otherwise <code>FALSE</code>.
   */
  bool GetDebugMode(void);
  
  /*!
   * \brief Get information about there is a smoothing of the grid coordinates.
   * \return <code>TRUE</code> if there is smoothing of the grid coordinates; otherwise <code>FALSE</code>.
   */
  bool GetAdaptBoundary(void);
  
  /*!
   * \brief Get information about there is a smoothing of the grid coordinates.
   * \return <code>TRUE</code> if there is smoothing of the grid coordinates; otherwise <code>FALSE</code>.
   */
  bool GetSmoothNumGrid(void);
  
  /*!
   * \brief Set information about there is a smoothing of the grid coordinates.
   * \param[in] val_smoothnumgrid - <code>TRUE</code> if there is smoothing of the grid coordinates; otherwise <code>FALSE</code>.
   */
  void SetSmoothNumGrid(bool val_smoothnumgrid);
  
  /*!
   * \brief Subtract one to the index of the finest grid (full multigrid strategy).
   * \return Change the index of the finest grid.
   */
  void SubtractFinestMesh(void);
  
  /*!
   * \brief Obtain the kind of design variable.
   * \param[in] val_dv - Number of the design variable that we want to read.
   * \return Design variable identification.
   */
  unsigned short GetDesign_Variable(unsigned short val_dv);
    
  /*!
   * \brief Provides the buffet monitoring information.
   * \return Buffet monitoring information, if <code>TRUE</code> then the code will compute the buffet sensor.
   */
  bool GetBuffet_Monitoring(void);
    
  /*!
   * \brief Get the buffet sensor sharpness coefficient.
   * \return Sharpness coefficient for buffet sensor.
   */
  su2double GetBuffet_k(void);
    
  /*!
   * \brief Get the buffet sensor offset parameter.
   * \return Offset parameter for buffet sensor.
   */
  su2double GetBuffet_lambda(void);
  
  /*!
   * \brief Obtain the kind of convergence criteria to establish the convergence of the CFD code.
   * \return Kind of convergence criteria.
   */
  unsigned short GetConvCriteria(void);
  
  /*!
   * \brief Get the index in the config information of the marker <i>val_marker</i>.
   * \note When we read the config file, it stores the markers in a particular vector.
   * \return Index in the config information of the marker <i>val_marker</i>.
   */
  unsigned short GetMarker_CfgFile_TagBound(string val_marker);
  
  /*!
   * \brief Get the name in the config information of the marker number <i>val_marker</i>.
   * \note When we read the config file, it stores the markers in a particular vector.
   * \return Name of the marker in the config information of the marker <i>val_marker</i>.
   */
  string GetMarker_CfgFile_TagBound(unsigned short val_marker);
  
  /*!
   * \brief Get the boundary information (kind of boundary) in the config information of the marker <i>val_marker</i>.
   * \return Kind of boundary in the config information of the marker <i>val_marker</i>.
   */
  unsigned short GetMarker_CfgFile_KindBC(string val_marker);
  
  /*!
   * \brief Get the monitoring information from the config definition for the marker <i>val_marker</i>.
   * \return Monitoring information of the boundary in the config information for the marker <i>val_marker</i>.
   */
  unsigned short GetMarker_CfgFile_Monitoring(string val_marker);
  
  /*!
   * \brief Get the monitoring information from the config definition for the marker <i>val_marker</i>.
   * \return Monitoring information of the boundary in the config information for the marker <i>val_marker</i>.
   */
  unsigned short GetMarker_CfgFile_GeoEval(string val_marker);
  
  /*!
   * \brief Get the monitoring information from the config definition for the marker <i>val_marker</i>.
   * \return Monitoring information of the boundary in the config information for the marker <i>val_marker</i>.
   */
  unsigned short GetMarker_CfgFile_Designing(string val_marker);
  
  /*!
   * \brief Get the plotting information from the config definition for the marker <i>val_marker</i>.
   * \return Plotting information of the boundary in the config information for the marker <i>val_marker</i>.
   */
  unsigned short GetMarker_CfgFile_Plotting(string val_marker);
  
  /*!
   * \brief Get the plotting information from the config definition for the marker <i>val_marker</i>.
   * \return Plotting information of the boundary in the config information for the marker <i>val_marker</i>.
   */
  unsigned short GetMarker_CfgFile_Analyze(string val_marker);
  
  /*!
   * \brief Get the FSI interface information from the config definition for the marker <i>val_marker</i>.
   * \return Plotting information of the boundary in the config information for the marker <i>val_marker</i>.
   */
  unsigned short GetMarker_CfgFile_ZoneInterface(string val_marker);
  
  /*!
   * \brief Get the TurboPerformance information from the config definition for the marker <i>val_marker</i>.
   * \return TurboPerformance information of the boundary in the config information for the marker <i>val_marker</i>.
   */
  unsigned short GetMarker_CfgFile_Turbomachinery(string val_marker);

  /*!
   * \brief Get the TurboPerformance flag information from the config definition for the marker <i>val_marker</i>.
   * \return TurboPerformance flag information of the boundary in the config information for the marker <i>val_marker</i>.
   */
  unsigned short GetMarker_CfgFile_TurbomachineryFlag(string val_marker);

  /*!
   * \brief Get the MixingPlane interface information from the config definition for the marker <i>val_marker</i>.
   * \return Plotting information of the boundary in the config information for the marker <i>val_marker</i>.
   */
  unsigned short GetMarker_CfgFile_MixingPlaneInterface(string val_marker);
  
  /*!
   * \brief Get the DV information from the config definition for the marker <i>val_marker</i>.
   * \return DV information of the boundary in the config information for the marker <i>val_marker</i>.
   */
  unsigned short GetMarker_CfgFile_DV(string val_marker);
  
  /*!
   * \brief Get the motion information from the config definition for the marker <i>val_marker</i>.
   * \return Motion information of the boundary in the config information for the marker <i>val_marker</i>.
   */
  unsigned short GetMarker_CfgFile_Moving(string val_marker);

  /*!
   * \brief Get the Python customization information from the config definition for the marker <i>val_marker</i>.
   * \return Python customization information of the boundary in the config information for the marker <i>val_marker</i>.
   */
  unsigned short GetMarker_CfgFile_PyCustom(string val_marker);
  
  /*!
   * \brief Get the periodic information from the config definition of the marker <i>val_marker</i>.
   * \return Periodic information of the boundary in the config information of the marker <i>val_marker</i>.
   */
  unsigned short GetMarker_CfgFile_PerBound(string val_marker);
  
  /*!
   * \brief  Get the name of the marker <i>val_marker</i>.
   * \return The interface which owns that marker <i>val_marker</i>.
   */
  int GetMarker_ZoneInterface(string val_marker);
  
  /*!
   * \brief  Get the name of the marker <i>val_iMarker</i>.
   * \return The name of the marker in the interface
   */
  string GetMarkerTag_ZoneInterface(unsigned short val_iMarker);

  /*!
   * \brief  Get the number of markers in the multizone interface.
   * \return The number markers in the multizone interface
   */
  unsigned short GetnMarker_ZoneInterface(void);

  /*!
   * \brief Determines if problem is adjoint
   * \return true if Adjoint
   */
  bool GetContinuous_Adjoint(void);
  
  /*!
   * \brief Determines if problem is viscous
   * \return true if Viscous
   */
  bool GetViscous(void);
  
  /*!
   * \brief Provides the index of the solution in the container.
   * \param[in] val_eqsystem - Equation that is being solved.
   * \return Index on the solution container.
   */
  unsigned short GetContainerPosition(unsigned short val_eqsystem);
  
  /*!
   * \brief Value of the order of magnitude reduction of the residual.
   * \return Value of the order of magnitude reduction of the residual.
   */
  su2double GetOrderMagResidual(void);
  
  /*!
   * \brief Value of the minimum residual value (log10 scale).
   * \return Value of the minimum residual value (log10 scale).
   */
  su2double GetMinLogResidual(void);
  
  /*!
   * \brief Value of the order of magnitude reduction of the residual for FSI applications.
   * \return Value of the order of magnitude reduction of the residual.
   */
  su2double GetOrderMagResidualFSI(void);
  
  /*!
   * \brief Value of the minimum residual value for FSI applications (log10 scale).
   * \return Value of the minimum residual value (log10 scale).
   */
  su2double GetMinLogResidualFSI(void);
  
  /*!
   * \brief Value of the order of magnitude reduction of the flow residual for BGS applications.
   * \return Value of the order of magnitude reduction of the residual.
   */
  su2double GetOrderMagResidual_BGS_F(void);
  
  /*!
   * \brief Value of the minimum flow residual value for BGS applications (log10 scale).
   * \return Value of the minimum residual value (log10 scale).
   */
  su2double GetMinLogResidual_BGS_F(void);
  
  /*!
   * \brief Value of the order of magnitude reduction of the flow residual for BGS applications.
   * \return Value of the order of magnitude reduction of the residual.
   */
  su2double GetOrderMagResidual_BGS_S(void);
  
  /*!
   * \brief Value of the minimum flow residual value for BGS applications (log10 scale).
   * \return Value of the minimum residual value (log10 scale).
   */
  su2double GetMinLogResidual_BGS_S(void);
  
  /*!
   * \brief Value of the displacement tolerance UTOL for FEM structural analysis (log10 scale).
   * \return Value of Res_FEM_UTOL (log10 scale).
   */
  su2double GetResidual_FEM_UTOL(void);
  
  /*!
   * \brief Value of the displacement tolerance UTOL for FEM structural analysis (log10 scale).
   * \return Value of Res_FEM_UTOL (log10 scale).
   */
  su2double GetResidual_FEM_RTOL(void);
  
  /*!
   * \brief Value of the displacement tolerance UTOL for FEM structural analysis (log10 scale).
   * \return Value of Res_FEM_UTOL (log10 scale).
   */
  su2double GetResidual_FEM_ETOL(void);
  
  /*!
   * \brief Value of the maximum objective function for FEM elasticity adjoint (log10 scale).
   * \return Value of Res_FEM_ADJ (log10 scale).
   */
  su2double GetCriteria_FEM_ADJ(void);
  
  /*!
   * \brief Value of the damping factor for the engine inlet bc.
   * \return Value of the damping factor.
   */
  su2double GetDamp_Engine_Inflow(void);
  
  /*!
   * \brief Value of the damping factor for the engine exhaust inlet bc.
   * \return Value of the damping factor.
   */
  su2double GetDamp_Engine_Exhaust(void);
  
  /*!
   * \brief Value of the damping factor for the residual restriction.
   * \return Value of the damping factor.
   */
  su2double GetDamp_Res_Restric(void);
  
  /*!
   * \brief Value of the damping factor for the correction prolongation.
   * \return Value of the damping factor.
   */
  su2double GetDamp_Correc_Prolong(void);
  
  /*!
   * \brief Value of the position of the Near Field (y coordinate for 2D, and z coordinate for 3D).
   * \return Value of the Near Field position.
   */
  su2double GetPosition_Plane(void);
  
  /*!
   * \brief Value of the weight of the drag coefficient in the Sonic Boom optimization.
   * \return Value of the weight of the drag coefficient in the Sonic Boom optimization.
   */
  su2double GetWeightCd(void);
  
  /*!
   * \brief Value of the weight of the CD, CL, CM optimization.
   * \return Value of the weight of the CD, CL, CM optimization.
   */
  void SetdNetThrust_dBCThrust(su2double val_dnetthrust_dbcthrust);
  
  /*!
   * \brief Value of the azimuthal line to fix due to a misalignments of the nearfield.
   * \return Azimuthal line to fix due to a misalignments of the nearfield.
   */
  su2double GetFixAzimuthalLine(void);
  
  /*!
   * \brief Value of the weight of the CD, CL, CM optimization.
   * \return Value of the weight of the CD, CL, CM optimization.
   */
  su2double GetdCD_dCMy(void);
  
  /*!
   * \brief Value of the weight of the CD, CL, CM optimization.
   * \return Value of the weight of the CD, CL, CM optimization.
   */
  su2double GetCM_Target(void);
  
  /*!
   * \brief Value of the weight of the CD, CL, CM optimization.
   * \return Value of the weight of the CD, CL, CM optimization.
   */
  su2double GetdCD_dCL(void);
  
  /*!
   * \brief Value of the weight of the CD, CL, CM optimization.
   * \return Value of the weight of the CD, CL, CM optimization.
   */
  void SetdCD_dCL(su2double val_dcd_dcl);
  
  /*!
   * \brief Value of the weight of the CD, CL, CM optimization.
   * \return Value of the weight of the CD, CL, CM optimization.
   */
  su2double GetdCMx_dCL(void);
  
  /*!
   * \brief Value of the weight of the CD, CL, CM optimization.
   * \return Value of the weight of the CD, CL, CM optimization.
   */
  void SetdCMx_dCL(su2double val_dcmx_dcl);
  
  /*!
   * \brief Value of the weight of the CD, CL, CM optimization.
   * \return Value of the weight of the CD, CL, CM optimization.
   */
  su2double GetdCMy_dCL(void);
  
  /*!
   * \brief Value of the weight of the CD, CL, CM optimization.
   * \return Value of the weight of the CD, CL, CM optimization.
   */
  void SetdCMy_dCL(su2double val_dcmy_dcl);
  
  /*!
   * \brief Value of the weight of the CD, CL, CM optimization.
   * \return Value of the weight of the CD, CL, CM optimization.
   */
  su2double GetdCMz_dCL(void);
  
  /*!
   * \brief Value of the weight of the CD, CL, CM optimization.
   * \return Value of the weight of the CD, CL, CM optimization.
   */
  void SetdCMz_dCL(su2double val_dcmz_dcl);
  
  /*!
   * \brief Value of the weight of the CD, CL, CM optimization.
   * \return Value of the weight of the CD, CL, CM optimization.
   */
  void SetdCL_dAlpha(su2double val_dcl_dalpha);
  
  /*!
   * \brief Value of the weight of the CD, CL, CM optimization.
   * \return Value of the weight of the CD, CL, CM optimization.
   */
  void SetdCM_diH(su2double val_dcm_dhi);
  
  /*!
   * \brief Value of the weight of the CD, CL, CM optimization.
   * \return Value of the weight of the CD, CL, CM optimization.
   */
  void SetdCD_dCMy(su2double val_dcd_dcmy);
  
  /*!
   * \brief Value of the weight of the CD, CL, CM optimization.
   * \return Value of the weight of the CD, CL, CM optimization.
   */
  su2double GetCL_Target(void);
  
  /*!
   * \brief Set the global parameters of each simulation for each runtime system.
   * \param[in] val_solver - Solver of the simulation.
   * \param[in] val_system - Runtime system that we are solving.
   */
  void SetGlobalParam(unsigned short val_solver, unsigned short val_system, unsigned long val_extiter);
  
  /*!
   * \brief Center of rotation for a rotational periodic boundary.
   */
  su2double *GetPeriodicRotCenter(string val_marker);
  
  /*!
   * \brief Angles of rotation for a rotational periodic boundary.
   */
  su2double *GetPeriodicRotAngles(string val_marker);
  
  /*!
   * \brief Translation vector for a rotational periodic boundary.
   */
  su2double *GetPeriodicTranslation(string val_marker);
  
  /*!
   * \brief Get the rotationally periodic donor marker for boundary <i>val_marker</i>.
   * \return Periodic donor marker from the config information for the marker <i>val_marker</i>.
   */
  unsigned short GetMarker_Periodic_Donor(string val_marker);
  
  /*!
   * \brief Get the origin of the actuator disk.
   */
  su2double GetActDisk_NetThrust(string val_marker);
  
  /*!
   * \brief Get the origin of the actuator disk.
   */
  su2double GetActDisk_Power(string val_marker);
  
  /*!
   * \brief Get the origin of the actuator disk.
   */
  su2double GetActDisk_MassFlow(string val_marker);
  /*!
   * \brief Get the origin of the actuator disk.
   */
  su2double GetActDisk_Mach(string val_marker);
  /*!
   * \brief Get the origin of the actuator disk.
   */
  su2double GetActDisk_Force(string val_marker);
  
  /*!
   * \brief Get the origin of the actuator disk.
   */
  su2double GetActDisk_BCThrust(string val_marker);
  
  /*!
   * \brief Get the origin of the actuator disk.
   */
  su2double GetActDisk_BCThrust_Old(string val_marker);
  
  /*!
   * \brief Get the tip radius of th actuator disk.
   */
  su2double GetActDisk_Area(string val_marker);
  
  /*!
   * \brief Get the tip radius of th actuator disk.
   */
  su2double GetActDisk_ReverseMassFlow(string val_marker);
  
  /*!
   * \brief Get the thrust corffient of the actuator disk.
   */
  su2double GetActDisk_PressJump(string val_marker, unsigned short val_index);
  
  /*!
   * \brief Get the thrust corffient of the actuator disk.
   */
  su2double GetActDisk_TempJump(string val_marker, unsigned short val_index);
  
  /*!
   * \brief Get the rev / min of the actuator disk.
   */
  su2double GetActDisk_Omega(string val_marker, unsigned short val_index);
  
  /*!
   * \brief Get Actuator Disk Outlet for boundary <i>val_marker</i> (actuator disk inlet).
   * \return Actuator Disk Outlet from the config information for the marker <i>val_marker</i>.
   */
  unsigned short GetMarker_CfgFile_ActDiskOutlet(string val_marker);
  
  /*!
   * \brief Get Actuator Disk Outlet for boundary <i>val_marker</i> (actuator disk inlet).
   * \return Actuator Disk Outlet from the config information for the marker <i>val_marker</i>.
   */
  unsigned short GetMarker_CfgFile_EngineExhaust(string val_marker);
  
  /*!
   * \brief Get the internal index for a moving boundary <i>val_marker</i>.
   * \return Internal index for a moving boundary <i>val_marker</i>.
   */
  unsigned short GetMarker_Moving(string val_marker);
  
  /*!
   * \brief Get the name of the surface defined in the geometry file.
   * \param[in] val_marker - Value of the marker in which we are interested.
   * \return Name that is in the geometry file for the surface that
   *         has the marker <i>val_marker</i>.
   */
  string GetMarker_Moving_TagBound(unsigned short val_marker);

  /*!
   * \brief Get the name of the surface defined in the geometry file.
   * \param[in] val_marker - Value of the marker in which we are interested.
   * \return Name that is in the geometry file for the surface that
   *         has the marker <i>val_marker</i>.
   */
  string GetMarker_PyCustom_TagBound(unsigned short val_marker);
  
  /*!
   * \brief Get the name of the surface defined in the geometry file.
   * \param[in] val_marker - Value of the marker in which we are interested.
   * \return Name that is in the geometry file for the surface that
   *         has the marker <i>val_marker</i>.
   */
  string GetMarker_Analyze_TagBound(unsigned short val_marker);
  
  /*!
   * \brief Set the total number of SEND_RECEIVE periodic transformations.
   * \param[in] val_index - Total number of transformations.
   */
  void SetnPeriodicIndex(unsigned short val_index);
  
  /*!
   * \brief Get the total number of SEND_RECEIVE periodic transformations.
   * \return Total number of transformations.
   */
  unsigned short GetnPeriodicIndex(void);
  
  /*!
   * \brief Set the rotation center for a periodic transformation.
   * \param[in] val_index - Index corresponding to the periodic transformation.
   * \param[in] center - Pointer to a vector containing the coordinate of the center.
   */
  void SetPeriodicCenter(unsigned short val_index, su2double* center);
  
  /*!
   * \brief Get the rotation center for a periodic transformation.
   * \param[in] val_index - Index corresponding to the periodic transformation.
   * \return A vector containing coordinates of the center point.
   */
  su2double* GetPeriodicCenter(unsigned short val_index);
  
  /*!
   * \brief Set the rotation angles for a periodic transformation.
   * \param[in] val_index - Index corresponding to the periodic transformation.
   * \param[in] rotation - Pointer to a vector containing the rotation angles.
   */
  void SetPeriodicRotation(unsigned short val_index, su2double* rotation);
  
  /*!
   * \brief Get the rotation angles for a periodic transformation.
   * \param[in] val_index - Index corresponding to the periodic transformation.
   * \return A vector containing the angles of rotation.
   */
  su2double* GetPeriodicRotation(unsigned short val_index);
  
  /*!
   * \brief Set the translation vector for a periodic transformation.
   * \param[in] val_index - Index corresponding to the periodic transformation.
   * \param[in] translate - Pointer to a vector containing the coordinate of the center.
   */
  void SetPeriodicTranslate(unsigned short val_index, su2double* translate);
  
  /*!
   * \brief Get the translation vector for a periodic transformation.
   * \param[in] val_index - Index corresponding to the periodic transformation.
   * \return The translation vector.
   */
  su2double* GetPeriodicTranslate(unsigned short val_index);
  
  /*!
   * \brief Get the total temperature at a nacelle boundary.
   * \param[in] val_index - Index corresponding to the inlet boundary.
   * \return The total temperature.
   */
  su2double GetExhaust_Temperature_Target(string val_index);
  
  /*!
   * \brief Get the total temperature at an inlet boundary.
   * \param[in] val_index - Index corresponding to the inlet boundary.
   * \return The total temperature.
   */
  su2double GetInlet_Ttotal(string val_index);
  
  /*!
   * \brief Get the temperature at a supersonic inlet boundary.
   * \param[in] val_index - Index corresponding to the inlet boundary.
   * \return The inlet density.
   */
  su2double GetInlet_Temperature(string val_index);
  
  /*!
   * \brief Get the pressure at a supersonic inlet boundary.
   * \param[in] val_index - Index corresponding to the inlet boundary.
   * \return The inlet pressure.
   */
  su2double GetInlet_Pressure(string val_index);
  
  /*!
   * \brief Get the velocity vector at a supersonic inlet boundary.
   * \param[in] val_index - Index corresponding to the inlet boundary.
   * \return The inlet velocity vector.
   */
  su2double* GetInlet_Velocity(string val_index);
  
  /*!
   * \brief Get the fixed value at the Dirichlet boundary.
   * \param[in] val_index - Index corresponding to the Dirichlet boundary.
   * \return The total temperature.
   */
  su2double GetDirichlet_Value(string val_index);
  
  /*!
   * \brief Get whether this is a Dirichlet or a Neumann boundary.
   * \param[in] val_index - Index corresponding to the Dirichlet boundary.
   * \return Yes or No.
   */
  bool GetDirichlet_Boundary(string val_index);
  
  /*!
   * \brief Get the total pressure at an inlet boundary.
   * \param[in] val_index - Index corresponding to the inlet boundary.
   * \return The total pressure.
   */
  su2double GetInlet_Ptotal(string val_index);

  /*!
   * \brief Set the total pressure at an inlet boundary.
   * \param[in] val_pressure - Pressure value at the inlet boundary.
   * \param[in] val_index - Index corresponding to the inlet boundary.
   */
  void SetInlet_Ptotal(su2double val_pressure, string val_marker);

  /*!
   * \brief Get the total pressure at an nacelle boundary.
   * \param[in] val_index - Index corresponding to the inlet boundary.
   * \return The total pressure.
   */
  su2double GetExhaust_Pressure_Target(string val_index);
  
  /*!
   * \brief Value of the CFL reduction in LevelSet problems.
   * \return Value of the CFL reduction in LevelSet problems.
   */
  su2double GetCFLRedCoeff_Turb(void);
  
  /*!
   * \brief Get the flow direction unit vector at an inlet boundary.
   * \param[in] val_index - Index corresponding to the inlet boundary.
   * \return The flow direction vector.
   */
  su2double* GetInlet_FlowDir(string val_index);
  
  /*!
   * \brief Get the back pressure (static) at an outlet boundary.
   * \param[in] val_index - Index corresponding to the outlet boundary.
   * \return The outlet pressure.
   */
  su2double GetOutlet_Pressure(string val_index);

  /*!
   * \brief Set the back pressure (static) at an outlet boundary.
   * \param[in] val_pressure - Pressure value at the outlet boundary.
   * \param[in] val_index - Index corresponding to the outlet boundary.
   */
  void SetOutlet_Pressure(su2double val_pressure, string val_marker);

  /*!
   * \brief Get the var 1 at Riemann boundary.
   * \param[in] val_marker - Index corresponding to the Riemann boundary.
   * \return The var1
   */
  su2double GetRiemann_Var1(string val_marker);
  
  /*!
   * \brief Get the var 2 at Riemann boundary.
   * \param[in] val_marker - Index corresponding to the Riemann boundary.
   * \return The var2
   */
  su2double GetRiemann_Var2(string val_marker);
  
  /*!
   * \brief Get the Flowdir at Riemann boundary.
   * \param[in] val_marker - Index corresponding to the Riemann boundary.
   * \return The Flowdir
   */
  su2double* GetRiemann_FlowDir(string val_marker);
  
  /*!
   * \brief Get Kind Data of Riemann boundary.
   * \param[in] val_marker - Index corresponding to the Riemann boundary.
   * \return Kind data
   */
  unsigned short GetKind_Data_Riemann(string val_marker);
  
  /*!
   * \brief Get the var 1 for the Giels BC.
   * \param[in] val_marker - Index corresponding to the Giles BC.
   * \return The var1
   */
  su2double GetGiles_Var1(string val_marker);
  
  /*!
   * \brief Get the var 2 for the Giles boundary.
   * \param[in] val_marker - Index corresponding to the Giles BC.
   * \return The var2
   */
  su2double GetGiles_Var2(string val_marker);
  
  /*!
   * \brief Get the Flowdir for the Giles BC.
   * \param[in] val_marker - Index corresponding to the Giles BC.
   * \return The Flowdir
   */
  su2double* GetGiles_FlowDir(string val_marker);
  
  /*!
   * \brief Get Kind Data for the Giles BC.
   * \param[in] val_marker - Index corresponding to the Giles BC.
   * \return Kind data
   */
  unsigned short GetKind_Data_Giles(string val_marker);
  
  /*!
   * \brief Set the var 1 for Giles BC.
   * \param[in] val_marker - Index corresponding to the Giles BC.
   */
  void SetGiles_Var1(su2double newVar1, string val_marker);

  /*!
   * \brief Get the relax factor for the average component for the Giles BC.
   * \param[in] val_marker - Index corresponding to the Giles BC.
   * \return The relax factor for the average component
   */
  su2double GetGiles_RelaxFactorAverage(string val_marker);

  /*!
   * \brief Get the relax factor for the fourier component for the Giles BC.
   * \param[in] val_marker - Index corresponding to the Giles BC.
   * \return The relax factor for the fourier component
   */
  su2double GetGiles_RelaxFactorFourier(string val_marker);

  /*!
   * \brief Get the outlet pressure imposed as BC for internal flow.
   * \return outlet pressure
   */
  su2double GetPressureOut_BC();

  /*!
   * \brief Set the outlet pressure imposed as BC for internal flow.
   * \param[in] val_temp - New value of the outlet pressure.
   */
  void SetPressureOut_BC(su2double val_press);

  /*!
   * \brief Get the inlet velocity or pressure imposed for incompressible flow.
   * \return inlet velocity or pressure
   */
  su2double GetIncInlet_BC();

  /*!
   * \brief Set the inlet velocity or pressure imposed as BC for incompressible flow.
   * \param[in] val_in - New value of the inlet velocity or pressure.
   */
  void SetIncInlet_BC(su2double val_in);

  /*!
   * \brief Get the inlet temperature imposed as BC for incompressible flow.
   * \return inlet temperature
   */
  su2double GetIncTemperature_BC();

  /*!
   * \brief Set the inlet temperature imposed as BC for incompressible flow.
   * \param[in] val_temperature - New value of the inlet temperature.
   */
  void SetIncTemperature_BC(su2double val_temperature);

  /*!
   * \brief Get the outlet pressure imposed as BC for incompressible flow.
   * \return outlet pressure
   */
  su2double GetIncPressureOut_BC();

  /*!
   * \brief Set the outlet pressure imposed as BC for incompressible flow.
   * \param[in] val_pressure - New value of the outlet pressure.
   */
  void SetIncPressureOut_BC(su2double val_pressure);

  /*!
   * \brief Get the inlet total pressure imposed as BC for internal flow.
   * \return inlet total pressure
   */
  su2double GetTotalPressureIn_BC();

  /*!
   * \brief Get the inlet total temperature imposed as BC for internal flow.
   * \return inlet total temperature
   */
  su2double GetTotalTemperatureIn_BC();

  /*!
   * \brief Set the inlet total temperature imposed as BC for internal flow.
   * \param[in] val_temp - New value of the total temperature.
   */
  void SetTotalTemperatureIn_BC(su2double val_temp);

  /*!
   * \brief Get the inlet flow angle imposed as BC for internal flow.
   * \return inlet flow angle
   */
  su2double GetFlowAngleIn_BC();

  /*!
   * \brief Get the wall temperature (static) at an isothermal boundary.
   * \param[in] val_index - Index corresponding to the isothermal boundary.
   * \return The wall temperature.
   */
  su2double GetIsothermal_Temperature(string val_index);
  
  /*!
   * \brief Get the wall heat flux on a constant heat flux boundary.
   * \param[in] val_index - Index corresponding to the constant heat flux boundary.
   * \return The heat flux.
   */
  su2double GetWall_HeatFlux(string val_index);

  /*!
   * \brief Get the wall function treatment for the given boundary marker.
   * \param[in] val_marker - String of the viscous wall marker.
   * \return The type of wall function treatment.
   */
  unsigned short GetWallFunction_Treatment(string val_marker);

  /*!
   * \brief Get the additional integer info for the wall function treatment
            for the given boundary marker.
   * \param[in] val_marker - String of the viscous wall marker.
   * \return Pointer to the integer info for the given marker.
   */
  unsigned short* GetWallFunction_IntInfo(string val_marker);

  /*!
   * \brief Get the additional double info for the wall function treatment
            for the given boundary marker.
   * \param[in] val_marker - String of the viscous wall marker.
   * \return Pointer to the double info for the given marker.
   */
  su2double* GetWallFunction_DoubleInfo(string val_marker);
  
  /*!
   * \brief Get the target (pressure, massflow, etc) at an engine inflow boundary.
   * \param[in] val_index - Index corresponding to the engine inflow boundary.
   * \return Target (pressure, massflow, etc) .
   */
  su2double GetEngineInflow_Target(string val_marker);
  
  /*!
   * \brief Get the fan face Mach number at an engine inflow boundary.
   * \param[in] val_marker - Name of the boundary.
   * \return The fan face Mach number.
   */
  su2double GetInflow_Mach(string val_marker);
  
  /*!
   * \brief Get the back pressure (static) at an engine inflow boundary.
   * \param[in] val_marker - Name of the boundary.
   * \return The engine inflow pressure.
   */
  su2double GetInflow_Pressure(string val_marker);
  
  /*!
   * \brief Get the mass flow rate at an engine inflow boundary.
   * \param[in] val_marker - Name of the boundary.
   * \return The engine mass flow rate.
   */
  su2double GetInflow_MassFlow(string val_marker);
  
  /*!
   * \brief Get the percentage of reverse flow at an engine inflow boundary.
   * \param[in] val_marker - Name of the boundary.
   * \return The percentage of reverse flow.
   */
  su2double GetInflow_ReverseMassFlow(string val_marker);
  
  /*!
   * \brief Get the percentage of reverse flow at an engine inflow boundary.
   * \param[in] val_index - Index corresponding to the engine inflow boundary.
   * \return The percentage of reverse flow.
   */
  su2double GetInflow_ReverseMassFlow(unsigned short val_marker);
  
  /*!
   * \brief Get the total pressure at an engine inflow boundary.
   * \param[in] val_marker - Name of the boundary.
   * \return The total pressure.
   */
  su2double GetInflow_TotalPressure(string val_marker);
  
  /*!
   * \brief Get the temperature (static) at an engine inflow boundary.
   * \param[in] val_marker - Name of the boundary.
   * \return The engine inflow temperature.
   */
  su2double GetInflow_Temperature(string val_marker);
  
  /*!
   * \brief Get the total temperature at an engine inflow boundary.
   * \param[in] val_marker - Name of the boundary.
   * \return The engine inflow total temperature.
   */
  su2double GetInflow_TotalTemperature(string val_marker);
  
  /*!
   * \brief Get the ram drag at an engine inflow boundary.
   * \param[in] val_marker - Name of the boundary.
   * \return The engine inflow ram drag.
   */
  su2double GetInflow_RamDrag(string val_marker);
  
  /*!
   * \brief Get the force balance at an engine inflow boundary.
   * \param[in] val_marker - Name of the boundary.
   * \return The engine inflow force balance.
   */
  su2double GetInflow_Force(string val_marker);
  
  /*!
   * \brief Get the power at an engine inflow boundary.
   * \param[in] val_marker - Name of the boundary.
   * \return The engine inflow power.
   */
  su2double GetInflow_Power(string val_marker);
  
  /*!
   * \brief Get the back pressure (static) at an engine exhaust boundary.
   * \param[in] val_marker - Name of the boundary.
   * \return The engine exhaust pressure.
   */
  su2double GetExhaust_Pressure(string val_marker);
  
  /*!
   * \brief Get the temperature (static) at an engine exhaust boundary.
   * \param[in] val_marker - Name of the boundary.
   * \return The engine exhaust temperature.
   */
  su2double GetExhaust_Temperature(string val_marker);
  
  /*!
   * \brief Get the massflow at an engine exhaust boundary.
   * \param[in] val_marker - Name of the boundary.
   * \return The engine exhaust massflow.
   */
  su2double GetExhaust_MassFlow(string val_marker);
  
  /*!
   * \brief Get the total pressure at an engine exhaust boundary.
   * \param[in] val_marker - Name of the boundary.
   * \return The engine exhaust total pressure.
   */
  su2double GetExhaust_TotalPressure(string val_marker);
  
  /*!
   * \brief Get the total temperature at an engine exhaust boundary.
   * \param[in] val_marker - Name of the boundary.
   * \return The total temperature.
   */
  su2double GetExhaust_TotalTemperature(string val_marker);
  
  /*!
   * \brief Get the gross thrust at an engine exhaust boundary.
   * \param[in] val_marker - Name of the boundary.
   * \return Gross thrust.
   */
  su2double GetExhaust_GrossThrust(string val_marker);
  
  /*!
   * \brief Get the force balance at an engine exhaust boundary.
   * \param[in] val_marker - Name of the boundary.
   * \return Force balance.
   */
  su2double GetExhaust_Force(string val_marker);
  
  /*!
   * \brief Get the power at an engine exhaust boundary.
   * \param[in] val_marker - Name of the boundary.
   * \return Power.
   */
  su2double GetExhaust_Power(string val_marker);
  
  /*!
   * \brief Get the back pressure (static) at an outlet boundary.
   * \param[in] val_index - Index corresponding to the outlet boundary.
   * \return The outlet pressure.
   */
  void SetInflow_Mach(unsigned short val_imarker, su2double val_fanface_mach);
  
  /*!
   * \brief Set the fan face static pressure at an engine inflow boundary.
   * \param[in] val_index - Index corresponding to the engine inflow boundary.
   * \param[in] val_fanface_pressure - Fan face static pressure.
   */
  void SetInflow_Pressure(unsigned short val_imarker, su2double val_fanface_pressure);
  
  /*!
   * \brief Set the massflow at an engine inflow boundary.
   * \param[in] val_index - Index corresponding to the engine inflow boundary.
   * \param[in] val_fanface_massflow - Massflow.
   */
  void SetInflow_MassFlow(unsigned short val_imarker, su2double val_fanface_massflow);
  
  /*!
   * \brief Set the reverse flow at an engine inflow boundary.
   * \param[in] val_index - Index corresponding to the engine inflow boundary.
   * \param[in] val_fanface_reversemassflow - reverse flow.
   */
  void SetInflow_ReverseMassFlow(unsigned short val_imarker, su2double val_fanface_reversemassflow);
  
  /*!
   * \brief Set the fan face total pressure at an engine inflow boundary.
   * \param[in] val_index - Index corresponding to the engine inflow boundary.
   * \param[in] val_fanface_totalpressure - Fan face total pressure.
   */
  void SetInflow_TotalPressure(unsigned short val_imarker, su2double val_fanface_totalpressure);
  
  /*!
   * \brief Set the fan face static temperature at an engine inflow boundary.
   * \param[in] val_index - Index corresponding to the engine inflow boundary.
   * \param[in] val_fanface_pressure - Fan face static temperature.
   */
  void SetInflow_Temperature(unsigned short val_imarker, su2double val_fanface_temperature);
  
  /*!
   * \brief Set the fan face total temperature at an engine inflow boundary.
   * \param[in] val_index - Index corresponding to the engine inflow boundary.
   * \param[in] val_fanface_totaltemperature - Fan face total temperature.
   */
  void SetInflow_TotalTemperature(unsigned short val_imarker, su2double val_fanface_totaltemperature);
  
  /*!
   * \brief Set the ram drag temperature at an engine inflow boundary.
   * \param[in] val_index - Index corresponding to the engine inflow boundary.
   * \param[in] val_fanface_ramdrag - Ram drag value.
   */
  void SetInflow_RamDrag(unsigned short val_imarker, su2double val_fanface_ramdrag);
  
  /*!
   * \brief Set the force balance at an engine inflow boundary.
   * \param[in] val_index - Index corresponding to the engine inflow boundary.
   * \param[in] val_fanface_force - Fan face force.
   */
  void SetInflow_Force(unsigned short val_imarker, su2double val_fanface_force);
  
  /*!
   * \brief Set the power at an engine inflow boundary.
   * \param[in] val_index - Index corresponding to the engine inflow boundary.
   * \param[in] val_fanface_force - Power.
   */
  void SetInflow_Power(unsigned short val_imarker, su2double val_fanface_power);
  
  /*!
   * \brief Set the back pressure (static) at an engine exhaust boundary.
   * \param[in] val_index - Index corresponding to the outlet boundary.
   * \param[in] val_exhaust_pressure - Exhaust static pressure.
   */
  void SetExhaust_Pressure(unsigned short val_imarker, su2double val_exhaust_pressure);
  
  /*!
   * \brief Set the temperature (static) at an engine exhaust boundary.
   * \param[in] val_index - Index corresponding to the outlet boundary.
   * \param[in] val_exhaust_temp - Exhaust static temperature.
   */
  void SetExhaust_Temperature(unsigned short val_imarker, su2double val_exhaust_temp);
  
  /*!
   * \brief Set the back pressure (static) at an engine exhaust boundary.
   * \param[in] val_index - Index corresponding to the outlet boundary.
   * \param[in] val_exhaust_temp - Exhaust static temperature.
   */
  void SetExhaust_MassFlow(unsigned short val_imarker, su2double val_exhaust_massflow);
  
  /*!
   * \brief Set the back pressure (total) at an engine exhaust boundary.
   * \param[in] val_index - Index corresponding to the outlet boundary.
   * \param[in] val_exhaust_totalpressure - Exhaust total pressure.
   */
  void SetExhaust_TotalPressure(unsigned short val_imarker, su2double val_exhaust_totalpressure);
  
  /*!
   * \brief Set the total temperature at an engine exhaust boundary.
   * \param[in] val_index - Index corresponding to the outlet boundary.
   * \param[in] val_exhaust_totaltemp - Exhaust total temperature.
   */
  void SetExhaust_TotalTemperature(unsigned short val_imarker, su2double val_exhaust_totaltemp);
  
  /*!
   * \brief Set the gross thrust at an engine exhaust boundary.
   * \param[in] val_index - Index corresponding to the outlet boundary.
   * \param[in] val_exhaust_grossthrust - Exhaust gross thrust temperature.
   */
  void SetExhaust_GrossThrust(unsigned short val_imarker, su2double val_exhaust_grossthrust);
  
  /*!
   * \brief Set the force balance at an engine exhaust boundary.
   * \param[in] val_index - Index corresponding to the outlet boundary.
   * \param[in] val_exhaust_force - Exhaust force balance.
   */
  void SetExhaust_Force(unsigned short val_imarker, su2double val_exhaust_force);
  
  /*!
   * \brief Set the power at an engine exhaust boundary.
   * \param[in] val_index - Index corresponding to the outlet boundary.
   * \param[in] val_exhaust_power - Exhaust power.
   */
  void SetExhaust_Power(unsigned short val_imarker, su2double val_exhaust_power);
  
  /*!
   * \brief Set the back pressure (static) at an outlet boundary.
   * \param[in] val_imarker - Index corresponding to a particular engine boundary.
   * \param[in] val_engine_mach - Exhaust power.
   */
  void SetEngine_Mach(unsigned short val_imarker, su2double val_engine_mach);
  
  /*!
   * \brief Set the back pressure (static) at an outlet boundary.
   * \param[in] val_imarker - Index corresponding to a particular engine boundary.
   * \param[in] val_engine_force - Exhaust power.
   */
  void SetEngine_Force(unsigned short val_imarker, su2double val_engine_force);
  
  /*!
   * \brief Get the back pressure (static) at an outlet boundary.
   * \param[in] val_imarker - Index corresponding to a particular engine boundary.
   * \param[in] val_engine_power - Exhaust power.
   */
  void SetEngine_Power(unsigned short val_imarker, su2double val_engine_power);
  
  /*!
   * \brief Get the back pressure (static) at an outlet boundary.
   * \param[in] val_imarker - Index corresponding to a particular engine boundary.
   * \param[in] val_engine_netthrust - Exhaust power.
   */
  void SetEngine_NetThrust(unsigned short val_imarker, su2double val_engine_netthrust);
  
  /*!
   * \brief Get the back pressure (static) at an outlet boundary.
   * \param[in] val_imarker - Index corresponding to a particular engine boundary.
   * \param[in] val_engine_grossthrust - Exhaust power.
   */
  void SetEngine_GrossThrust(unsigned short val_imarker, su2double val_engine_grossthrust);
  
  /*!
   * \brief Get the back pressure (static) at an outlet boundary.
   * \param[in] val_imarker - Index corresponding to a particular engine boundary.
   * \param[in] val_engine_area - Exhaust power.
   */
  void SetEngine_Area(unsigned short val_imarker, su2double val_engine_area);
  
  /*!
   * \brief Get the back pressure (static) at an outlet boundary.
   * \param[in] val_imarker - Index corresponding to a particular engine boundary.
   * \return The outlet pressure.
   */
  su2double GetEngine_Mach(unsigned short val_imarker);
  
  /*!
   * \brief Get the back pressure (static) at an outlet boundary.
   * \param[in] val_imarker - Index corresponding to a particular engine boundary.
   * \return The outlet pressure.
   */
  su2double GetEngine_Force(unsigned short val_imarker);
  
  /*!
   * \brief Get the back pressure (static) at an outlet boundary.
   * \param[in] val_imarker - Index corresponding to a particular engine boundary.
   * \return The outlet pressure.
   */
  su2double GetEngine_Power(unsigned short val_imarker);
  
  /*!
   * \brief Get the back pressure (static) at an outlet boundary.
   * \param[in] val_imarker - Index corresponding to a particular engine boundary.
   * \return The outlet pressure.
   */
  
  su2double GetEngine_NetThrust(unsigned short val_imarker);
  /*!
   * \brief Get the back pressure (static) at an outlet boundary.
   * \param[in] val_imarker - Index corresponding to a particular engine boundary.
   * \return The outlet pressure.
   */
  
  su2double GetEngine_GrossThrust(unsigned short val_imarker);
  
  /*!
   * \brief Get the back pressure (static) at an outlet boundary.
   * \param[in] val_imarker - Index corresponding to a particular engine boundary.
   * \return The outlet pressure.
   */
  su2double GetEngine_Area(unsigned short val_imarker);
  
  /*!
   * \brief Get the back pressure (static) at an outlet boundary.
   * \param[in] val_index - Index corresponding to the outlet boundary.
   * \return The outlet pressure.
   */
  void SetActDiskInlet_Temperature(unsigned short val_imarker, su2double val_actdisk_temp);
  
  /*!
   * \brief Get the back pressure (static) at an outlet boundary.
   * \param[in] val_index - Index corresponding to the outlet boundary.
   * \return The outlet pressure.
   */
  void SetActDiskInlet_TotalTemperature(unsigned short val_imarker, su2double val_actdisk_totaltemp);
  
  /*!
   * \brief Get the back pressure (static) at an outlet boundary.
   * \param[in] val_index - Index corresponding to the outlet boundary.
   * \return The outlet pressure.
   */
  su2double GetActDiskInlet_Temperature(string val_marker);
  
  /*!
   * \brief Get the back pressure (static) at an outlet boundary.
   * \param[in] val_index - Index corresponding to the outlet boundary.
   * \return The outlet pressure.
   */
  su2double GetActDiskInlet_TotalTemperature(string val_marker);
  
  /*!
   * \brief Get the back pressure (static) at an outlet boundary.
   * \param[in] val_index - Index corresponding to the outlet boundary.
   * \return The outlet pressure.
   */
  void SetActDiskOutlet_Temperature(unsigned short val_imarker, su2double val_actdisk_temp);
  
  /*!
   * \brief Get the back pressure (static) at an outlet boundary.
   * \param[in] val_index - Index corresponding to the outlet boundary.
   * \return The outlet pressure.
   */
  void SetActDiskOutlet_TotalTemperature(unsigned short val_imarker, su2double val_actdisk_totaltemp);
  
  /*!
   * \brief Get the back pressure (static) at an outlet boundary.
   * \param[in] val_index - Index corresponding to the outlet boundary.
   * \return The outlet pressure.
   */
  su2double GetActDiskOutlet_Temperature(string val_marker);
  
  /*!
   * \brief Get the back pressure (static) at an outlet boundary.
   * \param[in] val_index - Index corresponding to the outlet boundary.
   * \return The outlet pressure.
   */
  su2double GetActDiskOutlet_TotalTemperature(string val_marker);
  
  /*!
   * \brief Get the back pressure (static) at an outlet boundary.
   * \param[in] val_index - Index corresponding to the outlet boundary.
   * \return The outlet pressure.
   */
  su2double GetActDiskInlet_MassFlow(string val_marker);
  
  /*!
   * \brief Get the back pressure (static) at an outlet boundary.
   * \param[in] val_index - Index corresponding to the outlet boundary.
   * \return The outlet pressure.
   */
  void SetActDiskInlet_MassFlow(unsigned short val_imarker, su2double val_actdisk_massflow);
  
  /*!
   * \brief Get the back pressure (static) at an outlet boundary.
   * \param[in] val_index - Index corresponding to the outlet boundary.
   * \return The outlet pressure.
   */
  su2double GetActDiskOutlet_MassFlow(string val_marker);
  
  /*!
   * \brief Get the back pressure (static) at an outlet boundary.
   * \param[in] val_index - Index corresponding to the outlet boundary.
   * \return The outlet pressure.
   */
  void SetActDiskOutlet_MassFlow(unsigned short val_imarker, su2double val_actdisk_massflow);
  
  /*!
   * \brief Get the back pressure (static) at an outlet boundary.
   * \param[in] val_index - Index corresponding to the outlet boundary.
   * \return The outlet pressure.
   */
  su2double GetActDiskInlet_Pressure(string val_marker);
  
  /*!
   * \brief Get the back pressure (static) at an outlet boundary.
   * \param[in] val_index - Index corresponding to the outlet boundary.
   * \return The outlet pressure.
   */
  su2double GetActDiskInlet_TotalPressure(string val_marker);
  
  /*!
   * \brief Get the back pressure (static) at an outlet boundary.
   * \param[in] val_index - Index corresponding to the outlet boundary.
   * \return The outlet pressure.
   */
  su2double GetActDisk_DeltaPress(unsigned short val_marker);
  
  /*!
   * \brief Get the back pressure (static) at an outlet boundary.
   * \param[in] val_index - Index corresponding to the outlet boundary.
   * \return The outlet pressure.
   */
  su2double GetActDisk_DeltaTemp(unsigned short val_marker);
  
  /*!
   * \brief Get the back pressure (static) at an outlet boundary.
   * \param[in] val_index - Index corresponding to the outlet boundary.
   * \return The outlet pressure.
   */
  su2double GetActDisk_TotalPressRatio(unsigned short val_marker);
  
  /*!
   * \brief Get the back pressure (static) at an outlet boundary.
   * \param[in] val_index - Index corresponding to the outlet boundary.
   * \return The outlet pressure.
   */
  su2double GetActDisk_TotalTempRatio(unsigned short val_marker);
  
  /*!
   * \brief Get the back pressure (static) at an outlet boundary.
   * \param[in] val_index - Index corresponding to the outlet boundary.
   * \return The outlet pressure.
   */
  su2double GetActDisk_StaticPressRatio(unsigned short val_marker);
  
  /*!
   * \brief Get the back pressure (static) at an outlet boundary.
   * \param[in] val_index - Index corresponding to the outlet boundary.
   * \return The outlet pressure.
   */
  su2double GetActDisk_StaticTempRatio(unsigned short val_marker);
  
  /*!
   * \brief Get the back pressure (static) at an outlet boundary.
   * \param[in] val_index - Index corresponding to the outlet boundary.
   * \return The outlet pressure.
   */
  su2double GetActDisk_NetThrust(unsigned short val_marker);
  
  /*!
   * \brief Get the back pressure (static) at an outlet boundary.
   * \param[in] val_index - Index corresponding to the outlet boundary.
   * \return The outlet pressure.
   */
  su2double GetActDisk_BCThrust(unsigned short val_marker);
  
  /*!
   * \brief Get the back pressure (static) at an outlet boundary.
   * \param[in] val_index - Index corresponding to the outlet boundary.
   * \return The outlet pressure.
   */
  su2double GetActDisk_BCThrust_Old(unsigned short val_marker);
  
  /*!
   * \brief Get the back pressure (static) at an outlet boundary.
   * \param[in] val_index - Index corresponding to the outlet boundary.
   * \return The outlet pressure.
   */
  su2double GetActDisk_GrossThrust(unsigned short val_marker);
  
  /*!
   * \brief Get the back pressure (static) at an outlet boundary.
   * \param[in] val_index - Index corresponding to the outlet boundary.
   * \return The outlet pressure.
   */
  su2double GetActDisk_Area(unsigned short val_marker);
  
  /*!
   * \brief Get the back pressure (static) at an outlet boundary.
   * \param[in] val_index - Index corresponding to the outlet boundary.
   * \return The outlet pressure.
   */
  su2double GetActDisk_ReverseMassFlow(unsigned short val_marker);
  
  /*!
   * \brief Get the back pressure (static) at an outlet boundary.
   * \param[in] val_index - Index corresponding to the outlet boundary.
   * \return The outlet pressure.
   */
  su2double GetActDiskInlet_RamDrag(string val_marker);
  
  /*!
   * \brief Get the back pressure (static) at an outlet boundary.
   * \param[in] val_index - Index corresponding to the outlet boundary.
   * \return The outlet pressure.
   */
  su2double GetActDiskInlet_Force(string val_marker);
  
  /*!
   * \brief Get the back pressure (static) at an outlet boundary.
   * \param[in] val_index - Index corresponding to the outlet boundary.
   * \return The outlet pressure.
   */
  su2double GetActDiskInlet_Power(string val_marker);
  
  /*!
   * \brief Get the back pressure (static) at an outlet boundary.
   * \param[in] val_index - Index corresponding to the outlet boundary.
   * \return The outlet pressure.
   */
  void SetActDiskInlet_Pressure(unsigned short val_imarker, su2double val_actdisk_pressure);
  
  /*!
   * \brief Get the back pressure (static) at an outlet boundary.
   * \param[in] val_index - Index corresponding to the outlet boundary.
   * \return The outlet pressure.
   */
  void SetActDiskInlet_TotalPressure(unsigned short val_imarker, su2double val_actdisk_totalpressure);
  
  /*!
   * \brief Get the back pressure (static) at an outlet boundary.
   * \param[in] val_index - Index corresponding to the outlet boundary.
   * \return The outlet pressure.
   */
  void SetActDisk_DeltaPress(unsigned short val_imarker, su2double val_actdisk_deltapress);
  
  /*!
   * \brief Get the back pressure (static) at an outlet boundary.
   * \param[in] val_index - Index corresponding to the outlet boundary.
   * \return The outlet pressure.
   */
  void SetActDisk_Power(unsigned short val_imarker, su2double val_actdisk_power);
  
  /*!
   * \brief Get the back pressure (static) at an outlet boundary.
   * \param[in] val_index - Index corresponding to the outlet boundary.
   * \return The outlet pressure.
   */
  void SetActDisk_MassFlow(unsigned short val_imarker, su2double val_actdisk_massflow);
  
  /*!
   * \brief Get the back pressure (static) at an outlet boundary.
   * \param[in] val_index - Index corresponding to the outlet boundary.
   * \return The outlet pressure.
   */
  void SetActDisk_Mach(unsigned short val_imarker, su2double val_actdisk_mach);
  
  /*!
   * \brief Get the back pressure (static) at an outlet boundary.
   * \param[in] val_index - Index corresponding to the outlet boundary.
   * \return The outlet pressure.
   */
  void SetActDisk_Force(unsigned short val_imarker, su2double val_actdisk_force);
  
  /*!
   * \brief Get the back pressure (static) at an outlet boundary.
   * \param[in] val_index - Index corresponding to the outlet boundary.
   * \return The outlet pressure.
   */
  void SetSurface_DC60(unsigned short val_imarker, su2double val_surface_distortion);
  
  /*!
   * \brief Set the massflow at the surface.
   * \param[in] val_imarker - Index corresponding to the outlet boundary.
   * \param[in] val_surface_massflow - Value of the mass flow.
   */
  void SetSurface_MassFlow(unsigned short val_imarker, su2double val_surface_massflow);
  
  /*!
   * \brief Set the mach number at the surface.
   * \param[in] val_imarker - Index corresponding to the outlet boundary.
   * \param[in] val_surface_massflow - Value of the mach number.
   */
  void SetSurface_Mach(unsigned short val_imarker, su2double val_surface_mach);

  /*!
   * \brief Set the temperature at the surface.
   * \param[in] val_imarker - Index corresponding to the outlet boundary.
   * \param[in] val_surface_massflow - Value of the temperature.
   */
  void SetSurface_Temperature(unsigned short val_imarker, su2double val_surface_temperature);

  /*!
   * \brief Set the pressure at the surface.
   * \param[in] val_imarker - Index corresponding to the outlet boundary.
   * \param[in] val_surface_massflow - Value of the pressure.
   */
  void SetSurface_Pressure(unsigned short val_imarker, su2double val_surface_pressure);

  /*!
   * \brief Set the density at the surface.
   * \param[in] val_imarker - Index corresponding to the outlet boundary.
   * \param[in] val_surface_density - Value of the density.
   */
  void SetSurface_Density(unsigned short val_imarker, su2double val_surface_density);

  /*!
   * \brief Set the enthalpy at the surface.
   * \param[in] val_imarker - Index corresponding to the outlet boundary.
   * \param[in] val_surface_density - Value of the density.
   */
  void SetSurface_Enthalpy(unsigned short val_imarker, su2double val_surface_enthalpy);

  /*!
   * \brief Set the normal velocity at the surface.
   * \param[in] val_imarker - Index corresponding to the outlet boundary.
   * \param[in] val_surface_normalvelocity - Value of the normal velocity.
   */
  void SetSurface_NormalVelocity(unsigned short val_imarker, su2double val_surface_normalvelocity);

  /*!
   * \brief Set the streamwise flow uniformity at the surface.
   * \param[in] val_imarker - Index corresponding to the outlet boundary.
   * \param[in] val_surface_streamwiseuniformity - Value of the streamwise flow uniformity.
   */
  void SetSurface_Uniformity(unsigned short val_imarker, su2double val_surface_streamwiseuniformity);

  /*!
   * \brief Set the secondary flow strength at the surface.
   * \param[in] val_imarker - Index corresponding to the outlet boundary.
   * \param[in] val_surface_secondarystrength - Value of the secondary flow strength.
   */
  void SetSurface_SecondaryStrength(unsigned short val_imarker, su2double val_surface_secondarystrength);

  /*!
   * \brief Set the relative secondary flow strength at the surface.
   * \param[in] val_imarker - Index corresponding to the outlet boundary.
   * \param[in] val_surface_secondaryoverstream - Value of the relative seondary flow strength.
   */
  void SetSurface_SecondOverUniform(unsigned short val_imarker, su2double val_surface_secondaryoverstream);

  /*!
   * \brief Set the momentum distortion at the surface.
   * \param[in] val_imarker - Index corresponding to the outlet boundary.
   * \param[in] val_surface_momentumdistortion - Value of the momentum distortion.
   */
  void SetSurface_MomentumDistortion(unsigned short val_imarker, su2double val_surface_momentumdistortion);

  /*!
   * \brief Set the total temperature at the surface.
   * \param[in] val_imarker - Index corresponding to the outlet boundary.
   * \param[in] val_surface_totaltemperature - Value of the total temperature.
   */
  void SetSurface_TotalTemperature(unsigned short val_imarker, su2double val_surface_totaltemperature);

  /*!
   * \brief Set the total pressure at the surface.
   * \param[in] val_imarker - Index corresponding to the outlet boundary.
   * \param[in] val_surface_totalpressure - Value of the total pressure.
   */
  void SetSurface_TotalPressure(unsigned short val_imarker, su2double val_surface_totalpressure);

  /*!
   * \brief Set the pressure drop between two surfaces.
   * \param[in] val_imarker - Index corresponding to the outlet boundary.
   * \param[in] val_surface_pressuredrop - Value of the pressure drop.
   */
  void SetSurface_PressureDrop(unsigned short val_imarker, su2double val_surface_pressuredrop);

  /*!
   * \brief Get the back pressure (static) at an outlet boundary.
   * \param[in] val_index - Index corresponding to the outlet boundary.
   * \return The outlet pressure.
   */
  void SetSurface_IDC(unsigned short val_imarker, su2double val_surface_distortion);
  
  /*!
   * \brief Get the back pressure (static) at an outlet boundary.
   * \param[in] val_index - Index corresponding to the outlet boundary.
   * \return The outlet pressure.
   */
  void SetSurface_IDC_Mach(unsigned short val_imarker, su2double val_surface_distortion);
  
  /*!
   * \brief Get the back pressure (static) at an outlet boundary.
   * \param[in] val_index - Index corresponding to the outlet boundary.
   * \return The outlet pressure.
   */
  void SetSurface_IDR(unsigned short val_imarker, su2double val_surface_distortion);
  
  /*!
   * \brief Get the back pressure (static) at an outlet boundary.
   * \param[in] val_index - Index corresponding to the outlet boundary.
   * \return The outlet pressure.
   */
  void SetActDisk_DeltaTemp(unsigned short val_imarker, su2double val_actdisk_deltatemp);
  
  /*!
   * \brief Get the back pressure (static) at an outlet boundary.
   * \param[in] val_index - Index corresponding to the outlet boundary.
   * \return The outlet pressure.
   */
  void SetActDisk_TotalPressRatio(unsigned short val_imarker, su2double val_actdisk_pressratio);
  
  /*!
   * \brief Get the back pressure (static) at an outlet boundary.
   * \param[in] val_index - Index corresponding to the outlet boundary.
   * \return The outlet pressure.
   */
  void SetActDisk_TotalTempRatio(unsigned short val_imarker, su2double val_actdisk_tempratio);
  
  /*!
   * \brief Get the back pressure (static) at an outlet boundary.
   * \param[in] val_index - Index corresponding to the outlet boundary.
   * \return The outlet pressure.
   */
  void SetActDisk_StaticPressRatio(unsigned short val_imarker, su2double val_actdisk_pressratio);
  
  /*!
   * \brief Get the back pressure (static) at an outlet boundary.
   * \param[in] val_index - Index corresponding to the outlet boundary.
   * \return The outlet pressure.
   */
  void SetActDisk_StaticTempRatio(unsigned short val_imarker, su2double val_actdisk_tempratio);
  
  /*!
   * \brief Get the back pressure (static) at an outlet boundary.
   * \param[in] val_index - Index corresponding to the outlet boundary.
   * \return The outlet pressure.
   */
  void SetActDisk_NetThrust(unsigned short val_imarker, su2double val_actdisk_netthrust);
  
  /*!
   * \brief Get the back pressure (static) at an outlet boundary.
   * \param[in] val_index - Index corresponding to the outlet boundary.
   * \return The outlet pressure.
   */
  void SetActDisk_BCThrust(string val_marker, su2double val_actdisk_bcthrust);
  
  /*!
   * \brief Get the back pressure (static) at an outlet boundary.
   * \param[in] val_index - Index corresponding to the outlet boundary.
   * \return The outlet pressure.
   */
  void SetActDisk_BCThrust(unsigned short val_imarker, su2double val_actdisk_bcthrust);
  
  /*!
   * \brief Get the back pressure (static) at an outlet boundary.
   * \param[in] val_index - Index corresponding to the outlet boundary.
   * \return The outlet pressure.
   */
  void SetActDisk_BCThrust_Old(string val_marker, su2double val_actdisk_bcthrust_old);
  
  /*!
   * \brief Get the back pressure (static) at an outlet boundary.
   * \param[in] val_index - Index corresponding to the outlet boundary.
   * \return The outlet pressure.
   */
  void SetActDisk_BCThrust_Old(unsigned short val_imarker, su2double val_actdisk_bcthrust_old);
  
  /*!
   * \brief Get the back pressure (static) at an outlet boundary.
   * \param[in] val_index - Index corresponding to the outlet boundary.
   * \return The outlet pressure.
   */
  void SetActDisk_GrossThrust(unsigned short val_imarker, su2double val_actdisk_grossthrust);
  
  /*!
   * \brief Get the back pressure (static) at an outlet boundary.
   * \param[in] val_index - Index corresponding to the outlet boundary.
   * \return The outlet pressure.
   */
  void SetActDisk_Area(unsigned short val_imarker, su2double val_actdisk_area);
  
  /*!
   * \brief Get the back pressure (static) at an outlet boundary.
   * \param[in] val_index - Index corresponding to the outlet boundary.
   * \return The outlet pressure.
   */
  void SetActDiskInlet_ReverseMassFlow(unsigned short val_imarker, su2double val_actdisk_area);
  
  /*!
   * \brief Get the back pressure (static) at an outlet boundary.
   * \param[in] val_index - Index corresponding to the outlet boundary.
   * \return The outlet pressure.
   */
  void SetActDiskInlet_RamDrag(unsigned short val_imarker, su2double val_actdisk_ramdrag);
  
  /*!
   * \brief Get the back pressure (static) at an outlet boundary.
   * \param[in] val_index - Index corresponding to the outlet boundary.
   * \return The outlet pressure.
   */
  void SetActDiskInlet_Force(unsigned short val_imarker, su2double val_actdisk_force);
  
  /*!
   * \brief Get the back pressure (static) at an outlet boundary.
   * \param[in] val_index - Index corresponding to the outlet boundary.
   * \return The outlet pressure.
   */
  void SetActDiskInlet_Power(unsigned short val_imarker, su2double val_actdisk_power);
  
  /*!
   * \brief Get the back pressure (static) at an outlet boundary.
   * \param[in] val_index - Index corresponding to the outlet boundary.
   * \return The outlet pressure.
   */
  su2double GetActDisk_Power(unsigned short val_imarker);
  
  /*!
   * \brief Get the back pressure (static) at an outlet boundary.
   * \param[in] val_index - Index corresponding to the outlet boundary.
   * \return The outlet pressure.
   */
  su2double GetActDisk_MassFlow(unsigned short val_imarker);
  
  /*!
   * \brief Get the back pressure (static) at an outlet boundary.
   * \param[in] val_index - Index corresponding to the outlet boundary.
   * \return The outlet pressure.
   */
  su2double GetActDisk_Mach(unsigned short val_imarker);
  
  /*!
   * \brief Get the back pressure (static) at an outlet boundary.
   * \param[in] val_index - Index corresponding to the outlet boundary.
   * \return The outlet pressure.
   */
  su2double GetActDisk_Force(unsigned short val_imarker);
  
  /*!
   * \brief Get the back pressure (static) at an outlet boundary.
   * \param[in] val_index - Index corresponding to the outlet boundary.
   * \return The outlet pressure.
   */
  su2double GetSurface_DC60(unsigned short val_imarker);
  
  /*!
   * \brief Get the massflow at an outlet boundary.
   * \param[in] val_index - Index corresponding to the outlet boundary.
   * \return The massflow.
   */
  su2double GetSurface_MassFlow(unsigned short val_imarker);
  
  /*!
   * \brief Get the mach number at an outlet boundary.
   * \param[in] val_index - Index corresponding to the outlet boundary.
   * \return The mach number.
   */
  su2double GetSurface_Mach(unsigned short val_imarker);

  /*!
   * \brief Get the temperature at an outlet boundary.
   * \param[in] val_index - Index corresponding to the outlet boundary.
   * \return The temperature.
   */
  su2double GetSurface_Temperature(unsigned short val_imarker);

  /*!
   * \brief Get the pressure at an outlet boundary.
   * \param[in] val_index - Index corresponding to the outlet boundary.
   * \return The pressure.
   */
  su2double GetSurface_Pressure(unsigned short val_imarker);

  /*!
   * \brief Get the density at an outlet boundary.
   * \param[in] val_index - Index corresponding to the outlet boundary.
   * \return The density.
   */
  su2double GetSurface_Density(unsigned short val_imarker);

  /*!
   * \brief Get the enthalpy at an outlet boundary.
   * \param[in] val_index - Index corresponding to the outlet boundary.
   * \return The density.
   */
  su2double GetSurface_Enthalpy(unsigned short val_imarker);

  /*!
   * \brief Get the normal velocity at an outlet boundary.
   * \param[in] val_index - Index corresponding to the outlet boundary.
   * \return The normal velocity.
   */
  su2double GetSurface_NormalVelocity(unsigned short val_imarker);

  /*!
   * \brief Get the streamwise flow uniformity at the surface.
   * \param[in] val_imarker - Index corresponding to the outlet boundary.
   * \return The streamwise flow uniformity.
   */
  su2double GetSurface_Uniformity(unsigned short val_imarker);

  /*!
   * \brief Get the secondary flow strength at the surface.
   * \param[in] val_imarker - Index corresponding to the outlet boundary.
   * \return The secondary flow strength.
   */
  su2double GetSurface_SecondaryStrength(unsigned short val_imarker);

  /*!
   * \brief Get the relative secondary flow strength at the surface.
   * \param[in] val_imarker - Index corresponding to the outlet boundary.
   * \return The relative seondary flow strength.
   */
  su2double GetSurface_SecondOverUniform(unsigned short val_imarker);

  /*!
   * \brief Get the momentum distortion at the surface.
   * \param[in] val_imarker - Index corresponding to the outlet boundary.
   * \return The momentum distortion.
   */
  su2double GetSurface_MomentumDistortion(unsigned short val_imarker);

  /*!
   * \brief Get the total temperature at an outlet boundary.
   * \param[in] val_index - Index corresponding to the outlet boundary.
   * \return The total temperature.
   */
  su2double GetSurface_TotalTemperature(unsigned short val_imarker);

  /*!
   * \brief Get the total pressure at an outlet boundary.
   * \param[in] val_index - Index corresponding to the outlet boundary.
   * \return The total pressure.
   */
  su2double GetSurface_TotalPressure(unsigned short val_imarker);

  /*!
   * \brief Get the pressure drop between two surfaces.
   * \param[in] val_index - Index corresponding to the outlet boundary.
   * \return The pressure drop.
   */
  su2double GetSurface_PressureDrop(unsigned short val_imarker);

  /*!
   * \brief Get the back pressure (static) at an outlet boundary.
   * \param[in] val_index - Index corresponding to the outlet boundary.
   * \return The outlet pressure.
   */
  su2double GetSurface_IDC(unsigned short val_imarker);
  
  /*!
   * \brief Get the back pressure (static) at an outlet boundary.
   * \param[in] val_index - Index corresponding to the outlet boundary.
   * \return The outlet pressure.
   */
  su2double GetSurface_IDC_Mach(unsigned short val_imarker);
  
  /*!
   * \brief Get the back pressure (static) at an outlet boundary.
   * \param[in] val_index - Index corresponding to the outlet boundary.
   * \return The outlet pressure.
   */
  su2double GetSurface_IDR(unsigned short val_imarker);
  
  /*!
   * \brief Get the back pressure (static) at an outlet boundary.
   * \param[in] val_index - Index corresponding to the outlet boundary.
   * \return The outlet pressure.
   */
  su2double GetActDiskOutlet_Pressure(string val_marker);
  
  /*!
   * \brief Get the back pressure (static) at an outlet boundary.
   * \param[in] val_index - Index corresponding to the outlet boundary.
   * \return The outlet pressure.
   */
  su2double GetActDiskOutlet_TotalPressure(string val_marker);
  
  /*!
   * \brief Get the back pressure (static) at an outlet boundary.
   * \param[in] val_index - Index corresponding to the outlet boundary.
   * \return The outlet pressure.
   */
  su2double GetActDiskOutlet_GrossThrust(string val_marker);
  
  /*!
   * \brief Get the back pressure (static) at an outlet boundary.
   * \param[in] val_index - Index corresponding to the outlet boundary.
   * \return The outlet pressure.
   */
  su2double GetActDiskOutlet_Force(string val_marker);
  
  /*!
   * \brief Get the back pressure (static) at an outlet boundary.
   * \param[in] val_index - Index corresponding to the outlet boundary.
   * \return The outlet pressure.
   */
  su2double GetActDiskOutlet_Power(string val_marker);
  
  /*!
   * \brief Get the back pressure (static) at an outlet boundary.
   * \param[in] val_index - Index corresponding to the outlet boundary.
   * \return The outlet pressure.
   */
  void SetActDiskOutlet_Pressure(unsigned short val_imarker, su2double val_actdisk_pressure);
  
  /*!
   * \brief Get the back pressure (static) at an outlet boundary.
   * \param[in] val_index - Index corresponding to the outlet boundary.
   * \return The outlet pressure.
   */
  void SetActDiskOutlet_TotalPressure(unsigned short val_imarker, su2double val_actdisk_totalpressure);
  
  /*!
   * \brief Get the back pressure (static) at an outlet boundary.
   * \param[in] val_index - Index corresponding to the outlet boundary.
   * \return The outlet pressure.
   */
  void SetActDiskOutlet_GrossThrust(unsigned short val_imarker, su2double val_actdisk_grossthrust);
  
  /*!
   * \brief Get the back pressure (static) at an outlet boundary.
   * \param[in] val_index - Index corresponding to the outlet boundary.
   * \return The outlet pressure.
   */
  void SetActDiskOutlet_Force(unsigned short val_imarker, su2double val_actdisk_force);
  
  /*!
   * \brief Get the back pressure (static) at an outlet boundary.
   * \param[in] val_index - Index corresponding to the outlet boundary.
   * \return The outlet pressure.
   */
  void SetActDiskOutlet_Power(unsigned short val_imarker, su2double val_actdisk_power);
  
  /*!
   * \brief Get the displacement value at an displacement boundary.
   * \param[in] val_index - Index corresponding to the displacement boundary.
   * \return The displacement value.
   */
  su2double GetDispl_Value(string val_index);
  
  /*!
   * \brief Get the force value at an load boundary.
   * \param[in] val_index - Index corresponding to the load boundary.
   * \return The load value.
   */
  su2double GetLoad_Value(string val_index);
  
  /*!
   * \brief Get the constant value at a damper boundary.
   * \param[in] val_index - Index corresponding to the load boundary.
   * \return The damper constant.
   */
  su2double GetDamper_Constant(string val_index);
  
  /*!
   * \brief Get the force value at a load boundary defined in cartesian coordinates.
   * \param[in] val_index - Index corresponding to the load boundary.
   * \return The load value.
   */
  su2double GetLoad_Dir_Value(string val_index);
  
  /*!
   * \brief Get the force multiplier at a load boundary in cartesian coordinates.
   * \param[in] val_index - Index corresponding to the load boundary.
   * \return The load multiplier.
   */
  su2double GetLoad_Dir_Multiplier(string val_index);
  
  /*!
   * \brief Get the force value at a load boundary defined in cartesian coordinates.
   * \param[in] val_index - Index corresponding to the load boundary.
   * \return The load value.
   */
  su2double GetDisp_Dir_Value(string val_index);
  
  /*!
   * \brief Get the force multiplier at a load boundary in cartesian coordinates.
   * \param[in] val_index - Index corresponding to the load boundary.
   * \return The load multiplier.
   */
  su2double GetDisp_Dir_Multiplier(string val_index);
  
  /*!
   * \brief Get the force direction at a loaded boundary in cartesian coordinates.
   * \param[in] val_index - Index corresponding to the load boundary.
   * \return The load direction.
   */
  su2double* GetLoad_Dir(string val_index);
  
  /*!
   * \brief Get the force direction at a loaded boundary in cartesian coordinates.
   * \param[in] val_index - Index corresponding to the load boundary.
   * \return The load direction.
   */
  su2double* GetDisp_Dir(string val_index);
  
  /*!
   * \brief Get the amplitude of the sine-wave at a load boundary defined in cartesian coordinates.
   * \param[in] val_index - Index corresponding to the load boundary.
   * \return The load value.
   */
  su2double GetLoad_Sine_Amplitude(string val_index);
  
  /*!
   * \brief Get the frequency of the sine-wave at a load boundary in cartesian coordinates.
   * \param[in] val_index - Index corresponding to the load boundary.
   * \return The load frequency.
   */
  su2double GetLoad_Sine_Frequency(string val_index);
  
  /*!
   * \brief Get the force direction at a sine-wave loaded boundary in cartesian coordinates.
   * \param[in] val_index - Index corresponding to the load boundary.
   * \return The load direction.
   */
  su2double* GetLoad_Sine_Dir(string val_index);
  
  /*!
   * \brief Get the force value at an load boundary.
   * \param[in] val_index - Index corresponding to the load boundary.
   * \return The load value.
   */
  su2double GetFlowLoad_Value(string val_index);
  
  /*!
   * \brief Cyclic pitch amplitude for rotor blades.
   * \return The specified cyclic pitch amplitude.
   */
  su2double GetCyclic_Pitch(void);
  
  /*!
   * \brief Collective pitch setting for rotor blades.
   * \return The specified collective pitch setting.
   */
  su2double GetCollective_Pitch(void);
  
  /*!
   * \brief Get name of the arbitrary mesh motion input file.
   * \return File name of the arbitrary mesh motion input file.
   */
  string GetDV_Filename(void);
  
  /*!
   * \brief Set the config options.
   */
  void SetConfig_Options(unsigned short val_iZone, unsigned short val_nZone);
  
  /*!
   * \brief Set the config options.
   */
  void SetRunTime_Options(void);
  
  /*!
   * \brief Set the config file parsing.
   */
  void SetConfig_Parsing(char case_filename[MAX_STRING_SIZE]);
  
  /*!
   * \brief Set the config file parsing.
   */
  bool SetRunTime_Parsing(char case_filename[MAX_STRING_SIZE]);
  
  /*!
   * \brief Config file postprocessing.
   */
  void SetPostprocessing(unsigned short val_software, unsigned short val_izone, unsigned short val_nDim);
  
  /*!
   * \brief Config file markers processing.
   */
  void SetMarkers(unsigned short val_software);
  
  /*!
   * \brief Config file output.
   */
  void SetOutput(unsigned short val_software, unsigned short val_izone);
  
  /*!
   * \brief Value of Aeroelastic solution coordinate at time n+1.
   */
  vector<vector<su2double> > GetAeroelastic_np1(unsigned short iMarker);
  
  /*!
   * \brief Value of Aeroelastic solution coordinate at time n.
   */
  vector<vector<su2double> > GetAeroelastic_n(unsigned short iMarker);
  
  /*!
   * \brief Value of Aeroelastic solution coordinate at time n-1.
   */
  vector<vector<su2double> > GetAeroelastic_n1(unsigned short iMarker);
  
  /*!
   * \brief Value of Aeroelastic solution coordinate at time n+1.
   */
  void SetAeroelastic_np1(unsigned short iMarker, vector<vector<su2double> > solution);
  
  /*!
   * \brief Value of Aeroelastic solution coordinate at time n from time n+1.
   */
  void SetAeroelastic_n(void);
  
  /*!
   * \brief Value of Aeroelastic solution coordinate at time n-1 from time n.
   */
  void SetAeroelastic_n1(void);
  
  /*!
   * \brief Aeroelastic Flutter Speed Index.
   */
  su2double GetAeroelastic_Flutter_Speed_Index(void);
  
  /*!
   * \brief Uncoupled Aeroelastic Frequency Plunge.
   */
  su2double GetAeroelastic_Frequency_Plunge(void);
  
  /*!
   * \brief Uncoupled Aeroelastic Frequency Pitch.
   */
  su2double GetAeroelastic_Frequency_Pitch(void);
  
  /*!
   * \brief Aeroelastic Airfoil Mass Ratio.
   */
  su2double GetAeroelastic_Airfoil_Mass_Ratio(void);
  
  /*!
   * \brief Aeroelastic center of gravity location.
   */
  su2double GetAeroelastic_CG_Location(void);
  
  /*!
   * \brief Aeroelastic radius of gyration squared.
   */
  su2double GetAeroelastic_Radius_Gyration_Squared(void);
  
  /*!
   * \brief Aeroelastic solve every x inner iteration.
   */
  unsigned short GetAeroelasticIter(void);
  
  /*!
   * \brief Value of plunging coordinate.
   * \param[in] val_marker - the marker we are monitoring.
   * \return Value of plunging coordinate.
   */
  su2double GetAeroelastic_plunge(unsigned short val_marker);
  
  /*!
   * \brief Value of pitching coordinate.
   * \param[in] val_marker - the marker we are monitoring.
   * \return Value of pitching coordinate.
   */
  su2double GetAeroelastic_pitch(unsigned short val_marker);
  
  /*!
   * \brief Value of plunging coordinate.
   * \param[in] val_marker - the marker we are monitoring.
   * \param[in] val - value of plunging coordinate.
   */
  void SetAeroelastic_plunge(unsigned short val_marker, su2double val);
  
  /*!
   * \brief Value of pitching coordinate.
   * \param[in] val_marker - the marker we are monitoring.
   * \param[in] val - value of pitching coordinate.
   */
  void SetAeroelastic_pitch(unsigned short val_marker, su2double val);
  
  /*!
   * \brief Get information about the aeroelastic simulation.
   * \return <code>TRUE</code> if it is an aeroelastic case; otherwise <code>FALSE</code>.
   */
  bool GetAeroelastic_Simulation(void);
  
  /*!
   * \brief Get information about the wind gust.
   * \return <code>TRUE</code> if there is a wind gust; otherwise <code>FALSE</code>.
   */
  bool GetWind_Gust(void);
  
  /*!
   * \brief Get the type of gust to simulate.
   * \return type of gust to use for the simulation.
   */
  unsigned short GetGust_Type(void);
  
  /*!
   * \brief Get the gust direction.
   * \return the gust direction.
   */
  unsigned short GetGust_Dir(void);
  
  /*!
   * \brief Value of the gust wavelength.
   */
  su2double GetGust_WaveLength(void);
  
  /*!
   * \brief Value of the number of gust periods.
   */
  su2double GetGust_Periods(void);
  
  /*!
   * \brief Value of the gust amplitude.
   */
  su2double GetGust_Ampl(void);
  
  /*!
   * \brief Value of the time at which to begin the gust.
   */
  su2double GetGust_Begin_Time(void);
  
  /*!
   * \brief Value of the location ath which the gust begins.
   */
  su2double GetGust_Begin_Loc(void);
  
  /*!
   * \brief Get the number of iterations to evaluate the parametric coordinates.
   * \return Number of iterations to evaluate the parametric coordinates.
   */
  unsigned short GetnFFD_Iter(void);
  
  /*!
   * \brief Get the tolerance of the point inversion algorithm.
   * \return Tolerance of the point inversion algorithm.
   */
  su2double GetFFD_Tol(void);
  
  /*!
   * \brief Get the scale factor for the line search.
   * \return Scale factor for the line search.
   */
  su2double GetOpt_RelaxFactor(void);

  /*!
   * \brief Get the bound for the line search.
   * \return Bound for the line search.
   */
  su2double GetOpt_LineSearch_Bound(void);
  
  /*!
   * \brief Set the scale factor for the line search.
   * \param[in] val_scale - scale of the deformation.
   */
  void SetOpt_RelaxFactor(su2double val_scale);
  
  /*!
   * \brief Get the node number of the CV to visualize.
   * \return Node number of the CV to visualize.
   */
  long GetVisualize_CV(void);
  
  /*!
   * \brief Get information about whether to use fixed CL mode.
   * \return <code>TRUE</code> if fixed CL mode is active; otherwise <code>FALSE</code>.
   */
  bool GetFixed_CL_Mode(void);
  
  /*!
   * \brief Get information about whether to use fixed CL mode.
   * \return <code>TRUE</code> if fixed CL mode is active; otherwise <code>FALSE</code>.
   */
  bool GetFixed_CM_Mode(void);
  
  /*!
   * \brief Get information about whether to use fixed CL mode.
   * \return <code>TRUE</code> if fixed CL mode is active; otherwise <code>FALSE</code>.
   */
  bool GetEval_dOF_dCX(void);
  
  /*!
   * \brief Get information about whether to use fixed CL mode.
   * \return <code>TRUE</code> if fixed CL mode is active; otherwise <code>FALSE</code>.
   */
  bool GetDiscard_InFiles(void);
  
  /*!
   * \brief Get the value specified for the target CL.
   * \return Value of the target CL.
   */
  su2double GetTarget_CL(void);
  
  /*!
   * \brief Get the value for the lift curve slope for fixed CL mode.
   * \return Lift curve slope for fixed CL mode.
   */
  su2double GetdCL_dAlpha(void);
  
  /*!
   * \brief Get the value of iterations to re-evaluate the angle of attack.
   * \return Number of iterations.
   */
  unsigned long GetUpdate_Alpha(void);
  
  /*!
   * \brief Number of iterations to evaluate dCL_dAlpha.
   * \return Number of iterations.
   */
  unsigned long GetIter_dCL_dAlpha(void);
  
  /*!
   * \brief Get the value of the damping coefficient for fixed CL mode.
   * \return Damping coefficient for fixed CL mode.
   */
  su2double GetdCM_diH(void);
  
  /*!
   * \brief Get the value of iterations to re-evaluate the angle of attack.
   * \return Number of iterations.
   */
  unsigned long GetIter_Fixed_CL(void);
  
  /*!
   * \brief Get the value of iterations to re-evaluate the angle of attack.
   * \return Number of iterations.
   */
  unsigned long GetIter_Fixed_NetThrust(void);
  
  /*!
   * \brief Get the value of the damping coefficient for fixed CL mode.
   * \return Damping coefficient for fixed CL mode.
   */
  su2double GetdNetThrust_dBCThrust(void);
  
  /*!
   * \brief Get the value of iterations to re-evaluate the angle of attack.
   * \return Number of iterations.
   */
  unsigned long GetUpdate_BCThrust(void);
  
  /*!
   * \brief Set the value of the boolean for updating AoA in fixed lift mode.
   * \param[in] val_update - the bool for whether to update the AoA.
   */
  void SetUpdate_BCThrust_Bool(bool val_update);
  
  /*!
   * \brief Set the value of the boolean for updating AoA in fixed lift mode.
   * \param[in] val_update - the bool for whether to update the AoA.
   */
  void SetUpdate_AoA(bool val_update);
  
  /*!
   * \brief Get information about whether to update the AoA for fixed lift mode.
   * \return <code>TRUE</code> if we should update the AoA for fixed lift mode; otherwise <code>FALSE</code>.
   */
  bool GetUpdate_BCThrust_Bool(void);
  
  /*!
   * \brief Get information about whether to update the AoA for fixed lift mode.
   * \return <code>TRUE</code> if we should update the AoA for fixed lift mode; otherwise <code>FALSE</code>.
   */
  bool GetUpdate_AoA(void);
  
  /*!
   * \brief Set the current number of non-physical nodes in the solution.
   * \param[in] val_nonphys_points - current number of non-physical points.
   */
  void SetNonphysical_Points(unsigned long val_nonphys_points);
  
  /*!
   * \brief Get the current number of non-physical nodes in the solution.
   * \return Current number of non-physical points.
   */
  unsigned long GetNonphysical_Points(void);
  
  /*!
   * \brief Set the current number of non-physical reconstructions for 2nd-order upwinding.
   * \param[in] val_nonphys_reconstr - current number of non-physical reconstructions for 2nd-order upwinding.
   */
  void SetNonphysical_Reconstr(unsigned long val_nonphys_reconstr);
  
  /*!
   * \brief Get the current number of non-physical reconstructions for 2nd-order upwinding.
   * \return Current number of non-physical reconstructions for 2nd-order upwinding.
   */
  unsigned long GetNonphysical_Reconstr(void);
  
  /*!
   * \brief Given arrays x[1..n] and y[1..n] containing a tabulated function, i.e., yi = f(xi), with
   x1 < x2 < . . . < xN , and given values yp1 and ypn for the first derivative of the interpolating
   function at points 1 and n, respectively, this routine returns an array y2[1..n] that contains
   the second derivatives of the interpolating function at the tabulated points xi. If yp1 and/or
   ypn are equal to 1 × 1030 or larger, the routine is signaled to set the corresponding boundary
   condition for a natural spline, with zero second derivative on that boundary.
   Numerical Recipes: The Art of Scientific Computing, Third Edition in C++.
   */
  void SetSpline(vector<su2double> &x, vector<su2double> &y, unsigned long n, su2double yp1, su2double ypn, vector<su2double> &y2);
  
  /*!
   * \brief Given the arrays xa[1..n] and ya[1..n], which tabulate a function (with the xai’s in order),
   and given the array y2a[1..n], which is the output from spline above, and given a value of
   x, this routine returns a cubic-spline interpolated value y.
   Numerical Recipes: The Art of Scientific Computing, Third Edition in C++.
   * \returns The interpolated value of for x.
   */
  su2double GetSpline(vector<su2double> &xa, vector<su2double> &ya, vector<su2double> &y2a, unsigned long n, su2double x);

  /*!
   * \brief Start the timer for profiling subroutines.
   * \param[in] val_start_time - the value of the start time.
   */
  void Tick(double *val_start_time);

  /*!
   * \brief Stop the timer for profiling subroutines and store results.
   * \param[in] val_start_time - the value of the start time.
   * \param[in] val_function_name - string for the name of the profiled subroutine.
   * \param[in] val_group_id - string for the name of the profiled subroutine.
   */
  void Tock(double val_start_time, string val_function_name, int val_group_id);

  /*!
   * \brief Write a CSV file containing the results of the profiling.
   */
  void SetProfilingCSV(void);

  /*!
   * \brief Start the timer for profiling subroutines.
   * \param[in] val_start_time - the value of the start time.
   */
  void GEMM_Tick(double *val_start_time);

  /*!
   * \brief Stop the timer for the GEMM profiling and store results.
   * \param[in] val_start_time - The value of the start time.
   * \param[in] M, N, K        - Matrix size of the GEMM call.
   */
  void GEMM_Tock(double val_start_time, int M, int N, int K);

  /*!
   * \brief Write a CSV file containing the results of the profiling.
   */
  void GEMMProfilingCSV(void);

  /*!
   *
   * \brief Set freestream turbonormal for initializing solution.
   */
  void SetFreeStreamTurboNormal(su2double* turboNormal);

  /*!
   *
   * \brief Set freestream turbonormal for initializing solution.
   */
  su2double* GetFreeStreamTurboNormal(void);

  /*!
   *
   * \brief Set multizone properties.
   */
  void SetMultizone(CConfig *driver_config, CConfig **config_container);

  /*!
   * \brief Get the verbosity level of the console output.
   * \return Verbosity level for the console output.
   */
  unsigned short GetConsole_Output_Verb(void);
  
  /*!
   * \brief Get the kind of marker analyze marker (area-averaged, mass flux averaged, etc).
   * \return Kind of average.
   */
  unsigned short GetKind_Average(void);

  /*!
   *
   * \brief Get the direct differentation method.
   * \return direct differentiation method.
   */
  unsigned short GetDirectDiff();
  
  /*!
   * \brief Get the indicator whether we are solving an discrete adjoint problem.
   * \return the discrete adjoint indicator.
   */
  bool GetDiscrete_Adjoint(void);
  
  /*!
   * \brief Get the indicator whether we want to benchmark the MPI performance of FSI problems
   * \return The value for checking
   */
  bool CheckFSI_MPI(void);
  
  /*!
   * \brief Get the number of fluid subiterations roblems.
   * \return Number of FSI subiters.
   */
  unsigned short GetnIterFSI(void);
  
  /*!
   * \brief Get the number of subiterations while a ramp is applied.
   * \return Number of FSI subiters.
   */
  unsigned short GetnIterFSI_Ramp(void);
  
  /*!
   * \brief Get Aitken's relaxation parameter for static relaxation cases.
   * \return Aitken's relaxation parameters.
   */
  su2double GetAitkenStatRelax(void);
  
  /*!
   * \brief Get Aitken's maximum relaxation parameter for dynamic relaxation cases and first iteration.
   * \return Aitken's relaxation parameters.
   */
  su2double GetAitkenDynMaxInit(void);
  
  /*!
   * \brief Get Aitken's maximum relaxation parameter for dynamic relaxation cases and first iteration.
   * \return Aitken's relaxation parameters.
   */
  su2double GetAitkenDynMinInit(void);
  
  
  /*!
   * \brief Decide whether to apply dead loads to the model.
   * \return <code>TRUE</code> if the dead loads are to be applied, <code>FALSE</code> otherwise.
   */
  
  bool GetDeadLoad(void);
  
  /*!
   * \brief Identifies if the mesh is matching or not (temporary, while implementing interpolation procedures).
   * \return <code>TRUE</code> if the mesh is matching, <code>FALSE</code> otherwise.
   */
  
  bool GetPseudoStatic(void);
  
  /*!
    * \brief Identifies if the mesh is matching or not (temporary, while implementing interpolation procedures).
    * \return <code>TRUE</code> if the mesh is matching, <code>FALSE</code> otherwise.
    */
  
  bool GetMatchingMesh(void);
  
  /*!
   * \brief Identifies if we want to restart from a steady or an unsteady solution.
   * \return <code>TRUE</code> if we restart from steady state solution, <code>FALSE</code> otherwise.
   */
  
  bool GetSteadyRestart(void);
  
  
  /*!
   * \brief Provides information about the time integration of the structural analysis, and change the write in the output
   *        files information about the iteration.
   * \return The kind of time integration: Static or dynamic analysis
   */
  unsigned short GetDynamic_Analysis(void);
  
  /*!
   * \brief If we are prforming an unsteady simulation, there is only
   *        one value of the time step for the complete simulation.
   * \return Value of the time step in an unsteady simulation (non dimensional).
   */
  su2double GetDelta_DynTime(void);
  
  /*!
   * \brief If we are prforming an unsteady simulation, there is only
   *        one value of the time step for the complete simulation.
   * \return Value of the time step in an unsteady simulation (non dimensional).
   */
  su2double GetTotal_DynTime(void);
  
  /*!
   * \brief If we are prforming an unsteady simulation, there is only
   *        one value of the time step for the complete simulation.
   * \return Value of the time step in an unsteady simulation (non dimensional).
   */
  su2double GetCurrent_DynTime(void);
  
  /*!
   * \brief Get the current instance.
   * \return Current instance identifier.
   */
  unsigned short GetiInst(void);

  /*!
   * \brief Set the current instance.
   * \param[in] iInst - current instance identifier.
   */
  void SetiInst(unsigned short val_iInst);

  /*!
   * \brief Get information about writing dynamic structural analysis headers and file extensions.
   * \return 	<code>TRUE</code> means that dynamic structural analysis solution files will be written.
   */
  bool GetWrt_Dynamic(void);
  
  /*!
   * \brief Get Newmark alpha parameter.
   * \return Value of the Newmark alpha parameter.
   */
  su2double GetNewmark_beta(void);
  
  /*!
   * \brief Get Newmark delta parameter.
   * \return Value of the Newmark delta parameter.
   */
  su2double GetNewmark_gamma(void);
  
  /*!
   * \brief Get the number of integration coefficients provided by the user.
   * \return Number of integration coefficients.
   */
  unsigned short GetnIntCoeffs(void);
  
  /*!
   * \brief Get the number of different values for the elasticity modulus.
   * \return Number of different values for the elasticity modulus.
   */
  unsigned short GetnElasticityMod(void);
  
  /*!
   * \brief Get the number of different values for the Poisson ratio.
   * \return Number of different values for the Poisson ratio.
   */
  unsigned short GetnPoissonRatio(void);
  
  /*!
   * \brief Get the number of different values for the Material density.
   * \return Number of different values for the Material density.
   */
  unsigned short GetnMaterialDensity(void);
  
  /*!
   * \brief Get the integration coefficients for the Generalized Alpha - Newmark integration integration scheme.
   * \param[in] val_coeff - Index of the coefficient.
   * \return Alpha coefficient for the Runge-Kutta integration scheme.
   */
  su2double Get_Int_Coeffs(unsigned short val_coeff);
  
  /*!
   * \brief Get the number of different values for the modulus of the electric field.
   * \return Number of different values for the modulus of the electric field.
   */
  unsigned short GetnElectric_Field(void);
  
  /*!
   * \brief Get the dimensionality of the electric field.
   * \return Number of integration coefficients.
   */
  unsigned short GetnDim_Electric_Field(void);
  
  /*!
   * \brief Get the values for the electric field modulus.
   * \param[in] val_coeff - Index of the coefficient.
   * \return Alpha coefficient for the Runge-Kutta integration scheme.
   */
  su2double Get_Electric_Field_Mod(unsigned short val_coeff);
  
  /*!
   * \brief Set the values for the electric field modulus.
   * \param[in] val_coeff - Index of the electric field.
   * \param[in] val_el_field - Value of the electric field.
   */
  void Set_Electric_Field_Mod(unsigned short val_coeff, su2double val_el_field);
  
  /*!
   * \brief Get the direction of the electric field in reference configuration.
   * \param[in] val_coeff - Index of the coefficient.
   * \return Alpha coefficient for the Runge-Kutta integration scheme.
   */
  su2double* Get_Electric_Field_Dir(void);
  
  
  /*!
   * \brief Check if the user wants to apply the load as a ramp.
   * \return 	<code>TRUE</code> means that the load is to be applied as a ramp.
   */
  bool GetRamp_Load(void);
  
  /*!
   * \brief Get the maximum time of the ramp.
   * \return 	Value of the max time while the load is linearly increased
   */
  su2double GetRamp_Time(void);
  
  /*!
   * \brief Check if the user wants to apply the load as a ramp.
   * \return  <code>TRUE</code> means that the load is to be applied as a ramp.
   */
  bool GetRampAndRelease_Load(void);

  /*!
   * \brief Check if the user wants to apply the load as a ramp.
   * \return  <code>TRUE</code> means that the load is to be applied as a ramp.
   */
  bool GetSine_Load(void);

  /*!
   * \brief Get the sine load properties.
   * \param[in] val_index - Index corresponding to the load boundary.
   * \return The pointer to the sine load values.
   */
  su2double* GetLoad_Sine(void);
   /*!
    * \brief Get the kind of load transfer method we want to use for dynamic problems
    * \note This value is obtained from the config file, and it is constant
    *       during the computation.
    * \return Kind of transfer method for multiphysics problems
    */
   unsigned short GetDynamic_LoadTransfer(void);
  
   /*!
    * \brief Get the penalty weight value for the objective function.
    * \return  Penalty weight value for the reference geometry objective function.
    */
   su2double GetRefGeom_Penalty(void);
  
   /*!
    * \brief Get the penalty weight value for the objective function.
    * \return  Penalty weight value for the reference geometry objective function.
    */
   su2double GetTotalDV_Penalty(void);
  
   /*!
    * \brief Get whether a predictor is used for FSI applications.
    * \return  Bool: determines if predictor is used or not
    */
   bool GetPredictor(void);

  /*!
   * \brief Get the order of the predictor for FSI applications.
   * \return 	Order of predictor
   */
  unsigned short GetPredictorOrder(void);

  /*!
   * \brief Get boolean for using Persson's shock capturing method in Euler flow DG-FEM
   * \return Boolean for using Persson's shock capturing method in Euler flow DG-FEM
   */
  bool GetEulerPersson(void);

  /*!
   * \brief Set boolean for using Persson's shock capturing method in Euler flow DG-FEM
   * \param[in] val_EulerPersson - Boolean for using Persson's shock capturing method in Euler flow DG-FEM
   */
  void SetEulerPersson(bool val_EulerPersson);

  /*!
   * \brief Get whether a relaxation parameter is used for FSI applications.
   * \return Bool: determines if relaxation parameter  is used or not
   */
  bool GetRelaxation(void);

  /*!
   * \brief Check if the simulation we are running is a FSI simulation
   * \return Value of the physical time in an unsteady simulation.
   */
  bool GetFSI_Simulation(void);
  
  /*!
   * \brief Set that the simulation we are running is a FSI simulation
   * \param[in] FSI_sim - boolean that determines is FSI_Problem is true/false.
   */
  void SetFSI_Simulation(bool FSI_sim);

  /*!
   * \brief Set that the simulation we are running is a multizone simulation
   * \param[in] MZ_problem - boolean that determines is Multizone_Problem is true/false.
   */
  void SetMultizone_Problem(bool MZ_problem);

  /*!
   * \brief Get whether the simulation we are running is a multizone simulation
   * \return Multizone_Problem - boolean that determines is Multizone_Problem is true/false.
   */
  bool GetMultizone_Problem(void);

   /*!
    * \brief Get the ID for the FEA region that we want to compute the gradient for using direct differentiation
    * \return ID
    */
   unsigned short GetnID_DV(void);
  
  /*!
   * \brief Check if we want to apply an incremental load to the nonlinear structural simulation
   * \return <code>TRUE</code> means that the load is to be applied in increments.
   */
  bool GetIncrementalLoad(void);
  
  /*!
   * \brief Get the number of increments for an incremental load.
   * \return 	Number of increments.
   */
  unsigned long GetNumberIncrements(void);

  /*!
   * \brief Get the value of the criteria for applying incremental loading.
   * \return Value of the log10 of the residual.
   */
  su2double GetIncLoad_Criteria(unsigned short val_var);
  
  /*!
   * \brief Get the relaxation method chosen for the simulation
   * \return Value of the relaxation method
   */
  unsigned short GetRelaxation_Method_FSI(void);

  /*!
   * \brief Get the kind of Riemann solver for the DG method (FEM flow solver).
   * \note This value is obtained from the config file, and it is constant
   *       during the computation.
   * \return Kind of Riemann solver for the DG method (FEM flow solver).
   */
  unsigned short GetRiemann_Solver_FEM(void);

  /*!
   * \brief Get the factor applied during quadrature of straight elements.
   * \return The specified straight element quadrature factor.
   */
  su2double GetQuadrature_Factor_Straight(void);

  /*!
   * \brief Get the factor applied during quadrature of curved elements.
   * \return The specified curved element quadrature factor.
   */
  su2double GetQuadrature_Factor_Curved(void);

  /*!
   * \brief Get the factor applied during time quadrature for ADER-DG.
   * \return The specified ADER-DG time quadrature factor.
   */
  su2double GetQuadrature_Factor_Time_ADER_DG(void);

  /*!
   * \brief Function to make available the multiplication factor theta of the
            symmetrizing terms in the DG discretization of the viscous terms.
   * \return The specified factor for the DG discretization.
   */
  su2double GetTheta_Interior_Penalty_DGFEM(void);

  /*!
   * \brief Function to make available the matrix size in vectorization in
            order to optimize the gemm performance.
   * \return The matrix size in this direction.
   */
  unsigned short GetSizeMatMulPadding(void);

  /*!
   * \brief Function to make available whether or not the entropy must be computed.
   * \return The boolean whether or not the entropy must be computed.
   */
  bool GetCompute_Entropy(void);

  /*!
   * \brief Function to make available whether or not the lumped mass matrix
            must be used for steady computations.
   * \return The boolean whether or not to use the lumped mass matrix.
   */
  bool GetUse_Lumped_MassMatrix_DGFEM(void);

  /*!
   * \brief Function to make available whether or not only the exact Jacobian
            of the spatial discretization must be computed.
   * \return The boolean whether or not the Jacobian must be computed.
   */
  bool GetJacobian_Spatial_Discretization_Only(void);

  /*!
   * \brief Get the interpolation method used for matching between zones.
   */
  inline unsigned short GetKindInterpolation(void);
	
	/*!
	 * \brief Get option of whether to use conservative interpolation between zones.
	 */
  inline bool GetConservativeInterpolation(void);
	
  /*!
   * \brief Get the basis function to use for radial basis function interpolation for FSI.
   */
  inline unsigned short GetKindRadialBasisFunction(void);
	
  /*!
   * \brief Get option of whether to use polynomial terms in Radial Basis Function interpolation.
   */
  inline bool GetRadialBasisFunctionPolynomialOption(void);
	
  /*!
   * \brief Get the basis function radius to use for radial basis function interpolation for FSI.
   */
  inline su2double GetRadialBasisFunctionParameter(void);
  
  /*!
   * \brief Get information about whether to use wall functions.
   * \return <code>TRUE</code> if wall functions are on; otherwise <code>FALSE</code>.
   */
  bool GetWall_Functions(void);
  /*!
   * \brief Get the AD support.
   */
  bool GetAD_Mode(void);

  /*!
   * \brief Set the maximum velocity^2 in the domain for the incompressible preconditioner.
   * \param[in] Value of the maximum velocity^2 in the domain for the incompressible preconditioner.
   */
  void SetMax_Vel2(su2double val_max_vel2);

  /*!
   * \brief Get the maximum velocity^2 in the domain for the incompressible preconditioner.
   * \return Value of the maximum velocity^2 in the domain for the incompressible preconditioner.
   */
  su2double GetMax_Vel2(void);
  
  /*!
   * \brief Set the sum of the bandwidth for writing binary restarts (to be averaged later).
   * \param[in] Sum of the bandwidth for writing binary restarts.
   */
  void SetRestart_Bandwidth_Agg(su2double val_restart_bandwidth_sum);
  
  /*!
   * \brief Set the sum of the bandwidth for writing binary restarts (to be averaged later).
   * \return Sum of the bandwidth for writing binary restarts.
   */
  su2double GetRestart_Bandwidth_Agg(void);

  /*!
   * \brief Get the frequency for writing the surface solution file in Dual Time.
   * \return It writes the surface solution file with this frequency.
   */
  unsigned long GetWrt_Surf_Freq_DualTime(void);
    
  /*!
   * \brief Get the Kind of Hybrid RANS/LES.
   * \return Value of Hybrid RANS/LES method.
   */
  unsigned short GetKind_HybridRANSLES(void);

  /*!
   * \brief Get the Kind of Roe Low Dissipation Scheme for Unsteady flows.
   * \return Value of Low dissipation approach.
   */
   unsigned short GetKind_RoeLowDiss(void);
    
  /*!
   * \brief Get the DES Constant.
   * \return Value of DES constant.
   */
   su2double GetConst_DES(void);

  /*!
   * \brief Get QCR (SA-QCR2000).
   */
  bool GetQCR(void);

  /*!
   * \brief Get if AD preaccumulation should be performed.
   */
  bool GetAD_Preaccumulation(void);

  /*!
   * \brief Get the heat equation.
   * \return YES if weakly coupled heat equation for inc. flow is enabled.
   */
  bool GetWeakly_Coupled_Heat(void);

  /*!
   * \brief Check if values passed to the BC_HeatFlux-Routine are already integrated.
   * \return YES if the passed values is the integrated heat flux over the marker's surface.
   */
  bool GetIntegrated_HeatFlux(void);
  
  /*!
   * \brief Get Compute Average.
   * \return YES if start computing averages
   */
  bool GetCompute_Average(void);
  
  /*!
   * \brief Get topology optimization.
   */
  bool GetTopology_Optimization(void) const;

  /*!
   * \brief Get name of output file for topology optimization derivatives.
   */
  string GetTopology_Optim_FileName(void) const;

  /*!
   * \brief Get exponent for density-based stiffness penalization.
   */
  su2double GetSIMP_Exponent(void) const;

  /*!
   * \brief Get lower bound for density-based stiffness penalization.
   */
  su2double GetSIMP_MinStiffness(void) const;
  
  /*!
   * \brief Number of kernels to use in filtering the design density field.
   */
  unsigned short GetTopology_Optim_Num_Kernels(void) const;
  
  /*!
   * \brief Get the i'th kernel to use, its parameter, and the radius.
   */
  void GetTopology_Optim_Kernel(const unsigned short iKernel, unsigned short &type,
                                su2double &param, su2double &radius) const;
  /*!
   * \brief Get the type and parameter for the projection function used in topology optimization
   */
  void GetTopology_Optim_Projection(unsigned short &type, su2double &param) const;

  /*!
   * \brief Retrieve the ofstream of the history file for the current zone.
   */
  ofstream* GetHistFile(void);

  /*!
   * \brief Set the ofstream of the history file for the current zone.
   */
  void SetHistFile(ofstream *HistFile);

  /*!
   * \brief Get the filenames of the individual config files
   * \return File name of the config file for zone "index"
   */
  string GetConfigFilename(unsigned short index);

  /*!
   * \brief Get the number of config files
   * \return Number of config filenames in CONFIG_LIST
   */
  unsigned short GetnConfigFiles(void);

  /*!
   * \brief Check if the multizone problem is solved for time domain.
   * \return YES if time-domain is considered.
   */
  bool GetTime_Domain(void);

  /*!
   * \brief Get the number of inner iterations
   * \return Number of inner iterations on each multizone block
   */
  unsigned long GetnInner_Iter(void);

  /*!
   * \brief Get the number of outer iterations
   * \return Number of outer iterations for the multizone problem
   */
  unsigned long GetnOuter_Iter(void);

  /*!
   * \brief Get the number of time iterations
   * \return Number of time steps run for the multizone problem
   */
  unsigned long GetnTime_Iter(void);

  /*!
   * \brief Get the number of pseudo-time iterations
   * \return Number of pseudo-time steps run for the single-zone problem
   */
  unsigned long GetnIter(void);

  /*!
   * \brief Get the restart iteration
   * \return Iteration for the restart of multizone problems
   */
  unsigned long GetRestart_Iter(void);

  /*!
   * \brief Get the time step for multizone problems
   * \return Time step for multizone problems, it is set on all the zones
   */
  su2double GetTime_Step(void);

  /*!
   * \brief Get the maximum simulation time for time-domain problems
   * \return Simulation time for multizone problems, it is set on all the zones
   */
  su2double GetMax_Time(void);

  /*!
   * \brief Check if the mesh read supports multiple zones.
   * \return YES if multiple zones can be contained in the mesh file.
   */
  bool GetMultizone_Mesh(void);

  /*!
   * \brief Check if the mesh read supports multiple zones.
   * \return YES if multiple zones can be contained in the mesh file.
   */
  bool GetMultizone_Residual(void);

  /*!
   * \brief Check if the (new) single-zone driver is to be used (temporary)
   * \return YES if the (new) single-zone driver is to be used.
   */
  bool GetSinglezone_Driver(void);

  /*!
   * \brief Check if the special output is written
   * \return YES if the special output is written.
   */
  bool GetSpecial_Output(void);

  /*!
   * \brief Check if the forces breakdown file is written
   * \return YES if the forces breakdown file is written.
   */
  bool GetWrt_ForcesBreakdown(void);

  /*!
   * \brief Get the number of screen output variables requested (maximum 6)
   */
  unsigned short GetnScreenOutput(void);

  /*
  * \brief Get the screen output field iField
  */
  string GetScreenOutput_Field(unsigned short iField);

  /*!
   * \brief Get the number of history output variables requested
   */
  unsigned short GetnHistoryOutput(void);

  /*
  * \brief Get the history output field iField
  */
  string GetHistoryOutput_Field(unsigned short iField);

  /*!
   * \brief Get the number of history output variables requested
   */
  unsigned short GetnVolumeOutput(void);

  /*
  * \brief Get the history output field iField
  */
  string GetVolumeOutput_Field(unsigned short iField);

};

#include "config_structure.inl"<|MERGE_RESOLUTION|>--- conflicted
+++ resolved
@@ -1074,14 +1074,11 @@
   bool SinglezoneDriver;        /*!< \brief Determines if the single-zone driver is used. (TEMPORARY) */
   bool SpecialOutput,           /*!< \brief Determines if the special output is written. */
   Wrt_ForcesBreakdown;          /*!< \brief Determines if the forces breakdown file is written. */
-<<<<<<< HEAD
   string *ScreenOutput,    /*!< \brief Kind of the screen output. */
   *HistoryOutput, *VolumeOutput;                  /*!< \brief Kind of the output printed to the history file. */
   unsigned short nScreenOutput,         /*!< \brief Number of screen output variables (max: 6). */
   nHistoryOutput, nVolumeOutput;                       /*!< \brief Number of variables printed to the history file. */
-=======
   bool Multizone_Residual;      /*!< \brief Determines if memory should be allocated for the multizone residual. */
->>>>>>> 84b84f65
 
   /*--- all_options is a map containing all of the options. This is used during config file parsing
    to track the options which have not been set (so the default values can be used). Without this map
