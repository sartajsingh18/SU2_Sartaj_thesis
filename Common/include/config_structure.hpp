/*!
 * \file config_structure.hpp
 * \brief All the information about the definition of the physical problem.
 *        The subroutines and functions are in the <i>config_structure.cpp</i> file.
 * \author F. Palacios, T. Economon, B. Tracey
 * \version 6.1.0 "Falcon"
 *
 * The current SU2 release has been coordinated by the
 * SU2 International Developers Society <www.su2devsociety.org>
 * with selected contributions from the open-source community.
 *
 * The main research teams contributing to the current release are:
 *  - Prof. Juan J. Alonso's group at Stanford University.
 *  - Prof. Piero Colonna's group at Delft University of Technology.
 *  - Prof. Nicolas R. Gauger's group at Kaiserslautern University of Technology.
 *  - Prof. Alberto Guardone's group at Polytechnic University of Milan.
 *  - Prof. Rafael Palacios' group at Imperial College London.
 *  - Prof. Vincent Terrapon's group at the University of Liege.
 *  - Prof. Edwin van der Weide's group at the University of Twente.
 *  - Lab. of New Concepts in Aeronautics at Tech. Institute of Aeronautics.
 *
 * Copyright 2012-2018, Francisco D. Palacios, Thomas D. Economon,
 *                      Tim Albring, and the SU2 contributors.
 *
 * SU2 is free software; you can redistribute it and/or
 * modify it under the terms of the GNU Lesser General Public
 * License as published by the Free Software Foundation; either
 * version 2.1 of the License, or (at your option) any later version.
 *
 * SU2 is distributed in the hope that it will be useful,
 * but WITHOUT ANY WARRANTY; without even the implied warranty of
 * MERCHANTABILITY or FITNESS FOR A PARTICULAR PURPOSE. See the GNU
 * Lesser General Public License for more details.
 *
 * You should have received a copy of the GNU Lesser General Public
 * License along with SU2. If not, see <http://www.gnu.org/licenses/>.
 */

#pragma once

#include "./mpi_structure.hpp"

#include <iostream>
#include <cstdlib>
#include <fstream>
#include <sstream>
#include <string>
#include <cstring>
#include <vector>
#include <stdlib.h>
#include <cmath>
#include <map>
#include <assert.h>

#include "./option_structure.hpp"
#include "./datatype_structure.hpp"

#ifdef HAVE_CGNS
#include "cgnslib.h"
#endif

using namespace std;

/*!
 * \class CConfig
 * \brief Main class for defining the problem; basically this class reads the configuration file, and
 *        stores all the information.
 * \author F. Palacios
 */

class CConfig {
private:
  SU2_MPI::Comm SU2_Communicator; /*!< \brief MPI communicator of SU2.*/
  int rank, size;
  unsigned short Kind_SU2; /*!< \brief Kind of SU2 software component.*/
  unsigned short Ref_NonDim; /*!< \brief Kind of non dimensionalization.*/
  unsigned short Ref_Inc_NonDim; /*!< \brief Kind of non dimensionalization.*/
  unsigned short Kind_AverageProcess; /*!< \brief Kind of mixing process.*/
  unsigned short Kind_PerformanceAverageProcess; /*!< \brief Kind of mixing process.*/
  unsigned short Kind_MixingPlaneInterface; /*!< \brief Kind of mixing process.*/
  unsigned short Kind_SpanWise; /*!< \brief Kind of span-wise section computation.*/
  unsigned short *Kind_TurboMachinery;  /*!< \brief Kind of turbomachynery architecture.*/
  unsigned short iZone, nZone; /*!< \brief Number of zones in the mesh. */
  unsigned short nZoneSpecified; /*!< \brief Number of zones that are specified in config file. */
  su2double Highlite_Area; /*!< \brief Highlite area. */
  su2double Fan_Poly_Eff; /*!< \brief Highlite area. */
  su2double OrderMagResidual; /*!< \brief Order of magnitude reduction. */
  su2double MinLogResidual; /*!< \brief Minimum value of the log residual. */
  su2double OrderMagResidualFSI; /*!< \brief Order of magnitude reduction. */
  su2double MinLogResidualFSI; /*!< \brief Minimum value of the log residual. */
  su2double OrderMagResidual_BGS_F; /*!< \brief Order of magnitude reduction. */
  su2double MinLogResidual_BGS_F; /*!< \brief Minimum value of the log residual. */
  su2double OrderMagResidual_BGS_S; /*!< \brief Order of magnitude reduction. */
  su2double MinLogResidual_BGS_S; /*!< \brief Minimum value of the log residual. */
  su2double Res_FEM_UTOL; 		/*!< \brief UTOL criteria for structural FEM. */
  su2double Res_FEM_RTOL; 		/*!< \brief RTOL criteria for structural FEM. */
  su2double Res_FEM_ETOL; 		/*!< \brief ETOL criteria for structural FEM. */
  su2double Res_FEM_ADJ;     /*!< \brief Convergence criteria for adjoint FEM. */
  su2double EA_ScaleFactor; /*!< \brief Equivalent Area scaling factor */
  su2double* EA_IntLimit; /*!< \brief Integration limits of the Equivalent Area computation */
  su2double AdjointLimit; /*!< \brief Adjoint variable limit */
  su2double* Obj_ChainRuleCoeff; /*!< \brief Array defining objective function for adjoint problem based on chain rule in terms of gradient w.r.t. density, velocity, pressure */
  bool MG_AdjointFlow; /*!< \brief MG with the adjoint flow problem */
  su2double* SubsonicEngine_Cyl; /*!< \brief Coordinates of the box subsonic region */
  su2double* SubsonicEngine_Values; /*!< \brief Values of the box subsonic region */
  su2double* Hold_GridFixed_Coord; /*!< \brief Coordinates of the box to hold fixed the nbumerical grid */
  su2double *DistortionRack;
  su2double *PressureLimits,
  *DensityLimits,
  *TemperatureLimits; /*!< \brief Limits for the primitive variables */
  bool ActDisk_DoubleSurface;  /*!< \brief actuator disk double surface  */
  bool Engine_HalfModel;  /*!< \brief only half model is in the computational grid  */
  bool ActDisk_SU2_DEF;  /*!< \brief actuator disk double surface  */
  unsigned short ConvCriteria;	/*!< \brief Kind of convergence criteria. */
  unsigned short nFFD_Iter; 	/*!< \brief Iteration for the point inversion problem. */
  unsigned short FFD_Blending; /*!< \brief Kind of FFD Blending function. */
  su2double* FFD_BSpline_Order; /*!< \brief BSpline order in i,j,k direction. */
  su2double FFD_Tol;  	/*!< \brief Tolerance in the point inversion problem. */
  su2double Opt_RelaxFactor;  	/*!< \brief Scale factor for the line search. */
  su2double Opt_LineSearch_Bound;  	/*!< \brief Bounds for the line search. */
  bool Write_Conv_FSI;			/*!< \brief Write convergence file for FSI problems. */
  bool ContinuousAdjoint,			/*!< \brief Flag to know if the code is solving an adjoint problem. */
  Viscous,                /*!< \brief Flag to know if the code is solving a viscous problem. */
  EquivArea,				/*!< \brief Flag to know if the code is going to compute and plot the equivalent area. */
  Engine,				/*!< \brief Flag to know if the code is going to compute a problem with engine. */
  InvDesign_Cp,				/*!< \brief Flag to know if the code is going to compute and plot the inverse design. */
  InvDesign_HeatFlux,				/*!< \brief Flag to know if the code is going to compute and plot the inverse design. */
  Grid_Movement,			/*!< \brief Flag to know if there is grid movement. */
  Wind_Gust,              /*!< \brief Flag to know if there is a wind gust. */
  Aeroelastic_Simulation, /*!< \brief Flag to know if there is an aeroelastic simulation. */
  Weakly_Coupled_Heat, /*!< \brief Flag to know if a heat equation should be weakly coupled to the incompressible solver. */
  Rotating_Frame,			/*!< \brief Flag to know if there is a rotating frame. */
  PoissonSolver,			/*!< \brief Flag to know if we are solving  poisson forces  in plasma solver. */
  Low_Mach_Precon,		/*!< \brief Flag to know if we are using a low Mach number preconditioner. */
  Low_Mach_Corr,			/*!< \brief Flag to know if we are using a low Mach number correction. */
  GravityForce,			/*!< \brief Flag to know if the gravity force is incuded in the formulation. */
  SmoothNumGrid,			/*!< \brief Smooth the numerical grid. */
  AdaptBoundary,			/*!< \brief Adapt the elements on the boundary. */
  SubsonicEngine,			/*!< \brief Engine intake subsonic region. */
  Frozen_Visc_Cont,			/*!< \brief Flag for cont. adjoint problem with/without frozen viscosity. */
  Frozen_Visc_Disc,			/*!< \brief Flag for disc. adjoint problem with/without frozen viscosity. */
  Frozen_Limiter_Disc,			/*!< \brief Flag for disc. adjoint problem with/without frozen limiter. */
  Inconsistent_Disc,      /*!< \brief Use an inconsistent (primal/dual) discrete adjoint formulation. */
  Sens_Remove_Sharp,			/*!< \brief Flag for removing or not the sharp edges from the sensitivity computation. */
  Hold_GridFixed,	/*!< \brief Flag hold fixed some part of the mesh during the deformation. */
  Axisymmetric, /*!< \brief Flag for axisymmetric calculations */
  Integrated_HeatFlux; /*!< \brief Flag for heat flux BC whether it deals with integrated values.*/
  su2double Damp_Engine_Inflow;	/*!< \brief Damping factor for the engine inlet. */
  su2double Damp_Engine_Exhaust;	/*!< \brief Damping factor for the engine exhaust. */
  su2double Damp_Res_Restric,	/*!< \brief Damping factor for the residual restriction. */
  Damp_Correc_Prolong; /*!< \brief Damping factor for the correction prolongation. */
  su2double Position_Plane; /*!< \brief Position of the Near-Field (y coordinate 2D, and z coordinate 3D). */
  su2double WeightCd; /*!< \brief Weight of the drag coefficient. */
  su2double dCD_dCL; /*!< \brief Weight of the drag coefficient. */
  su2double dCMx_dCL; /*!< \brief Weight of the drag coefficient. */
  su2double dCMy_dCL; /*!< \brief Weight of the drag coefficient. */
  su2double dCMz_dCL; /*!< \brief Weight of the drag coefficient. */
  su2double dCD_dCMy; /*!< \brief Weight of the drag coefficient. */
  su2double CL_Target; /*!< \brief Weight of the drag coefficient. */
  su2double CM_Target; /*!< \brief Weight of the drag coefficient. */
  su2double *HTP_Min_XCoord, *HTP_Min_YCoord; /*!< \brief Identification of the HTP. */
  unsigned short Unsteady_Simulation;	/*!< \brief Steady or unsteady (time stepping or dual time stepping) computation. */
  unsigned short Dynamic_Analysis;	/*!< \brief Static or dynamic structural analysis. */
  unsigned short nStartUpIter;	/*!< \brief Start up iterations using the fine grid. */
  su2double FixAzimuthalLine; /*!< \brief Fix an azimuthal line due to misalignments of the nearfield. */
  su2double **DV_Value;		/*!< \brief Previous value of the design variable. */
  su2double Venkat_LimiterCoeff;				/*!< \brief Limiter coefficient */
  unsigned long LimiterIter;	/*!< \brief Freeze the value of the limiter after a number of iterations */
  su2double AdjSharp_LimiterCoeff;				/*!< \brief Coefficient to identify the limit of a sharp edge. */
  unsigned short SystemMeasurements; /*!< \brief System of measurements. */
  unsigned short Kind_Regime;  /*!< \brief Kind of adjoint function. */
  unsigned short *Kind_ObjFunc;  /*!< \brief Kind of objective function. */
  su2double *Weight_ObjFunc;    /*!< \brief Weight applied to objective function. */
  unsigned short Kind_SensSmooth; /*!< \brief Kind of sensitivity smoothing technique. */
  unsigned short Continuous_Eqns; /*!< \brief Which equations to treat continuously (Hybrid adjoint)*/
  unsigned short Discrete_Eqns; /*!< \brief Which equations to treat discretely (Hybrid adjoint). */
  unsigned short *Design_Variable; /*!< \brief Kind of design variable. */
  unsigned short Kind_Adaptation;	/*!< \brief Kind of numerical grid adaptation. */
  unsigned short nTimeInstances;  /*!< \brief Number of periodic time instances for  harmonic balance. */
  su2double HarmonicBalance_Period;		/*!< \brief Period of oscillation to be used with harmonic balance computations. */
  su2double New_Elem_Adapt;			/*!< \brief Elements to adapt in the numerical grid adaptation process. */
  su2double Delta_UnstTime,			/*!< \brief Time step for unsteady computations. */
  Delta_UnstTimeND;						/*!< \brief Time step for unsteady computations (non dimensional). */
  su2double Delta_DynTime,		/*!< \brief Time step for dynamic structural computations. */
  Total_DynTime,				/*!< \brief Total time for dynamic structural computations. */
  Current_DynTime;			/*!< \brief Global time of the dynamic structural computations. */
  su2double Total_UnstTime,						/*!< \brief Total time for unsteady computations. */
  Total_UnstTimeND;								/*!< \brief Total time for unsteady computations (non dimensional). */
  su2double Current_UnstTime,									/*!< \brief Global time of the unsteady simulation. */
  Current_UnstTimeND;									/*!< \brief Global time of the unsteady simulation. */
  unsigned short nMarker_Euler,	/*!< \brief Number of Euler wall markers. */
  nMarker_FarField,				/*!< \brief Number of far-field markers. */
  nMarker_Custom,
  nMarker_SymWall,				/*!< \brief Number of symmetry wall markers. */
  nMarker_PerBound,				/*!< \brief Number of periodic boundary markers. */
  nMarker_MixingPlaneInterface,				/*!< \brief Number of mixing plane interface boundary markers. */
  nMarker_Turbomachinery,				/*!< \brief Number turbomachinery markers. */
  nMarker_TurboPerformance,				/*!< \brief Number of turboperformance markers. */
  nSpanWiseSections_User,			/*!< \brief Number of spanwise sections to compute 3D BC and Performance for turbomachinery   */
  nMarker_Shroud,/*!< \brief Number of shroud markers to set grid velocity to 0.*/
  nMarker_NearFieldBound,				/*!< \brief Number of near field boundary markers. */
  nMarker_ActDiskInlet, nMarker_ActDiskOutlet,
  nMarker_InterfaceBound,				/*!< \brief Number of interface boundary markers. */
  nMarker_Fluid_InterfaceBound,				/*!< \brief Number of fluid interface markers. */
  nMarker_CHTInterface,     /*!< \brief Number of conjugate heat transfer interface markers. */
  nMarker_Dirichlet,				/*!< \brief Number of interface boundary markers. */
  nMarker_Inlet,					/*!< \brief Number of inlet flow markers. */
  nMarker_Riemann,					/*!< \brief Number of Riemann flow markers. */
  nMarker_Giles,					/*!< \brief Number of Giles flow markers. */
  nRelaxFactor_Giles,                                   /*!< \brief Number of relaxation factors for Giles markers. */
  nMarker_Supersonic_Inlet,					/*!< \brief Number of supersonic inlet flow markers. */
  nMarker_Supersonic_Outlet,					/*!< \brief Number of supersonic outlet flow markers. */
  nMarker_Outlet,					/*!< \brief Number of outlet flow markers. */
  nMarker_Isothermal,     /*!< \brief Number of isothermal wall boundaries. */
  nMarker_HeatFlux,       /*!< \brief Number of constant heat flux wall boundaries. */
  nMarker_EngineExhaust,					/*!< \brief Number of nacelle exhaust flow markers. */
  nMarker_EngineInflow,					/*!< \brief Number of nacelle inflow flow markers. */
  nMarker_Clamped,						/*!< \brief Number of clamped markers in the FEM. */
  nMarker_Displacement,					/*!< \brief Number of displacement surface markers. */
  nMarker_Load,					/*!< \brief Number of load surface markers. */
  nMarker_Damper,         /*!< \brief Number of damper surface markers. */
  nMarker_Load_Dir,					/*!< \brief Number of load surface markers defined by magnitude and direction. */
  nMarker_Disp_Dir,         /*!< \brief Number of load surface markers defined by magnitude and direction. */
  nMarker_Load_Sine,					/*!< \brief Number of load surface markers defined by magnitude and direction. */
  nMarker_FlowLoad,					/*!< \brief Number of load surface markers. */
  nMarker_Neumann,				/*!< \brief Number of Neumann flow markers. */
  nMarker_Internal,				/*!< \brief Number of Neumann flow markers. */
  nMarker_All,					/*!< \brief Total number of markers using the grid information. */
  nMarker_Max,					/*!< \brief Max number of number of markers using the grid information. */
  nMarker_CfgFile;					/*!< \brief Total number of markers using the config file
                             (note that using parallel computation this number can be different
                             from nMarker_All). */
  bool Inlet_From_File; /*!< \brief True if the inlet profile is to be loaded from a file. */
  string Inlet_Filename; /*!< \brief Filename specifying an inlet profile. */
  su2double Inlet_Matching_Tol; /*!< \brief Tolerance used when matching a point to a point from the inlet file. */
  string *Marker_Euler,			/*!< \brief Euler wall markers. */
  *Marker_FarField,				/*!< \brief Far field markers. */
  *Marker_Custom,
  *Marker_SymWall,				/*!< \brief Symmetry wall markers. */
  *Marker_PerBound,				/*!< \brief Periodic boundary markers. */
  *Marker_PerDonor,				/*!< \brief Rotationally periodic boundary donor markers. */
  *Marker_MixingPlaneInterface,				/*!< \brief MixingPlane interface boundary markers. */
  *Marker_TurboBoundIn,				/*!< \brief Turbomachinery performance boundary markers. */
  *Marker_TurboBoundOut,				/*!< \brief Turbomachinery performance boundary donor markers. */
  *Marker_NearFieldBound,				/*!< \brief Near Field boundaries markers. */
  *Marker_InterfaceBound,				/*!< \brief Interface boundaries markers. */
  *Marker_Fluid_InterfaceBound,				/*!< \brief Fluid interface markers. */
  *Marker_CHTInterface,         /*!< \brief Conjugate heat transfer interface markers. */
  *Marker_ActDiskInlet,
  *Marker_ActDiskOutlet,
  *Marker_Dirichlet,				/*!< \brief Interface boundaries markers. */
  *Marker_Inlet,					/*!< \brief Inlet flow markers. */
  *Marker_Riemann,					/*!< \brief Riemann markers. */
  *Marker_Giles,					/*!< \brief Giles markers. */
  *Marker_Shroud,                                       /*!< \brief Shroud markers. */
  *Marker_Supersonic_Inlet,					/*!< \brief Supersonic inlet flow markers. */
  *Marker_Supersonic_Outlet,					/*!< \brief Supersonic outlet flow markers. */
  *Marker_Outlet,					/*!< \brief Outlet flow markers. */
  *Marker_Isothermal,     /*!< \brief Isothermal wall markers. */
  *Marker_HeatFlux,       /*!< \brief Constant heat flux wall markers. */
  *Marker_EngineInflow,					/*!< \brief Engine Inflow flow markers. */
  *Marker_EngineExhaust,					/*!< \brief Engine Exhaust flow markers. */
  *Marker_Clamped,						/*!< \brief Clamped markers. */
  *Marker_Displacement,					/*!< \brief Displacement markers. */
  *Marker_Load,					/*!< \brief Load markers. */
  *Marker_Damper,         /*!< \brief Damper markers. */
  *Marker_Load_Dir,					/*!< \brief Load markers defined in cartesian coordinates. */
  *Marker_Disp_Dir,         /*!< \brief Load markers defined in cartesian coordinates. */
  *Marker_Load_Sine,					/*!< \brief Sine-wave loaded markers defined in cartesian coordinates. */
  *Marker_FlowLoad,					/*!< \brief Flow Load markers. */
  *Marker_Neumann,					/*!< \brief Neumann flow markers. */
  *Marker_Internal,					/*!< \brief Neumann flow markers. */
  *Marker_All_TagBound;				/*!< \brief Global index for markers using grid information. */
  su2double *Dirichlet_Value;    /*!< \brief Specified Dirichlet value at the boundaries. */
  su2double *Exhaust_Temperature_Target;    /*!< \brief Specified total temperatures for nacelle boundaries. */
  su2double *Exhaust_Pressure_Target;    /*!< \brief Specified total pressures for nacelle boundaries. */
  su2double *Inlet_Ttotal;    /*!< \brief Specified total temperatures for inlet boundaries. */
  su2double *Riemann_Var1, *Riemann_Var2;    /*!< \brief Specified values for Riemann boundary. */
  su2double **Riemann_FlowDir;  /*!< \brief Specified flow direction vector (unit vector) for Riemann boundaries. */
  su2double *Giles_Var1, *Giles_Var2, *RelaxFactorAverage, *RelaxFactorFourier;    /*!< \brief Specified values for Giles BC. */
  su2double **Giles_FlowDir;  /*!< \brief Specified flow direction vector (unit vector) for Giles BC. */
  su2double *Inlet_Ptotal;    /*!< \brief Specified total pressures for inlet boundaries. */
  su2double **Inlet_FlowDir;  /*!< \brief Specified flow direction vector (unit vector) for inlet boundaries. */
  su2double *Inlet_Temperature;    /*!< \brief Specified temperatures for a supersonic inlet boundaries. */
  su2double *Inlet_Pressure;    /*!< \brief Specified static pressures for supersonic inlet boundaries. */
  su2double **Inlet_Velocity;  /*!< \brief Specified flow velocity vectors for supersonic inlet boundaries. */
  su2double *EngineInflow_Target;    /*!< \brief Specified fan face mach for nacelle boundaries. */
  su2double *Inflow_Mach;    /*!< \brief Specified fan face mach for nacelle boundaries. */
  su2double *Inflow_Pressure;    /*!< \brief Specified fan face mach for nacelle boundaries. */
  su2double *Inflow_MassFlow;    /*!< \brief Specified fan face mach for nacelle boundaries. */
  su2double *Inflow_ReverseMassFlow;    /*!< \brief Specified fan face mach for nacelle boundaries. */
  su2double *Inflow_TotalPressure;    /*!< \brief Specified fan face mach for nacelle boundaries. */
  su2double *Inflow_Temperature;    /*!< \brief Specified fan face mach for nacelle boundaries. */
  su2double *Inflow_TotalTemperature;    /*!< \brief Specified fan face mach for nacelle boundaries. */
  su2double *Inflow_RamDrag;    /*!< \brief Specified fan face mach for nacelle boundaries. */
  su2double *Inflow_Force;    /*!< \brief Specified fan face mach for nacelle boundaries. */
  su2double *Inflow_Power;    /*!< \brief Specified fan face mach for nacelle boundaries. */
  su2double *Exhaust_Pressure;    /*!< \brief Specified fan face mach for nacelle boundaries. */
  su2double *Exhaust_Temperature;    /*!< \brief Specified fan face mach for nacelle boundaries. */
  su2double *Exhaust_MassFlow;    /*!< \brief Specified fan face mach for nacelle boundaries. */
  su2double *Exhaust_TotalPressure;    /*!< \brief Specified fan face mach for nacelle boundaries. */
  su2double *Exhaust_TotalTemperature;    /*!< \brief Specified fan face mach for nacelle boundaries. */
  su2double *Exhaust_GrossThrust;    /*!< \brief Specified fan face mach for nacelle boundaries. */
  su2double *Exhaust_Force;    /*!< \brief Specified fan face mach for nacelle boundaries. */
  su2double *Exhaust_Power;    /*!< \brief Specified fan face mach for nacelle boundaries. */
  su2double *Engine_Power;    /*!< \brief Specified fan face mach for nacelle boundaries. */
  su2double *Engine_Mach;    /*!< \brief Specified fan face mach for nacelle boundaries. */
  su2double *Engine_Force;    /*!< \brief Specified fan face mach for nacelle boundaries. */
  su2double *Engine_NetThrust;    /*!< \brief Specified fan face mach for nacelle boundaries. */
  su2double *Engine_GrossThrust;    /*!< \brief Specified fan face mach for nacelle boundaries. */
  su2double *Engine_Area;    /*!< \brief Specified fan face mach for nacelle boundaries. */
  su2double *Outlet_Pressure;    /*!< \brief Specified back pressures (static) for outlet boundaries. */
  su2double *Isothermal_Temperature; /*!< \brief Specified isothermal wall temperatures (static). */
  su2double *Heat_Flux;  /*!< \brief Specified wall heat fluxes. */
  su2double *Displ_Value;    /*!< \brief Specified displacement for displacement boundaries. */
  su2double *Load_Value;    /*!< \brief Specified force for load boundaries. */
  su2double *Damper_Constant;    /*!< \brief Specified constant for damper boundaries. */
  su2double *Load_Dir_Value;    /*!< \brief Specified force for load boundaries defined in cartesian coordinates. */
  su2double *Load_Dir_Multiplier;    /*!< \brief Specified multiplier for load boundaries defined in cartesian coordinates. */
  su2double *Disp_Dir_Value;    /*!< \brief Specified force for load boundaries defined in cartesian coordinates. */
   su2double *Disp_Dir_Multiplier;    /*!< \brief Specified multiplier for load boundaries defined in cartesian coordinates. */
  su2double **Load_Dir;  /*!< \brief Specified flow direction vector (unit vector) for inlet boundaries. */
  su2double **Disp_Dir;  /*!< \brief Specified structural displacement direction (unit vector). */
  su2double *Load_Sine_Amplitude;    /*!< \brief Specified amplitude for a sine-wave load. */
  su2double *Load_Sine_Frequency;    /*!< \brief Specified multiplier for load boundaries defined in cartesian coordinates. */
  su2double **Load_Sine_Dir;  /*!< \brief Specified flow direction vector (unit vector) for inlet boundaries. */
  su2double *FlowLoad_Value;    /*!< \brief Specified force for flow load boundaries. */
  su2double *ActDiskInlet_MassFlow;    /*!< \brief Specified fan face mach for nacelle boundaries. */
  su2double *ActDiskInlet_Temperature;    /*!< \brief Specified fan face mach for nacelle boundaries. */
  su2double *ActDiskInlet_TotalTemperature;    /*!< \brief Specified fan face mach for nacelle boundaries. */
  su2double *ActDiskInlet_Pressure;    /*!< \brief Specified fan face mach for nacelle boundaries. */
  su2double *ActDiskInlet_TotalPressure;    /*!< \brief Specified fan face mach for nacelle boundaries. */
  su2double *ActDiskInlet_RamDrag;    /*!< \brief Specified fan face mach for nacelle boundaries. */
  su2double *ActDiskInlet_Force;    /*!< \brief Specified fan face mach for nacelle boundaries. */
  su2double *ActDiskInlet_Power;    /*!< \brief Specified fan face mach for nacelle boundaries. */
  su2double *ActDiskOutlet_MassFlow;    /*!< \brief Specified fan face mach for nacelle boundaries. */
  su2double *ActDiskOutlet_Temperature;    /*!< \brief Specified fan face mach for nacelle boundaries. */
  su2double *ActDiskOutlet_TotalTemperature;    /*!< \brief Specified fan face mach for nacelle boundaries. */
  su2double *ActDiskOutlet_Pressure;    /*!< \brief Specified fan face mach for nacelle boundaries. */
  su2double *ActDiskOutlet_TotalPressure;    /*!< \brief Specified fan face mach for nacelle boundaries. */
  su2double *ActDiskOutlet_GrossThrust;    /*!< \brief Specified fan face mach for nacelle boundaries. */
  su2double *ActDiskOutlet_Force;    /*!< \brief Specified fan face mach for nacelle boundaries. */
  su2double *ActDiskOutlet_Power;    /*!< \brief Specified fan face mach for nacelle boundaries. */
  su2double **ActDisk_PressJump, **ActDisk_TempJump,  **ActDisk_Omega;
  su2double *ActDisk_DeltaPress;    /*!< \brief Specified fan face mach for nacelle boundaries. */
  su2double *ActDisk_DeltaTemp;    /*!< \brief Specified fan face mach for nacelle boundaries. */
  su2double *ActDisk_TotalPressRatio;    /*!< \brief Specified fan face mach for nacelle boundaries. */
  su2double *ActDisk_TotalTempRatio;    /*!< \brief Specified fan face mach for nacelle boundaries. */
  su2double *ActDisk_StaticPressRatio;    /*!< \brief Specified fan face mach for nacelle boundaries. */
  su2double *ActDisk_StaticTempRatio;    /*!< \brief Specified fan face mach for nacelle boundaries. */
  su2double *ActDisk_Power;    /*!< \brief Specified fan face mach for nacelle boundaries. */
  su2double *ActDisk_MassFlow;    /*!< \brief Specified fan face mach for nacelle boundaries. */
  su2double *ActDisk_Mach;    /*!< \brief Specified fan face mach for nacelle boundaries. */
  su2double *ActDisk_Force;    /*!< \brief Specified fan face mach for nacelle boundaries. */
  su2double *Surface_MassFlow;    /*!< \brief Massflow at the boundaries. */
  su2double *Surface_Mach;    /*!< \brief Mach number at the boundaries. */
  su2double *Surface_Temperature;    /*!< \brief Temperature at the boundaries. */
  su2double *Surface_Pressure;    /*!< \brief Pressure at the boundaries. */
  su2double *Surface_Density;    /*!< \brief Density at the boundaries. */
  su2double *Surface_Enthalpy;    /*!< \brief Enthalpy at the boundaries. */
  su2double *Surface_NormalVelocity;    /*!< \brief Normal velocity at the boundaries. */
  su2double *Surface_Uniformity;  /*!< \brief Integral measure of the streamwise uniformity (absolute) at the boundaries (non-dim). */
  su2double *Surface_SecondaryStrength;     /*!< \brief Integral measure of the strength of secondary flows (absolute) at the boundaries (non-dim). */
  su2double *Surface_SecondOverUniform;   /*!< \brief Integral measure of the strength of secondary flows (relative to streamwise) at the boundaries (non-dim). */
  su2double *Surface_MomentumDistortion;    /*!< \brief Integral measure of the streamwise uniformity (relative to plug flow) at the boundaries (non-dim). */
  su2double *Surface_TotalTemperature;   /*!< \brief Total temperature at the boundaries. */
  su2double *Surface_TotalPressure;    /*!< \brief Total pressure at the boundaries. */
  su2double *Surface_PressureDrop;    /*!< \brief Pressure drop between boundaries. */
  su2double *Surface_DC60;    /*!< \brief Specified fan face mach for nacelle boundaries. */
  su2double *Surface_IDC;    /*!< \brief Specified fan face mach for nacelle boundaries. */
  su2double *Surface_IDC_Mach;    /*!< \brief Specified fan face mach for nacelle boundaries. */
  su2double *Surface_IDR;    /*!< \brief Specified fan face mach for nacelle boundaries. */
  su2double *ActDisk_NetThrust;    /*!< \brief Specified fan face mach for nacelle boundaries. */
  su2double *ActDisk_BCThrust;    /*!< \brief Specified fan face mach for nacelle boundaries. */
  su2double *ActDisk_BCThrust_Old;    /*!< \brief Specified fan face mach for nacelle boundaries. */
  su2double *ActDisk_GrossThrust;    /*!< \brief Specified fan face mach for nacelle boundaries. */
  su2double *ActDisk_Area;    /*!< \brief Specified fan face mach for nacelle boundaries. */
  su2double *ActDisk_ReverseMassFlow;    /*!< \brief Specified fan face mach for nacelle boundaries. */
  su2double **Periodic_RotCenter;  /*!< \brief Rotational center for each periodic boundary. */
  su2double **Periodic_RotAngles;      /*!< \brief Rotation angles for each periodic boundary. */
  su2double **Periodic_Translation;      /*!< \brief Translation vector for each periodic boundary. */
  unsigned short nPeriodic_Index;     /*!< \brief Number of SEND_RECEIVE periodic transformations. */
  su2double **Periodic_Center;         /*!< \brief Rotational center for each SEND_RECEIVE boundary. */
  su2double **Periodic_Rotation;      /*!< \brief Rotation angles for each SEND_RECEIVE boundary. */
  su2double **Periodic_Translate;      /*!< \brief Translation vector for each SEND_RECEIVE boundary. */
  string *Marker_CfgFile_TagBound;			/*!< \brief Global index for markers using config file. */
  unsigned short *Marker_All_KindBC,			/*!< \brief Global index for boundaries using grid information. */
  *Marker_CfgFile_KindBC;		/*!< \brief Global index for boundaries using config file. */
  short *Marker_All_SendRecv;		/*!< \brief Information about if the boundary is sended (+), received (-). */
  short *Marker_All_PerBound;	/*!< \brief Global index for periodic bc using the grid information. */
  unsigned long nExtIter;			/*!< \brief Number of external iterations. */
  unsigned long ExtIter;			/*!< \brief Current external iteration number. */
  unsigned long ExtIter_OffSet;			/*!< \brief External iteration number offset. */
  unsigned long IntIter;			/*!< \brief Current internal iteration number. */
  unsigned long FSIIter;			/*!< \brief Current Fluid Structure Interaction sub-iteration number. */
  unsigned long Unst_nIntIter;			/*!< \brief Number of internal iterations (Dual time Method). */
  unsigned long Dyn_nIntIter;			/*!< \brief Number of internal iterations (Newton-Raphson Method for nonlinear structural analysis). */
  long Unst_RestartIter;			/*!< \brief Iteration number to restart an unsteady simulation (Dual time Method). */
  long Unst_AdjointIter;			/*!< \brief Iteration number to begin the reverse time integration in the direct solver for the unsteady adjoint. */
  long Iter_Avg_Objective;			/*!< \brief Iteration the number of time steps to be averaged, counting from the back */
  long Dyn_RestartIter;                         /*!< \brief Iteration number to restart a dynamic structural analysis. */
  unsigned short nLevels_TimeAccurateLTS;       /*!< \brief Number of time levels for time accurate local time stepping. */
  unsigned short nTimeDOFsADER_DG;              /*!< \brief Number of time DOFs used in the predictor step of ADER-DG. */
  su2double *TimeDOFsADER_DG;                   /*!< \brief The location of the ADER-DG time DOFs on the interval [-1,1]. */
  unsigned short nTimeIntegrationADER_DG;       /*!< \brief Number of time integration points ADER-DG. */
  su2double *TimeIntegrationADER_DG;            /*!< \brief The location of the ADER-DG time integration points on the interval [-1,1]. */
  su2double *WeightsIntegrationADER_DG;         /*!< \brief The weights of the ADER-DG time integration points on the interval [-1,1]. */
  unsigned short nRKStep;			/*!< \brief Number of steps of the explicit Runge-Kutta method. */
  su2double *RK_Alpha_Step;			/*!< \brief Runge-Kutta beta coefficients. */
  unsigned short nMGLevels;		/*!< \brief Number of multigrid levels (coarse levels). */
  unsigned short nCFL;			/*!< \brief Number of CFL, one for each multigrid level. */
  su2double
  CFLRedCoeff_Turb,		/*!< \brief CFL reduction coefficient on the LevelSet problem. */
  CFLRedCoeff_AdjFlow,	/*!< \brief CFL reduction coefficient for the adjoint problem. */
  CFLRedCoeff_AdjTurb,	/*!< \brief CFL reduction coefficient for the adjoint problem. */
  CFLFineGrid,		/*!< \brief CFL of the finest grid. */
  CFLSolid,       /*!< \brief CFL in (heat) solid solvers. */
  Max_DeltaTime,  		/*!< \brief Max delta time. */
  Unst_CFL;		/*!< \brief Unsteady CFL number. */
  bool ReorientElements;		/*!< \brief Flag for enabling element reorientation. */
  bool AddIndNeighbor;			/*!< \brief Include indirect neighbor in the agglomeration process. */
  unsigned short nDV,		/*!< \brief Number of design variables. */
  nObj, nObjW;              /*! \brief Number of objective functions. */
  unsigned short* nDV_Value;		/*!< \brief Number of values for each design variable (might be different than 1 if we allow arbitrary movement). */
  unsigned short nFFDBox;		/*!< \brief Number of ffd boxes. */
  unsigned short nGridMovement;		/*!< \brief Number of grid movement types specified. */
  unsigned short nTurboMachineryKind; 	/*!< \brief Number turbomachinery types specified. */
  unsigned short nParamDV;		/*!< \brief Number of parameters of the design variable. */
  string DV_Filename;      /*!< \brief Filename for providing surface positions from an external parameterization. */
  su2double **ParamDV;				/*!< \brief Parameters of the design variable. */
  su2double **CoordFFDBox;				/*!< \brief Coordinates of the FFD boxes. */
  unsigned short **DegreeFFDBox;	/*!< \brief Degree of the FFD boxes. */
  string *FFDTag;				/*!< \brief Parameters of the design variable. */
  string *TagFFDBox;				/*!< \brief Tag of the FFD box. */
  unsigned short GeometryMode;			/*!< \brief Gemoetry mode (analysis or gradient computation). */
  unsigned short MGCycle;			/*!< \brief Kind of multigrid cycle. */
  unsigned short FinestMesh;		/*!< \brief Finest mesh for the full multigrid approach. */
  unsigned short nFFD_Fix_IDir, nFFD_Fix_JDir, nFFD_Fix_KDir;                 /*!< \brief Number of planes fixed in the FFD. */
  unsigned short nMG_PreSmooth,                 /*!< \brief Number of MG pre-smooth parameters found in config file. */
  nMG_PostSmooth,                             /*!< \brief Number of MG post-smooth parameters found in config file. */
  nMG_CorrecSmooth;                           /*!< \brief Number of MG correct-smooth parameters found in config file. */
  short *FFD_Fix_IDir, *FFD_Fix_JDir, *FFD_Fix_KDir;	/*!< \brief Exact sections. */
  unsigned short *MG_PreSmooth,	/*!< \brief Multigrid Pre smoothing. */
  *MG_PostSmooth,					/*!< \brief Multigrid Post smoothing. */
  *MG_CorrecSmooth;					/*!< \brief Multigrid Jacobi implicit smoothing of the correction. */
  su2double *LocationStations;   /*!< \brief Airfoil sections in wing slicing subroutine. */
  su2double *NacelleLocation;   /*!< \brief Definition of the nacelle location. */
  unsigned short Kind_Solver,	/*!< \brief Kind of solver Euler, NS, Continuous adjoint, etc.  */
  *Kind_Solver_PerZone,  /*!< \brief Kind of solvers for each zone Euler, NS, Continuous adjoint, etc.  */
  Kind_FluidModel,			/*!< \brief Kind of the Fluid Model: Ideal or Van der Walls, ... . */
  Kind_ViscosityModel,			/*!< \brief Kind of the Viscosity Model*/
  Kind_ConductivityModel,			/*!< \brief Kind of the Thermal Conductivity Model*/
  Kind_FreeStreamOption,			/*!< \brief Kind of free stream option to choose if initializing with density or temperature  */
  Kind_InitOption,			/*!< \brief Kind of Init option to choose if initializing with Reynolds number or with thermodynamic conditions   */
  Kind_GasModel,				/*!< \brief Kind of the Gas Model. */
  Kind_DensityModel,				/*!< \brief Kind of the density model for incompressible flows. */
  *Kind_GridMovement,    /*!< \brief Kind of the unsteady mesh movement. */
  Kind_Gradient_Method,		/*!< \brief Numerical method for computation of spatial gradients. */
  Kind_Deform_Linear_Solver, /*!< Numerical method to deform the grid */
  Kind_Deform_Linear_Solver_Prec,		/*!< \brief Preconditioner of the linear solver. */
  Kind_Linear_Solver,		/*!< \brief Numerical solver for the implicit scheme. */
  Kind_Linear_Solver_FSI_Struc,	 /*!< \brief Numerical solver for the structural part in FSI problems. */
  Kind_Linear_Solver_Prec,		/*!< \brief Preconditioner of the linear solver. */
  Kind_Linear_Solver_Prec_FSI_Struc,		/*!< \brief Preconditioner of the linear solver for the structural part in FSI problems. */
  Kind_AdjTurb_Linear_Solver,		/*!< \brief Numerical solver for the turbulent adjoint implicit scheme. */
  Kind_AdjTurb_Linear_Prec,		/*!< \brief Preconditioner of the turbulent adjoint linear solver. */
  Kind_DiscAdj_Linear_Solver, /*!< \brief Linear solver for the discrete adjoint system. */
  Kind_DiscAdj_Linear_Prec,  /*!< \brief Preconditioner of the discrete adjoint linear solver. */
  Kind_DiscAdj_Linear_Solver_FSI_Struc, /*!< \brief Linear solver for the discrete adjoint system in the structural side of FSI problems. */
  Kind_DiscAdj_Linear_Prec_FSI_Struc,   /*!< \brief Preconditioner of the discrete adjoint linear solver in the structural side of FSI problems. */
  Kind_SlopeLimit,				/*!< \brief Global slope limiter. */
  Kind_SlopeLimit_Flow,		/*!< \brief Slope limiter for flow equations.*/
  Kind_SlopeLimit_Turb,		/*!< \brief Slope limiter for the turbulence equation.*/
  Kind_SlopeLimit_AdjTurb,	/*!< \brief Slope limiter for the adjoint turbulent equation.*/
  Kind_SlopeLimit_AdjFlow,	/*!< \brief Slope limiter for the adjoint equation.*/
  Kind_TimeNumScheme,			/*!< \brief Global explicit or implicit time integration. */
  Kind_TimeIntScheme_Flow,	/*!< \brief Time integration for the flow equations. */
  Kind_TimeIntScheme_FEM_Flow,  /*!< \brief Time integration for the flow equations. */
  Kind_ADER_Predictor,          /*!< \brief Predictor step of the ADER-DG time integration scheme. */
  Kind_TimeIntScheme_AdjFlow,		/*!< \brief Time integration for the adjoint flow equations. */
  Kind_TimeIntScheme_Turb,	/*!< \brief Time integration for the turbulence model. */
  Kind_TimeIntScheme_AdjTurb,	/*!< \brief Time integration for the adjoint turbulence model. */
  Kind_TimeIntScheme_Heat,	/*!< \brief Time integration for the wave equations. */
  Kind_TimeStep_Heat, /*!< \brief Time stepping method for the (fvm) heat equation. */
  Kind_TimeIntScheme_FEA,	/*!< \brief Time integration for the FEA equations. */
  Kind_SpaceIteScheme_FEA,	/*!< \brief Iterative scheme for nonlinear structural analysis. */
  Kind_ConvNumScheme,			/*!< \brief Global definition of the convective term. */
  Kind_ConvNumScheme_Flow,	/*!< \brief Centered or upwind scheme for the flow equations. */
  Kind_ConvNumScheme_FEM_Flow,  /*!< \brief Finite element scheme for the flow equations. */
  Kind_ConvNumScheme_Heat,	/*!< \brief Centered or upwind scheme for the flow equations. */
  Kind_ConvNumScheme_AdjFlow,		/*!< \brief Centered or upwind scheme for the adjoint flow equations. */
  Kind_ConvNumScheme_Turb,	/*!< \brief Centered or upwind scheme for the turbulence model. */
  Kind_ConvNumScheme_AdjTurb,	/*!< \brief Centered or upwind scheme for the adjoint turbulence model. */
  Kind_ConvNumScheme_Template,	/*!< \brief Centered or upwind scheme for the level set equation. */
  Kind_Centered,				/*!< \brief Centered scheme. */
  Kind_Centered_Flow,			/*!< \brief Centered scheme for the flow equations. */
  Kind_Centered_AdjFlow,			/*!< \brief Centered scheme for the adjoint flow equations. */
  Kind_Centered_Turb,			/*!< \brief Centered scheme for the turbulence model. */
  Kind_Centered_AdjTurb,		/*!< \brief Centered scheme for the adjoint turbulence model. */
  Kind_Centered_Template,		/*!< \brief Centered scheme for the template model. */
  Kind_Upwind,				/*!< \brief Upwind scheme. */
  Kind_Upwind_Flow,			/*!< \brief Upwind scheme for the flow equations. */
  Kind_Upwind_AdjFlow,			/*!< \brief Upwind scheme for the adjoint flow equations. */
  Kind_Upwind_Turb,			/*!< \brief Upwind scheme for the turbulence model. */
  Kind_Upwind_AdjTurb,		/*!< \brief Upwind scheme for the adjoint turbulence model. */
  Kind_Upwind_Template,			/*!< \brief Upwind scheme for the template model. */
  Kind_FEM,                     /*!< \brief Finite element scheme for the flow equations. */
  Kind_FEM_Flow,                        /*!< \brief Finite element scheme for the flow equations. */
  Kind_FEM_DG_Shock,      /*!< \brief Shock capturing method for the FEM DG solver. */
  Kind_Matrix_Coloring,   /*!< \brief Type of matrix coloring for sparse Jacobian computation. */
  Kind_Solver_Fluid_FSI,		/*!< \brief Kind of solver for the fluid in FSI applications. */
  Kind_Solver_Struc_FSI,		/*!< \brief Kind of solver for the structure in FSI applications. */
  Kind_BGS_RelaxMethod,				/*!< \brief Kind of relaxation method for Block Gauss Seidel method in FSI problems. */
  Kind_TransferMethod;	/*!< \brief Iterative scheme for nonlinear structural analysis. */
  bool Energy_Equation;         /*!< \brief Solve the energy equation for incompressible flows. */
  bool MUSCL,		/*!< \brief MUSCL scheme .*/
  MUSCL_Flow,		/*!< \brief MUSCL scheme for the flow equations.*/
  MUSCL_Turb,	 /*!< \brief MUSCL scheme for the turbulence equations.*/
  MUSCL_Heat,	 /*!< \brief MUSCL scheme for the (fvm) heat equation.*/
  MUSCL_AdjFlow,		/*!< \brief MUSCL scheme for the adj flow equations.*/
  MUSCL_AdjTurb; 	/*!< \brief MUSCL scheme for the adj turbulence equations.*/
  bool EulerPersson;        /*!< \brief Boolean to determine whether this is an Euler simulation with Persson shock capturing. */
  bool FSI_Problem,			/*!< \brief Boolean to determine whether the simulation is FSI or not. */
  ZoneSpecific_Problem;   /*!< \brief Boolean to determine whether we wish to use zone-specific solvers. */
  unsigned short nID_DV;  /*!< \brief ID for the region of FEM when computed using direct differentiation. */
  bool AD_Mode;         /*!< \brief Algorithmic Differentiation support. */
  bool AD_Preaccumulation;   /*!< \brief Enable or disable preaccumulation in the AD mode. */
  unsigned short Kind_Material_Compress,	/*!< \brief Determines if the material is compressible or incompressible (structural analysis). */
  Kind_Material,			/*!< \brief Determines the material model to be used (structural analysis). */
  Kind_Struct_Solver,		/*!< \brief Determines the geometric condition (small or large deformations) for structural analysis. */
  Kind_DV_FEA;				/*!< \brief Kind of Design Variable for FEA problems.*/
  unsigned short Kind_Turb_Model;			/*!< \brief Turbulent model definition. */
  unsigned short Kind_SGS_Model;                        /*!< \brief LES SGS model definition. */
  unsigned short Kind_Trans_Model,			/*!< \brief Transition model definition. */
  Kind_ActDisk, Kind_Engine_Inflow, Kind_Inlet, *Kind_Inc_Inlet, *Kind_Data_Riemann, *Kind_Data_Giles;           /*!< \brief Kind of inlet boundary treatment. */
  unsigned short nInc_Inlet;  /*!< \brief Number of inlet boundary treatment types listed. */
  bool Inc_Inlet_UseNormal;    /*!< \brief Flag for whether to use the local normal as the flow direction for an incompressible pressure inlet. */
  su2double Linear_Solver_Error;		/*!< \brief Min error of the linear solver for the implicit formulation. */
  su2double Deform_Linear_Solver_Error;    /*!< \brief Min error of the linear solver for the implicit formulation. */
  su2double Linear_Solver_Error_FSI_Struc;		/*!< \brief Min error of the linear solver for the implicit formulation in the structural side for FSI problems . */
  su2double Linear_Solver_Error_Heat;        /*!< \brief Min error of the linear solver for the implicit formulation in the fvm heat solver . */
  unsigned long Linear_Solver_Iter;		/*!< \brief Max iterations of the linear solver for the implicit formulation. */
  unsigned long Deform_Linear_Solver_Iter;   /*!< \brief Max iterations of the linear solver for the implicit formulation. */
  unsigned long Linear_Solver_Iter_FSI_Struc;		/*!< \brief Max iterations of the linear solver for FSI applications and structural solver. */
  unsigned long Linear_Solver_Iter_Heat;       /*!< \brief Max iterations of the linear solver for the implicit formulation in the fvm heat solver. */
  unsigned long Linear_Solver_Restart_Frequency;   /*!< \brief Restart frequency of the linear solver for the implicit formulation. */
  unsigned short Linear_Solver_ILU_n;		/*!< \brief ILU fill=in level. */
  su2double SemiSpan;		/*!< \brief Wing Semi span. */
  su2double Roe_Kappa;		/*!< \brief Relaxation of the Roe scheme. */
  su2double Relaxation_Factor_Flow;		/*!< \brief Relaxation coefficient of the linear solver mean flow. */
  su2double Relaxation_Factor_Turb;		/*!< \brief Relaxation coefficient of the linear solver turbulence. */
  su2double Relaxation_Factor_AdjFlow;		/*!< \brief Relaxation coefficient of the linear solver adjoint mean flow. */
  su2double Relaxation_Factor_CHT;  /*!< \brief Relaxation coefficient for the update of conjugate heat variables. */
  su2double AdjTurb_Linear_Error;		/*!< \brief Min error of the turbulent adjoint linear solver for the implicit formulation. */
  su2double EntropyFix_Coeff;              /*!< \brief Entropy fix coefficient. */
  unsigned short AdjTurb_Linear_Iter;		/*!< \brief Min error of the turbulent adjoint linear solver for the implicit formulation. */
  su2double *Stations_Bounds;                  /*!< \brief Airfoil section limit. */
  unsigned short nLocationStations,      /*!< \brief Number of section cuts to make when outputting mesh and cp . */
  nWingStations;               /*!< \brief Number of section cuts to make when calculating internal volume. */
  su2double* Kappa_Flow,           /*!< \brief Numerical dissipation coefficients for the flow equations. */
  *Kappa_AdjFlow,                  /*!< \brief Numerical dissipation coefficients for the adjoint flow equations. */
  *Kappa_Heat;                    /*!< \brief Numerical dissipation coefficients for the (fvm) heat equation. */  
  su2double* FFD_Axis;       /*!< \brief Numerical dissipation coefficients for the adjoint equations. */
  su2double Kappa_1st_AdjFlow,	/*!< \brief JST 1st order dissipation coefficient for adjoint flow equations (coarse multigrid levels). */
  Kappa_2nd_AdjFlow,			/*!< \brief JST 2nd order dissipation coefficient for adjoint flow equations. */
  Kappa_4th_AdjFlow,			/*!< \brief JST 4th order dissipation coefficient for adjoint flow equations. */
  Kappa_1st_Flow,			/*!< \brief JST 1st order dissipation coefficient for flow equations (coarse multigrid levels). */
  Kappa_2nd_Flow,			/*!< \brief JST 2nd order dissipation coefficient for flow equations. */
  Kappa_4th_Flow,			/*!< \brief JST 4th order dissipation coefficient for flow equations. */
  Kappa_2nd_Heat,     /*!< \brief 2nd order dissipation coefficient for heat equation. */
  Kappa_4th_Heat;     /*!< \brief 4th order dissipation coefficient for heat equation. */  
  su2double Geo_Waterline_Location; /*!< \brief Location of the waterline. */
  
  su2double Min_Beta_RoeTurkel,		/*!< \brief Minimum value of Beta for the Roe-Turkel low Mach preconditioner. */
  Max_Beta_RoeTurkel;		/*!< \brief Maximum value of Beta for the Roe-Turkel low Mach preconditioner. */
  unsigned long GridDef_Nonlinear_Iter, /*!< \brief Number of nonlinear increments for grid deformation. */
  GridDef_Linear_Iter; /*!< \brief Number of linear smoothing iterations for grid deformation. */
  unsigned short Deform_Stiffness_Type; /*!< \brief Type of element stiffness imposed for FEA mesh deformation. */
  bool Deform_Output;  /*!< \brief Print the residuals during mesh deformation to the console. */
  su2double Deform_Tol_Factor; /*!< Factor to multiply smallest volume for deform tolerance (0.001 default) */
  su2double Deform_Coeff; /*!< Deform coeffienct */
  su2double Deform_Limit; /*!< Deform limit */
  unsigned short FFD_Continuity; /*!< Surface continuity at the intersection with the FFD */
  unsigned short FFD_CoordSystem; /*!< Define the coordinates system */
  su2double Deform_ElasticityMod, Deform_PoissonRatio; /*!< young's modulus and poisson ratio for volume deformation stiffness model */
  bool Visualize_Surface_Def;  /*!< \brief Flag to visualize the surface deformacion in SU2_DEF. */
  bool Visualize_Volume_Def; /*!< \brief Flag to visualize the volume deformation in SU2_DEF. */
  bool FFD_Symmetry_Plane;	/*!< \brief FFD symmetry plane. */
  su2double Mach;		/*!< \brief Mach number. */
  su2double Reynolds;	/*!< \brief Reynolds number. */
  su2double Froude;	/*!< \brief Froude number. */
  su2double Length_Reynolds;	/*!< \brief Reynolds length (dimensional). */
  su2double AoA,			/*!< \brief Angle of attack (just external flow). */
  iH, AoS, AoA_Offset, AoS_Offset, AoA_Sens;		/*!< \brief Angle of sideSlip (just external flow). */
  bool Fixed_CL_Mode;			/*!< \brief Activate fixed CL mode (external flow only). */
  bool Fixed_CM_Mode;			/*!< \brief Activate fixed CL mode (external flow only). */
  bool Eval_dOF_dCX;			/*!< \brief Activate fixed CL mode (external flow only). */
  bool Discard_InFiles; /*!< \brief Discard angle of attack in solution and geometry files. */
  su2double Target_CL;			/*!< \brief Specify a target CL instead of AoA (external flow only). */
  su2double Target_CM;			/*!< \brief Specify a target CL instead of AoA (external flow only). */
  su2double Total_CM;			/*!< \brief Specify a target CL instead of AoA (external flow only). */
  su2double Total_CD;			/*!< \brief Specify a target CL instead of AoA (external flow only). */
  su2double dCL_dAlpha;        /*!< \brief value of dCl/dAlpha. */
  su2double dCM_diH;        /*!< \brief value of dCM/dHi. */
  unsigned long Iter_Fixed_CL;			/*!< \brief Iterations to re-evaluate the angle of attack (external flow only). */
  unsigned long Iter_Fixed_CM;			/*!< \brief Iterations to re-evaluate the angle of attack (external flow only). */
  unsigned long Iter_Fixed_NetThrust;			/*!< \brief Iterations to re-evaluate the angle of attack (external flow only). */
  unsigned long Iter_dCL_dAlpha;   /*!< \brief Number of iterations to evaluate dCL_dAlpha. */
  unsigned long Update_Alpha;			/*!< \brief Iterations to re-evaluate the angle of attack (external flow only). */
  unsigned long Update_iH;			/*!< \brief Iterations to re-evaluate the angle of attack (external flow only). */
  unsigned long Update_BCThrust;			/*!< \brief Iterations to re-evaluate the angle of attack (external flow only). */
  su2double dNetThrust_dBCThrust;        /*!< \brief value of dCl/dAlpha. */
  bool Update_BCThrust_Bool;			/*!< \brief Boolean flag for whether to update the AoA for fixed lift mode on a given iteration. */
  bool Update_AoA;			/*!< \brief Boolean flag for whether to update the AoA for fixed lift mode on a given iteration. */
  bool Update_HTPIncidence;			/*!< \brief Boolean flag for whether to update the AoA for fixed lift mode on a given iteration. */
  su2double ChargeCoeff;		/*!< \brief Charge coefficient (just for poisson problems). */
  unsigned short Cauchy_Func_Flow,	/*!< \brief Function where to apply the convergence criteria in the flow problem. */
  Cauchy_Func_AdjFlow,				/*!< \brief Function where to apply the convergence criteria in the adjoint problem. */
  Cauchy_Elems;						/*!< \brief Number of elements to evaluate. */
  unsigned short Residual_Func_Flow;	/*!< \brief Equation to apply residual convergence to. */
  unsigned short Res_FEM_CRIT;  /*!< \brief Criteria to apply to the FEM convergence (absolute/relative). */
  unsigned long StartConv_Iter;	/*!< \brief Start convergence criteria at iteration. */
  su2double Cauchy_Eps;	/*!< \brief Epsilon used for the convergence. */
  unsigned long Wrt_Sol_Freq,	/*!< \brief Writing solution frequency. */
  Wrt_Sol_Freq_DualTime,	/*!< \brief Writing solution frequency for Dual Time. */
  Wrt_Con_Freq,				/*!< \brief Writing convergence history frequency. */
  Wrt_Con_Freq_DualTime;				/*!< \brief Writing convergence history frequency. */
  bool Wrt_Unsteady;  /*!< \brief Write unsteady data adding header and prefix. */
  bool Wrt_Dynamic;  		/*!< \brief Write dynamic data adding header and prefix. */
  bool Restart,	/*!< \brief Restart solution (for direct, adjoint, and linearized problems).*/
  Wrt_Binary_Restart,	/*!< \brief Write binary SU2 native restart files.*/
  Read_Binary_Restart,	/*!< \brief Read binary SU2 native restart files.*/
  Restart_Flow;	/*!< \brief Restart flow solution for adjoint and linearized problems. */
  unsigned short nMarker_Monitoring,	/*!< \brief Number of markers to monitor. */
  nMarker_Designing,					/*!< \brief Number of markers for the objective function. */
  nMarker_GeoEval,					/*!< \brief Number of markers for the objective function. */
  nMarker_ZoneInterface, /*!< \brief Number of markers in the zone interface. */
  nMarker_Plotting,					/*!< \brief Number of markers to plot. */
  nMarker_Analyze,					/*!< \brief Number of markers to plot. */
  nMarker_Moving,               /*!< \brief Number of markers in motion (DEFORMING, MOVING_WALL, or FLUID_STRUCTURE). */
  nMarker_PyCustom,               /*!< \brief Number of markers that are customizable in Python. */
  nMarker_DV,               /*!< \brief Number of markers affected by the design variables. */
  nMarker_WallFunctions;    /*!< \brief Number of markers for which wall functions must be applied. */
  string *Marker_Monitoring,     /*!< \brief Markers to monitor. */
  *Marker_Designing,         /*!< \brief Markers to plot. */
  *Marker_GeoEval,         /*!< \brief Markers to plot. */
  *Marker_Plotting,          /*!< \brief Markers to plot. */
  *Marker_Analyze,          /*!< \brief Markers to plot. */
  *Marker_ZoneInterface,          /*!< \brief Markers in the FSI interface. */
  *Marker_Moving,            /*!< \brief Markers in motion (DEFORMING, MOVING_WALL, or FLUID_STRUCTURE). */
  *Marker_PyCustom,            /*!< \brief Markers that are customizable in Python. */
  *Marker_DV,            /*!< \brief Markers affected by the design variables. */
  *Marker_WallFunctions; /*!< \brief Markers for which wall functions must be applied. */
  unsigned short  *Kind_WallFunctions;        /*!< \brief The kind of wall function to use for the corresponding markers. */
  unsigned short  **IntInfo_WallFunctions;    /*!< \brief Additional integer information for the wall function markers. */
  su2double       **DoubleInfo_WallFunctions; /*!< \brief Additional double information for the wall function markers. */
  unsigned short  *Marker_All_Monitoring,        /*!< \brief Global index for monitoring using the grid information. */
  *Marker_All_GeoEval,       /*!< \brief Global index for geometrical evaluation. */
  *Marker_All_Plotting,        /*!< \brief Global index for plotting using the grid information. */
  *Marker_All_Analyze,        /*!< \brief Global index for plotting using the grid information. */
  *Marker_All_ZoneInterface,        /*!< \brief Global index for FSI interface markers using the grid information. */
  *Marker_All_Turbomachinery,        /*!< \brief Global index for Turbomachinery markers using the grid information. */
  *Marker_All_TurbomachineryFlag,        /*!< \brief Global index for Turbomachinery markers flag using the grid information. */
  *Marker_All_MixingPlaneInterface,        /*!< \brief Global index for MixingPlane interface markers using the grid information. */    
  *Marker_All_DV,          /*!< \brief Global index for design variable markers using the grid information. */
  *Marker_All_Moving,          /*!< \brief Global index for moving surfaces using the grid information. */
  *Marker_All_PyCustom,                 /*!< \brief Global index for Python customizable surfaces using the grid information. */
  *Marker_All_Designing,         /*!< \brief Global index for moving using the grid information. */
  *Marker_CfgFile_Monitoring,     /*!< \brief Global index for monitoring using the config information. */
  *Marker_CfgFile_Designing,      /*!< \brief Global index for monitoring using the config information. */
  *Marker_CfgFile_GeoEval,      /*!< \brief Global index for monitoring using the config information. */
  *Marker_CfgFile_Plotting,     /*!< \brief Global index for plotting using the config information. */
  *Marker_CfgFile_Analyze,     /*!< \brief Global index for plotting using the config information. */
  *Marker_CfgFile_ZoneInterface,     /*!< \brief Global index for FSI interface using the config information. */
  *Marker_CfgFile_Turbomachinery,     /*!< \brief Global index for Turbomachinery  using the config information. */
  *Marker_CfgFile_TurbomachineryFlag,     /*!< \brief Global index for Turbomachinery flag using the config information. */
  *Marker_CfgFile_MixingPlaneInterface,     /*!< \brief Global index for MixingPlane interface using the config information. */
  *Marker_CfgFile_Moving,       /*!< \brief Global index for moving surfaces using the config information. */
  *Marker_CfgFile_PyCustom,        /*!< \brief Global index for Python customizable surfaces using the config information. */
  *Marker_CfgFile_DV,       /*!< \brief Global index for design variable markers using the config information. */
  *Marker_CfgFile_PerBound;     /*!< \brief Global index for periodic boundaries using the config information. */
  string *PlaneTag;      /*!< \brief Global index for the plane adaptation (upper, lower). */
  su2double DualVol_Power;			/*!< \brief Power for the dual volume in the grid adaptation sensor. */
  su2double *nBlades;						/*!< \brief number of blades for turbomachinery computation. */
  unsigned short Analytical_Surface;	/*!< \brief Information about the analytical definition of the surface for grid adaptation. */
  unsigned short Geo_Description;	/*!< \brief Description of the geometry. */
  unsigned short Mesh_FileFormat;	/*!< \brief Mesh input format. */
  unsigned short Output_FileFormat;	/*!< \brief Format of the output files. */
  unsigned short ActDisk_Jump;	/*!< \brief Format of the output files. */
  bool CFL_Adapt;      /*!< \brief Adaptive CFL number. */
  bool HB_Precondition;    /*< \brief Flag to turn on harmonic balance source term preconditioning */
  su2double RefArea,		/*!< \brief Reference area for coefficient computation. */
  RefElemLength,				/*!< \brief Reference element length for computing the slope limiting epsilon. */
  RefSharpEdges,				/*!< \brief Reference coefficient for detecting sharp edges. */
  RefLength,			/*!< \brief Reference length for moment computation. */
  *RefOriginMoment,           /*!< \brief Origin for moment computation. */
  *RefOriginMoment_X,      /*!< \brief X Origin for moment computation. */
  *RefOriginMoment_Y,      /*!< \brief Y Origin for moment computation. */
  *RefOriginMoment_Z,      /*!< \brief Z Origin for moment computation. */
  *CFL_AdaptParam,      /*!< \brief Information about the CFL ramp. */
  *RelaxFactor_Giles,      /*!< \brief Information about the under relaxation factor for Giles BC. */
  *CFL,
  *HTP_Axis,      /*!< \brief Location of the HTP axis. */
  DomainVolume;		/*!< \brief Volume of the computational grid. */
  unsigned short nRefOriginMoment_X,    /*!< \brief Number of X-coordinate moment computation origins. */
  nRefOriginMoment_Y,           /*!< \brief Number of Y-coordinate moment computation origins. */
  nRefOriginMoment_Z;           /*!< \brief Number of Z-coordinate moment computation origins. */
  string Mesh_FileName,			/*!< \brief Mesh input file. */
  Mesh_Out_FileName,				/*!< \brief Mesh output file. */
  Solution_FlowFileName,			/*!< \brief Flow solution input file. */
  Solution_LinFileName,			/*!< \brief Linearized flow solution input file. */
  Solution_AdjFileName,			/*!< \brief Adjoint solution input file for drag functional. */
  Solution_FEMFileName,			/*!< \brief Solution input file for structural problem. */
  Solution_AdjFEMFileName,     /*!< \brief Adjoint solution input file for structural problem. */
  Flow_FileName,					/*!< \brief Flow variables output file. */
  Structure_FileName,					/*!< \brief Structure variables output file. */
  SurfStructure_FileName,					/*!< \brief Surface structure variables output file. */
  AdjStructure_FileName,         /*!< \brief Structure variables output file. */
  AdjSurfStructure_FileName,         /*!< \brief Surface structure variables output file. */
  SurfHeat_FileName,					/*!< \brief Surface structure variables output file. */
  Heat_FileName,					/*!< \brief Heat variables output file. */
  Residual_FileName,				/*!< \brief Residual variables output file. */
  Conv_FileName,					/*!< \brief Convergence history output file. */
  Breakdown_FileName,			    /*!< \brief Breakdown output file. */
  Conv_FileName_FSI,					/*!< \brief Convergence history output file. */
  Restart_FlowFileName,			/*!< \brief Restart file for flow variables. */
  Restart_HeatFileName,			/*!< \brief Restart file for heat variables. */
  Restart_AdjFileName,			/*!< \brief Restart file for adjoint variables, drag functional. */
  Restart_FEMFileName,			/*!< \brief Restart file for FEM elasticity. */
  Restart_AdjFEMFileName,      /*!< \brief Restart file for FEM elasticity. */
  Adj_FileName,					/*!< \brief Output file with the adjoint variables. */
  ObjFunc_Grad_FileName,			/*!< \brief Gradient of the objective function. */
  ObjFunc_Value_FileName,			/*!< \brief Objective function. */
  SurfFlowCoeff_FileName,			/*!< \brief Output file with the flow variables on the surface. */
  SurfAdjCoeff_FileName,			/*!< \brief Output file with the adjoint variables on the surface. */
  New_SU2_FileName,       		/*!< \brief Output SU2 mesh file converted from CGNS format. */
  SurfSens_FileName,			/*!< \brief Output file for the sensitivity on the surface (discrete adjoint). */
  VolSens_FileName;			/*!< \brief Output file for the sensitivity in the volume (discrete adjoint). */
  bool Low_MemoryOutput,      /*!< \brief Output less information for lower memory use */
  Wrt_Output,                 /*!< \brief Write any output files */
  Wrt_Vol_Sol,                /*!< \brief Write a volume solution file */
  Wrt_Srf_Sol,                /*!< \brief Write a surface solution file */
  Wrt_Csv_Sol,                /*!< \brief Write a surface comma-separated values solution file */
  Wrt_Crd_Sol,                /*!< \brief Write a binary file with the grid coordinates only. */
  Wrt_Residuals,              /*!< \brief Write residuals to solution file */
  Wrt_Surface,                /*!< \brief Write solution at each surface */
  Wrt_Limiters,              /*!< \brief Write residuals to solution file */
  Wrt_SharpEdges,              /*!< \brief Write residuals to solution file */
  Wrt_Halo,                   /*!< \brief Write rind layers in solution files */
  Wrt_Performance,            /*!< \brief Write the performance summary at the end of a calculation.  */
  Wrt_InletFile,                   /*!< \brief Write a template inlet profile file */
  Wrt_Slice,                   /*!< \brief Write 1D slice of a 2D cartesian solution */
  Plot_Section_Forces;       /*!< \brief Write sectional forces for specified markers. */
  unsigned short Console_Output_Verb,  /*!< \brief Level of verbosity for console output */
  Kind_Average;        /*!< \brief Particular average for the marker analyze. */
  su2double Gamma,			/*!< \brief Ratio of specific heats of the gas. */
  Bulk_Modulus,			/*!< \brief Value of the bulk modulus for incompressible flows. */
  Beta_Factor,			/*!< \brief Value of the epsilon^2 multiplier for Beta for the incompressible preconditioner. */
  Gas_Constant,     /*!< \brief Specific gas constant. */
  Gas_ConstantND,     /*!< \brief Non-dimensional specific gas constant. */
  Molecular_Weight,     /*!< \brief Molecular weight of an incompressible ideal gas (g/mol). */
  Specific_Heat_Cp,     /*!< \brief Specific heat at constant pressure. */
  Specific_Heat_CpND,     /*!< \brief Non-dimensional specific heat at constant pressure. */
  Specific_Heat_Cp_Solid, /*!< \brief Specific heat in solids. */
  Specific_Heat_Cv,     /*!< \brief Specific heat at constant volume. */
  Specific_Heat_CvND,     /*!< \brief Non-dimensional specific heat at constant volume. */
  Thermal_Expansion_Coeff,     /*!< \brief Thermal expansion coefficient. */
  Thermal_Expansion_CoeffND,     /*!< \brief Non-dimensional thermal expansion coefficient. */
  Inc_Density_Ref,    /*!< \brief Reference density for custom incompressible non-dim. */
  Inc_Velocity_Ref,    /*!< \brief Reference velocity for custom incompressible non-dim. */
  Inc_Temperature_Ref,    /*!< \brief Reference temperature for custom incompressible non-dim. */
  Inc_Density_Init,    /*!< \brief Initial density for incompressible flows. */
  *Inc_Velocity_Init,    /*!< \brief Initial velocity vector for incompressible flows. */
  Inc_Temperature_Init,    /*!< \brief Initial temperature for incompressible flows w/ heat transfer. */
  Heat_Flux_Ref,  /*!< \brief Reference heat flux for non-dim. */
  Gas_Constant_Ref, /*!< \brief Reference specific gas constant. */
  Temperature_Critical,   /*!< \brief Critical Temperature for real fluid model.  */
  Pressure_Critical,   /*!< \brief Critical Pressure for real fluid model.  */
  Density_Critical,   /*!< \brief Critical Density for real fluid model.  */
  Acentric_Factor,   /*!< \brief Acentric Factor for real fluid model.  */
  Mu_Constant,     /*!< \brief Constant viscosity for ConstantViscosity model.  */
  Mu_ConstantND,   /*!< \brief Non-dimensional constant viscosity for ConstantViscosity model.  */
  Kt_Constant,     /*!< \brief Constant thermal conductivity for ConstantConductivity model.  */
  Kt_ConstantND,   /*!< \brief Non-dimensional constant thermal conductivity for ConstantConductivity model.  */
  Mu_Ref,     /*!< \brief Reference viscosity for Sutherland model.  */
  Mu_RefND,   /*!< \brief Non-dimensional reference viscosity for Sutherland model.  */
  Mu_Temperature_Ref,     /*!< \brief Reference temperature for Sutherland model.  */
  Mu_Temperature_RefND,   /*!< \brief Non-dimensional reference temperature for Sutherland model.  */
  Mu_S,     /*!< \brief Reference S for Sutherland model.  */
  Mu_SND,   /*!< \brief Non-dimensional reference S for Sutherland model.  */
  Thermal_Conductivity_Solid, /*!< \brief Thermal conductivity in solids. */
  Thermal_Diffusivity_Solid, /*!< \brief Thermal diffusivity in solids. */
  Temperature_Freestream_Solid, /*!< \brief Temperature in solids at freestream conditions. */
  Density_Solid,      /*!< \brief Total density in solids. */  
  *Velocity_FreeStream,     /*!< \brief Free-stream velocity vector of the fluid.  */
  Energy_FreeStream,     /*!< \brief Free-stream total energy of the fluid.  */
  ModVel_FreeStream,     /*!< \brief Magnitude of the free-stream velocity of the fluid.  */
  ModVel_FreeStreamND,     /*!< \brief Non-dimensional magnitude of the free-stream velocity of the fluid.  */
  Density_FreeStream,     /*!< \brief Free-stream density of the fluid. */
  Viscosity_FreeStream,     /*!< \brief Free-stream viscosity of the fluid.  */
  Tke_FreeStream,     /*!< \brief Total turbulent kinetic energy of the fluid.  */
  Intermittency_FreeStream,     /*!< \brief Freestream intermittency (for sagt transition model) of the fluid.  */
  TurbulenceIntensity_FreeStream,     /*!< \brief Freestream turbulent intensity (for sagt transition model) of the fluid.  */
  Turb2LamViscRatio_FreeStream,          /*!< \brief Ratio of turbulent to laminar viscosity. */
  NuFactor_FreeStream,  /*!< \brief Ratio of turbulent to laminar viscosity. */
  NuFactor_Engine,  /*!< \brief Ratio of turbulent to laminar viscosity at the engine. */
  SecondaryFlow_ActDisk,  /*!< \brief Ratio of turbulent to laminar viscosity at the actuator disk. */
  Initial_BCThrust,  /*!< \brief Ratio of turbulent to laminar viscosity at the actuator disk. */
  Pressure_FreeStream,     /*!< \brief Total pressure of the fluid. */
  Pressure_Thermodynamic,     /*!< \brief Thermodynamic pressure of the fluid. */
  Temperature_FreeStream,  /*!< \brief Total temperature of the fluid.  */
  Temperature_ve_FreeStream,  /*!< \brief Total vibrational-electronic temperature of the fluid.  */
  *MassFrac_FreeStream, /*!< \brief Mixture mass fractions of the fluid. */
  Prandtl_Lam,      /*!< \brief Laminar Prandtl number for the gas.  */
  Prandtl_Turb,     /*!< \brief Turbulent Prandtl number for the gas.  */
  Length_Ref,       /*!< \brief Reference length for non-dimensionalization. */
  Pressure_Ref,     /*!< \brief Reference pressure for non-dimensionalization.  */
  Temperature_Ref,  /*!< \brief Reference temperature for non-dimensionalization.*/
  Density_Ref,      /*!< \brief Reference density for non-dimensionalization.*/
  Velocity_Ref,     /*!< \brief Reference velocity for non-dimensionalization.*/
  Time_Ref,                  /*!< \brief Reference time for non-dimensionalization. */
  Viscosity_Ref,              /*!< \brief Reference viscosity for non-dimensionalization. */
  Conductivity_Ref,           /*!< \brief Reference conductivity for non-dimensionalization. */
  Energy_Ref,                 /*!< \brief Reference viscosity for non-dimensionalization. */
  Wall_Temperature,           /*!< \brief Temperature at an isotropic wall in Kelvin. */
  Omega_Ref,                  /*!< \brief Reference angular velocity for non-dimensionalization. */
  Force_Ref,                  /*!< \brief Reference body force for non-dimensionalization. */
  Pressure_FreeStreamND,      /*!< \brief Farfield pressure value (external flow). */
  Pressure_ThermodynamicND,   /*!< \brief Farfield thermodynamic pressure value. */
  Temperature_FreeStreamND,   /*!< \brief Farfield temperature value (external flow). */
  Density_FreeStreamND,       /*!< \brief Farfield density value (external flow). */
  Velocity_FreeStreamND[3],   /*!< \brief Farfield velocity values (external flow). */
  Energy_FreeStreamND,        /*!< \brief Farfield energy value (external flow). */
  Viscosity_FreeStreamND,     /*!< \brief Farfield viscosity value (external flow). */
  Tke_FreeStreamND,           /*!< \brief Farfield kinetic energy (external flow). */
  Omega_FreeStreamND,         /*!< \brief Specific dissipation (external flow). */
  Omega_FreeStream;           /*!< \brief Specific dissipation (external flow). */
  unsigned short nElectric_Constant; /*!< \brief Number of different electric constants. */
  su2double *Electric_Constant;   /*!< \brief Dielectric constant modulus. */
  su2double Knowles_B,      /*!< \brief Knowles material model constant B. */
  Knowles_N;                /*!< \brief Knowles material model constant N. */
  bool DE_Effects; 						/*!< Application of DE effects to FE analysis */
  bool RefGeom; 						/*!< Read a reference geometry for optimization purposes. */
  unsigned long refNodeID;     /*!< \brief Global ID for the reference node (optimization). */
  string RefGeom_FEMFileName;    			/*!< \brief File name for reference geometry. */
  unsigned short RefGeom_FileFormat;	/*!< \brief Mesh input format. */
  unsigned short Kind_2DElasForm;			/*!< \brief Kind of bidimensional elasticity solver. */
  unsigned short nIterFSI;	  /*!< \brief Number of maximum number of subiterations in a FSI problem. */
  unsigned short nIterFSI_Ramp;  /*!< \brief Number of FSI subiterations during which a ramp is applied. */
  unsigned short iInst;       /*!< \brief Current instance value */
  su2double AitkenStatRelax;	/*!< \brief Aitken's relaxation factor (if set as static) */
  su2double AitkenDynMaxInit;	/*!< \brief Aitken's maximum dynamic relaxation factor for the first iteration */
  su2double AitkenDynMinInit;	/*!< \brief Aitken's minimum dynamic relaxation factor for the first iteration */
  bool RampAndRelease;        /*!< \brief option for ramp load and release */
  bool Sine_Load;             /*!< \brief option for sine load */
  su2double *SineLoad_Coeff;  /*!< \brief Stores the load coefficient */
  su2double Thermal_Diffusivity;			/*!< \brief Thermal diffusivity used in the heat solver. */
  su2double Cyclic_Pitch,     /*!< \brief Cyclic pitch for rotorcraft simulations. */
  Collective_Pitch;           /*!< \brief Collective pitch for rotorcraft simulations. */
  su2double Mach_Motion;			/*!< \brief Mach number based on mesh velocity and freestream quantities. */
  su2double *Motion_Origin_X, /*!< \brief X-coordinate of the mesh motion origin. */
  *Motion_Origin_Y,           /*!< \brief Y-coordinate of the mesh motion origin. */
  *Motion_Origin_Z,           /*!< \brief Z-coordinate of the mesh motion origin. */
  *Translation_Rate_X,        /*!< \brief Translational velocity of the mesh in the x-direction. */
  *Translation_Rate_Y,        /*!< \brief Translational velocity of the mesh in the y-direction. */
  *Translation_Rate_Z,        /*!< \brief Translational velocity of the mesh in the z-direction. */
  *Rotation_Rate_X,           /*!< \brief Angular velocity of the mesh about the x-axis. */
  *Rotation_Rate_Y,           /*!< \brief Angular velocity of the mesh about the y-axis. */
  *Rotation_Rate_Z,           /*!< \brief Angular velocity of the mesh about the z-axis. */
  *Pitching_Omega_X,          /*!< \brief Angular frequency of the mesh pitching about the x-axis. */
  *Pitching_Omega_Y,          /*!< \brief Angular frequency of the mesh pitching about the y-axis. */
  *Pitching_Omega_Z,          /*!< \brief Angular frequency of the mesh pitching about the z-axis. */
  *Pitching_Ampl_X,           /*!< \brief Pitching amplitude about the x-axis. */
  *Pitching_Ampl_Y,           /*!< \brief Pitching amplitude about the y-axis. */
  *Pitching_Ampl_Z,           /*!< \brief Pitching amplitude about the z-axis. */
  *Pitching_Phase_X,          /*!< \brief Pitching phase offset about the x-axis. */
  *Pitching_Phase_Y,          /*!< \brief Pitching phase offset about the y-axis. */
  *Pitching_Phase_Z,          /*!< \brief Pitching phase offset about the z-axis. */
  *Plunging_Omega_X,          /*!< \brief Angular frequency of the mesh plunging in the x-direction. */
  *Plunging_Omega_Y,          /*!< \brief Angular frequency of the mesh plunging in the y-direction. */
  *Plunging_Omega_Z,          /*!< \brief Angular frequency of the mesh plunging in the z-direction. */
  *Plunging_Ampl_X,           /*!< \brief Plunging amplitude in the x-direction. */
  *Plunging_Ampl_Y,           /*!< \brief Plunging amplitude in the y-direction. */
  *Plunging_Ampl_Z,           /*!< \brief Plunging amplitude in the z-direction. */
  *Omega_HB;                  /*!< \brief Frequency for Harmonic Balance Operator (in rad/s). */
  unsigned short nMotion_Origin_X,    /*!< \brief Number of X-coordinate mesh motion origins. */
  nMotion_Origin_Y,           /*!< \brief Number of Y-coordinate mesh motion origins. */
  nMotion_Origin_Z,           /*!< \brief Number of Z-coordinate mesh motion origins. */
  nTranslation_Rate_X,        /*!< \brief Number of Translational x-velocities for mesh motion. */
  nTranslation_Rate_Y,        /*!< \brief Number of Translational y-velocities for mesh motion. */
  nTranslation_Rate_Z,        /*!< \brief Number of Translational z-velocities for mesh motion. */
  nRotation_Rate_X,           /*!< \brief Number of Angular velocities about the x-axis for mesh motion. */
  nRotation_Rate_Y,           /*!< \brief Number of Angular velocities about the y-axis for mesh motion. */
  nRotation_Rate_Z,           /*!< \brief Number of Angular velocities about the z-axis for mesh motion. */
  nPitching_Omega_X,          /*!< \brief Number of Angular frequencies about the x-axis for pitching. */
  nPitching_Omega_Y,          /*!< \brief Number of Angular frequencies about the y-axis for pitching. */
  nPitching_Omega_Z,          /*!< \brief Number of Angular frequencies about the z-axis for pitching. */
  nPitching_Ampl_X,           /*!< \brief Number of Pitching amplitudes about the x-axis. */
  nPitching_Ampl_Y,           /*!< \brief Number of Pitching amplitudes about the y-axis. */
  nPitching_Ampl_Z,           /*!< \brief Number of Pitching amplitudes about the z-axis. */
  nPitching_Phase_X,          /*!< \brief Number of Pitching phase offsets about the x-axis. */
  nPitching_Phase_Y,          /*!< \brief Number of Pitching phase offsets about the y-axis. */
  nPitching_Phase_Z,          /*!< \brief Number of Pitching phase offsets about the z-axis. */
  nPlunging_Omega_X,          /*!< \brief Number of Angular frequencies in the x-direction for plunging. */
  nPlunging_Omega_Y,          /*!< \brief Number of Angular frequencies in the y-direction for plunging. */
  nPlunging_Omega_Z,          /*!< \brief Number of Angular frequencies in the z-direction for plunging. */
  nPlunging_Ampl_X,           /*!< \brief Number of Plunging amplitudes in the x-direction. */
  nPlunging_Ampl_Y,           /*!< \brief Number of Plunging amplitudes in the y-direction. */
  nPlunging_Ampl_Z,           /*!< \brief Number of Plunging amplitudes in the z-direction. */
  nOmega_HB,                /*!< \brief Number of frequencies in Harmonic Balance Operator. */
  nMoveMotion_Origin,         /*!< \brief Number of motion origins. */
  *MoveMotion_Origin;         /*!< \brief Keeps track if we should move moment origin. */
  vector<vector<vector<su2double> > > Aeroelastic_np1, /*!< \brief Aeroelastic solution at time level n+1. */
  Aeroelastic_n,              /*!< \brief Aeroelastic solution at time level n. */
  Aeroelastic_n1;             /*!< \brief Aeroelastic solution at time level n-1. */
  su2double FlutterSpeedIndex,/*!< \brief The flutter speed index. */
  PlungeNaturalFrequency,     /*!< \brief Plunging natural frequency for Aeroelastic. */
  PitchNaturalFrequency,      /*!< \brief Pitch natural frequency for Aeroelastic. */
  AirfoilMassRatio,           /*!< \brief The airfoil mass ratio for Aeroelastic. */
  CG_Location,                /*!< \brief Center of gravity location for Aeroelastic. */
  RadiusGyrationSquared;      /*!< \brief The radius of gyration squared for Aeroelastic. */
  su2double *Aeroelastic_plunge, /*!< \brief Value of plunging coordinate at the end of an external iteration. */
  *Aeroelastic_pitch;         /*!< \brief Value of pitching coordinate at the end of an external iteration. */
  unsigned short AeroelasticIter; /*!< \brief Solve the aeroelastic equations every given number of internal iterations. */
  unsigned short Gust_Type,	  /*!< \brief Type of Gust. */
  Gust_Dir;                   /*!< \brief Direction of the gust */
  su2double Gust_WaveLength,  /*!< \brief The gust wavelength. */
  Gust_Periods,               /*!< \brief Number of gust periods. */
  Gust_Ampl,                  /*!< \brief Gust amplitude. */
  Gust_Begin_Time,            /*!< \brief Time at which to begin the gust. */
  Gust_Begin_Loc;             /*!< \brief Location at which the gust begins. */
  long Visualize_CV;          /*!< \brief Node number for the CV to be visualized */
  bool ExtraOutput;
  bool Wall_Functions;         /*!< \brief Use wall functions with the turbulence model */
  long ExtraHeatOutputZone;   /*!< \brief Heat solver zone with extra screen output */
  bool DeadLoad; 	          	/*!< Application of dead loads to the FE analysis */
  bool PseudoStatic;    /*!< Application of dead loads to the FE analysis */
  bool MatchingMesh; 	        /*!< Matching mesh (while implementing interpolation procedures). */
  bool SteadyRestart; 	      /*!< Restart from a steady state for FSI problems. */
  su2double Newmark_beta,		/*!< \brief Parameter alpha for Newmark method. */
  Newmark_gamma;				      /*!< \brief Parameter delta for Newmark method. */
  unsigned short nIntCoeffs;	/*!< \brief Number of integration coeffs for structural calculations. */
  su2double *Int_Coeffs;		  /*!< \brief Time integration coefficients for structural method. */
  unsigned short nElasticityMod,  /*!< \brief Number of different values for the elasticity modulus. */
  nPoissonRatio,                    /*!< \brief Number of different values for the Poisson ratio modulus. */
  nMaterialDensity;                 /*!< \brief Number of different values for the Material density. */
  su2double *ElasticityMod,         /*!< \brief Value of the elasticity moduli. */
  *PoissonRatio,                    /*!< \brief Value of the Poisson ratios. */
  *MaterialDensity;                 /*!< \brief Value of the Material densities. */
  unsigned short nElectric_Field,	/*!< \brief Number of different values for the electric field in the membrane. */
  nDim_Electric_Field;				/*!< \brief Dimensionality of the problem. */
  unsigned short nDim_RefNode;   /*!< \brief Dimensionality of the vector . */
  su2double *Electric_Field_Mod, 	/*!< \brief Values of the modulus of the electric field. */
  *Electric_Field_Dir;				/*!< \brief Direction of the electric field. */
  su2double *RefNode_Displacement;  /*!< \brief Displacement of the reference node. */
  bool Ramp_Load;				          /*!< \brief Apply the load with linear increases. */
  unsigned short Dynamic_LoadTransfer;  /*!< \brief Method for dynamic load transferring. */
  bool IncrementalLoad;		    /*!< \brief Apply the load in increments (for nonlinear structural analysis). */
  unsigned long IncLoad_Nincrements; /*!< \brief Number of increments. */
  su2double *IncLoad_Criteria;/*!< \brief Criteria for the application of incremental loading. */
  su2double Ramp_Time;			  /*!< \brief Time until the maximum load is applied. */
  unsigned short Pred_Order;  /*!< \brief Order of the predictor for FSI applications. */
  unsigned short Kind_Interpolation; /*!\brief type of interpolation to use for FSI applications. */
  bool ConservativeInterpolation; /*!\brief Conservative approach for non matching mesh interpolation. */
  unsigned short Kind_RadialBasisFunction; /*!\brief type of radial basis function to use for radial basis FSI. */
  bool RadialBasisFunction_PolynomialOption; /*!\brief Option of whether to include polynomial terms in Radial Basis Function Interpolation or not. */
  su2double RadialBasisFunction_Parameter; /*!\brief Radial basis function parameter. */
  bool Prestretch;            /*!< Read a reference geometry for optimization purposes. */
  string Prestretch_FEMFileName;         /*!< \brief File name for reference geometry. */
  string FEA_FileName;         /*!< \brief File name for element-based properties. */
  su2double RefGeom_Penalty,        /*!< \brief Penalty weight value for the reference geometry objective function. */
  RefNode_Penalty,            /*!< \brief Penalty weight value for the reference node objective function. */
  DV_Penalty;                 /*!< \brief Penalty weight to add a constraint to the total amount of stiffness. */
  bool addCrossTerm;          /*!< \brief Evaluates the need to add the cross term when setting the adjoint output. */
  unsigned long Nonphys_Points, /*!< \brief Current number of non-physical points in the solution. */
  Nonphys_Reconstr;      /*!< \brief Current number of non-physical reconstructions for 2nd-order upwinding. */
  bool ParMETIS;      /*!< \brief Boolean for activating ParMETIS mode (while testing). */
  unsigned short DirectDiff; /*!< \brief Direct Differentation mode. */
  bool DiscreteAdjoint; /*!< \brief AD-based discrete adjoint mode. */
  unsigned long Wrt_Surf_Freq_DualTime;	/*!< \brief Writing surface solution frequency for Dual Time. */
  su2double Const_DES;   /*!< \brief Detached Eddy Simulation Constant. */
  unsigned short Kind_HybridRANSLES; /*!< \brief Kind of Hybrid RANS/LES. */
  unsigned short Kind_RoeLowDiss;    /*!< \brief Kind of Roe scheme with low dissipation for unsteady flows. */
  bool QCR;                   /*!< \brief Spalart-Allmaras with Quadratic Constitutive Relation, 2000 version (SA-QCR2000) . */
  su2double *default_vel_inf, /*!< \brief Default freestream velocity array for the COption class. */
  *default_eng_cyl,           /*!< \brief Default engine box array for the COption class. */
  *default_eng_val,           /*!< \brief Default engine box array values for the COption class. */
  *default_cfl_adapt,         /*!< \brief Default CFL adapt param array for the COption class. */
  *default_jst_coeff,         /*!< \brief Default artificial dissipation (flow) array for the COption class. */
  *default_ffd_coeff,         /*!< \brief Default artificial dissipation (flow) array for the COption class. */
  *default_mixedout_coeff,    /*!< \brief Default default mixedout algorithm coefficients for the COption class. */
  *default_rampRotFrame_coeff,/*!< \brief Default ramp rotating frame coefficients for the COption class. */
  *default_rampOutPres_coeff, /*!< \brief Default ramp outlet pressure coefficients for the COption class. */
  *default_jst_adj_coeff,      /*!< \brief Default artificial dissipation (adjoint) array for the COption class. */
  *default_ad_coeff_heat,     /*!< \brief Default artificial dissipation (heat) array for the COption class. */  
  *default_obj_coeff,         /*!< \brief Default objective array for the COption class. */
  *default_geo_loc,           /*!< \brief Default SU2_GEO section locations array for the COption class. */
  *default_distortion,        /*!< \brief Default SU2_GEO section locations array for the COption class. */
  *default_ea_lim,            /*!< \brief Default equivalent area limit array for the COption class. */
  *default_grid_fix,          /*!< \brief Default fixed grid (non-deforming region) array for the COption class. */
  *default_htp_axis,          /*!< \brief Default HTP axis for the COption class. */
  *default_ffd_axis,          /*!< \brief Default FFD axis for the COption class. */
  *default_inc_crit,          /*!< \brief Default incremental criteria array for the COption class. */
  *default_extrarelfac,       /*!< \brief Default extra relaxation factor for Giles BC in the COption class. */
  *default_sineload_coeff;    /*!< \brief Default values for a sine load. */
  unsigned short nSpanWiseSections; /*!< \brief number of span-wise sections */
  unsigned short nSpanMaxAllZones; /*!< \brief number of maximum span-wise sections for all zones */
  unsigned short *nSpan_iZones;  /*!< \brief number of span-wise sections for each zones */
  bool turbMixingPlane;   /*!< \brief option for turbulent mixingplane */
  bool SpatialFourier; /*!< \brief option for computing the fourier transforms for subsonic non-reflecting BC. */
  bool RampRotatingFrame;   /*!< \brief option for ramping up or down the Rotating Frame values */
  bool RampOutletPressure;  /*!< \brief option for ramping up or down the outlet pressure */
  su2double *Mixedout_Coeff; /*!< \brief coefficient for the  */
  su2double *RampRotatingFrame_Coeff; /*!< \brief coefficient for Rotating frame ramp */
  su2double *RampOutletPressure_Coeff; /*!< \brief coefficient for outlet pressure ramp */
  su2double AverageMachLimit;       /*!< \brief option for turbulent mixingplane */
  su2double *FinalRotation_Rate_Z; /*!< \brief Final rotation rate Z if Ramp rotating frame is activated. */
  su2double FinalOutletPressure; /*!< \brief Final outlet pressure if Ramp outlet pressure is activated. */
  su2double MonitorOutletPressure; /*!< \brief Monitor outlet pressure if Ramp outlet pressure is activated. */
  su2double *default_body_force;        /*!< \brief Default body force vector for the COption class. */
  su2double *default_nacelle_location;        /*!< \brief Location of the nacelle. */
  su2double *ExtraRelFacGiles; /*!< \brief coefficient for extra relaxation factor for Giles BC*/
  bool Body_Force;            /*!< \brief Flag to know if a body force is included in the formulation. */
  su2double *Body_Force_Vector;  /*!< \brief Values of the prescribed body force vector. */
  su2double *FreeStreamTurboNormal; /*!< \brief Direction to initialize the flow in turbomachinery computation */
  su2double Restart_Bandwidth_Agg; /*!< \brief The aggregate of the bandwidth for writing binary restarts (to be averaged later). */
  su2double Max_Vel2; /*!< \brief The maximum velocity^2 in the domain for the incompressible preconditioner. */
  bool topology_optimization; /*!< \brief If the structural solver should consider a variable density field to penalize element stiffness. */
  string top_optim_output_file; /*!< \brief File to where the derivatives w.r.t. element densities will be written to. */
  su2double simp_exponent; /*!< \brief Exponent for the density-based stiffness penalization of the SIMP method. */
  su2double simp_minimum_stiffness; /*!< \brief Lower bound for the stiffness penalization of the SIMP method. */
  unsigned short top_optim_nKernel, /*!< \brief Number of kernels specified. */
                *top_optim_kernels, /*!< \brief The kernels to use. */
                 top_optim_nKernelParams, /*!< \brief Number of kernel parameters specified. */
                 top_optim_nRadius; /*!< \brief Number of radius values specified. */
  su2double *top_optim_kernel_params, /*!< \brief The kernel parameters. */
            *top_optim_filter_radius; /*!< \brief Radius of the filter(s) used on the design density for topology optimization. */
  unsigned short top_optim_proj_type; /*!< \brief The projection function used in topology optimization. */
  su2double top_optim_proj_param;  /*!< \brief The value of the parameter for the projection function. */

  unsigned short Riemann_Solver_FEM;         /*!< \brief Riemann solver chosen for the DG method. */
  su2double Quadrature_Factor_Straight;      /*!< \brief Factor applied during quadrature of elements with a constant Jacobian. */
  su2double Quadrature_Factor_Curved;        /*!< \brief Factor applied during quadrature of elements with a non-constant Jacobian. */
  su2double Quadrature_Factor_Time_ADER_DG;  /*!< \brief Factor applied during quadrature in time for ADER-DG. */
  su2double Theta_Interior_Penalty_DGFEM;    /*!< \brief Factor for the symmetrizing terms in the DG discretization of the viscous fluxes. */
  unsigned short byteAlignmentMatMul;        /*!< \brief Number of bytes in the vectorization direction for the matrix multiplication. Multipe of 64. */
  unsigned short sizeMatMulPadding;          /*!< \brief The matrix size in the vectorization direction padded to a multiple of 8. Computed from byteAlignmentMatMul. */
  bool Compute_Entropy;                      /*!< \brief Whether or not to compute the entropy in the fluid model. */
  bool Use_Lumped_MassMatrix_DGFEM;          /*!< \brief Whether or not to use the lumped mass matrix for DGFEM. */
  bool Jacobian_Spatial_Discretization_Only; /*!< \brief Flag to know if only the exact Jacobian of the spatial discretization must be computed. */
  bool Compute_Average; /*!< \brief Whether or not to compute averages for unsteady simulations in FV or DG solver. */
  

  ofstream *ConvHistFile;       /*!< \brief Store the pointer to each history file */

  /*--- all_options is a map containing all of the options. This is used during config file parsing
   to track the options which have not been set (so the default values can be used). Without this map
   there would be no list of all the config file options. ---*/
  
  map<string, bool> all_options;
  
  /*--- brief param is a map from the option name (config file string) to its decoder (the specific child
   class of COptionBase that turns the string into a value) ---*/
  
  map<string, COptionBase*> option_map;
  
  
  // All of the addXxxOptions take in the name of the option, and a refernce to the field of that option
  // in the option structure. Depending on the specific type, it may take in a default value, and may
  // take in extra options. The addXxxOptions mostly follow the same pattern, so please see addDoubleOption
  // for detailed comments.
  //
  // List options are those that can be an unknown number of elements, and also take in a reference to
  // an integer. This integer will be populated with the number of elements of that type unmarshaled.
  //
  // Array options are those with a fixed number of elements.
  //
  // List and Array options should also be able to be specified with the string "NONE" indicating that there
  // are no elements. This allows the option to be present in a config file but left blank.
  
  /*!<\brief addDoubleOption creates a config file parser for an option with the given name whose
   value can be represented by a su2double.*/
  
  void addDoubleOption(const string name, su2double & option_field, su2double default_value) {
    // Check if the key is already in the map. If this fails, it is coder error
    // and not user error, so throw.
    assert(option_map.find(name) == option_map.end());
    
    // Add this option to the list of all the options
    all_options.insert(pair<string, bool>(name, true));
    
    // Create the parser for a su2double option with a reference to the option_field and the desired
    // default value. This will take the string in the config file, convert it to a su2double, and
    // place that su2double in the memory location specified by the reference.
    COptionBase* val = new COptionDouble(name, option_field, default_value);
    
    // Create an association between the option name ("CFL") and the parser generated above.
    // During configuration, the parsing script will get the option name, and use this map
    // to find how to parse that option.
    option_map.insert(pair<string, COptionBase *>(name, val));
  }
  
  void addStringOption(const string name, string & option_field, string default_value) {
    assert(option_map.find(name) == option_map.end());
    all_options.insert(pair<string, bool>(name, true));
    COptionBase* val = new COptionString(name, option_field, default_value);
    option_map.insert(pair<string, COptionBase *>(name, val));
  }
  
  void addIntegerOption(const string name, int & option_field, int default_value) {
    assert(option_map.find(name) == option_map.end());
    all_options.insert(pair<string, bool>(name, true));
    COptionBase* val = new COptionInt(name, option_field, default_value);
    option_map.insert(pair<string, COptionBase *>(name, val));
  }
  
  void addUnsignedLongOption(const string name, unsigned long & option_field, unsigned long default_value) {
    assert(option_map.find(name) == option_map.end());
    all_options.insert(pair<string, bool>(name, true));
    COptionBase* val = new COptionULong(name, option_field, default_value);
    option_map.insert(pair<string, COptionBase *>(name, val));
  }
  
  void addUnsignedShortOption(const string name, unsigned short & option_field, unsigned short default_value) {
    assert(option_map.find(name) == option_map.end());
    all_options.insert(pair<string, bool>(name, true));
    COptionBase* val = new COptionUShort(name, option_field, default_value);
    option_map.insert(pair<string, COptionBase *>(name, val));
  }
  
  void addLongOption(const string name, long & option_field, long default_value) {
    assert(option_map.find(name) == option_map.end());
    all_options.insert(pair<string, bool>(name, true));
    COptionBase* val = new COptionLong(name, option_field, default_value);
    option_map.insert(pair<string, COptionBase *>(name, val));
  }
  
  void addBoolOption(const string name, bool & option_field, bool default_value) {
    assert(option_map.find(name) == option_map.end());
    all_options.insert(pair<string, bool>(name, true));
    COptionBase* val = new COptionBool(name, option_field, default_value);
    option_map.insert(pair<string, COptionBase *>(name, val));
  }
  
  // enum types work differently than all of the others because there are a small number of valid
  // string entries for the type. One must also provide a list of all the valid strings of that type.
  template <class Tenum>
  void addEnumOption(const string name, unsigned short & option_field, const map<string, Tenum> & enum_map, Tenum default_value) {
    assert(option_map.find(name) == option_map.end());
    all_options.insert(pair<string, bool>(name, true));
    COptionBase* val = new COptionEnum<Tenum>(name, enum_map, option_field, default_value);
    option_map.insert(pair<string, COptionBase *>(name, val));
    return;
  }
  
  
  // input_size is the number of options read in from the config file
  template <class Tenum>
  void addEnumListOption(const string name, unsigned short & input_size, unsigned short * & option_field, const map<string, Tenum> & enum_map) {
    input_size = 0;
    assert(option_map.find(name) == option_map.end());
    all_options.insert(pair<string, bool>(name, true));
    COptionBase* val = new COptionEnumList<Tenum>(name, enum_map, option_field, input_size);
    option_map.insert( pair<string, COptionBase*>(name, val) );
  }
  
  void addDoubleArrayOption(const string name, const int size, su2double * & option_field, su2double * default_value) {
    
    //  su2double * def = new su2double [size];
    //  for (int i = 0; i < size; i++) {
    //    def[i] = default_value[i];
    //  }
    
    assert(option_map.find(name) == option_map.end());
    all_options.insert(pair<string, bool>(name, true));
    COptionBase* val = new COptionDoubleArray(name, size, option_field, default_value);
    option_map.insert(pair<string, COptionBase *>(name, val));
  }
  
  void addDoubleListOption(const string name, unsigned short & size, su2double * & option_field) {
    assert(option_map.find(name) == option_map.end());
    all_options.insert(pair<string, bool>(name, true));
    COptionBase* val = new COptionDoubleList(name, size, option_field);
    option_map.insert(pair<string, COptionBase *>(name, val));
  }
  
  void addShortListOption(const string name, unsigned short & size, short * & option_field) {
    assert(option_map.find(name) == option_map.end());
    all_options.insert(pair<string, bool>(name, true));
    COptionBase* val = new COptionShortList(name, size, option_field);
    option_map.insert(pair<string, COptionBase *>(name, val));
  }
  
  void addUShortListOption(const string name, unsigned short & size, unsigned short * & option_field) {
    assert(option_map.find(name) == option_map.end());
    all_options.insert(pair<string, bool>(name, true));
    COptionBase* val = new COptionUShortList(name, size, option_field);
    option_map.insert(pair<string, COptionBase *>(name, val));
  }
  
  void addStringListOption(const string name, unsigned short & num_marker, string* & option_field) {
    assert(option_map.find(name) == option_map.end());
    all_options.insert(pair<string, bool>(name, true));
    COptionBase* val = new COptionStringList(name, num_marker, option_field);
    option_map.insert(pair<string, COptionBase *>(name, val));
  }
  
  void addConvectOption(const string name, unsigned short & space_field, unsigned short & centered_field, unsigned short & upwind_field) {
    assert(option_map.find(name) == option_map.end());
    all_options.insert(pair<string, bool>(name, true));
    COptionBase* val = new COptionConvect(name, space_field, centered_field, upwind_field);
    option_map.insert(pair<string, COptionBase *>(name, val));
  }
  
  void addConvectFEMOption(const string name, unsigned short & space_field, unsigned short & fem_field) {
    assert(option_map.find(name) == option_map.end());
    all_options.insert(pair<string, bool>(name, true));
    COptionBase* val = new COptionFEMConvect(name, space_field, fem_field);
    option_map.insert(pair<string, COptionBase *>(name, val));
  }
  
  void addMathProblemOption(const string name, bool & ContinuousAdjoint, const bool & ContinuousAdjoint_default,
                            bool & DiscreteAdjoint, const bool & DiscreteAdjoint_default,
                            bool & Restart_Flow, const bool & Restart_Flow_default) {
    assert(option_map.find(name) == option_map.end());
    all_options.insert(pair<string, bool>(name, true));
    COptionBase* val = new COptionMathProblem(name, ContinuousAdjoint, ContinuousAdjoint_default, DiscreteAdjoint, DiscreteAdjoint_default, Restart_Flow, Restart_Flow_default);
    option_map.insert(pair<string, COptionBase *>(name, val));
  }
  
  void addDVParamOption(const string name, unsigned short & nDV_field, su2double** & paramDV, string* & FFDTag,
                        unsigned short* & design_variable) {
    assert(option_map.find(name) == option_map.end());
    all_options.insert(pair<string, bool>(name, true));
    COptionBase* val = new COptionDVParam(name, nDV_field, paramDV, FFDTag, design_variable);
    option_map.insert(pair<string, COptionBase *>(name, val));
  }
  
  void addDVValueOption(const string name, unsigned short* & nDVValue_field, su2double** & valueDV, unsigned short & nDV_field,  su2double** & paramDV,
                        unsigned short* & design_variable) {
    assert(option_map.find(name) == option_map.end());
    all_options.insert(pair<string, bool>(name, true));
    COptionBase* val = new COptionDVValue(name, nDVValue_field, valueDV, nDV_field, paramDV, design_variable);
    option_map.insert(pair<string, COptionBase *>(name, val));
  }
  
  void addFFDDefOption(const string name, unsigned short & nFFD_field, su2double** & coordFFD, string* & FFDTag) {
    assert(option_map.find(name) == option_map.end());
    all_options.insert(pair<string, bool>(name, true));
    COptionBase* val = new COptionFFDDef(name, nFFD_field, coordFFD, FFDTag);
    option_map.insert(pair<string, COptionBase *>(name, val));
  }
  
  void addFFDDegreeOption(const string name, unsigned short & nFFD_field, unsigned short** & degreeFFD) {
    assert(option_map.find(name) == option_map.end());
    all_options.insert(pair<string, bool>(name, true));
    COptionBase* val = new COptionFFDDegree(name, nFFD_field, degreeFFD);
    option_map.insert(pair<string, COptionBase *>(name, val));
  }
  
  void addStringDoubleListOption(const string name, unsigned short & list_size, string * & string_field,
                                 su2double* & double_field) {
    assert(option_map.find(name) == option_map.end());
    all_options.insert(pair<string, bool>(name, true));
    COptionBase* val = new COptionStringDoubleList(name, list_size, string_field, double_field);
    option_map.insert(pair<string, COptionBase *>(name, val));
  }
  
  void addInletOption(const string name, unsigned short & nMarker_Inlet, string * & Marker_Inlet,
                      su2double* & Ttotal, su2double* & Ptotal, su2double** & FlowDir) {
    assert(option_map.find(name) == option_map.end());
    all_options.insert(pair<string, bool>(name, true));
    COptionBase* val = new COptionInlet(name, nMarker_Inlet, Marker_Inlet, Ttotal, Ptotal, FlowDir);
    option_map.insert(pair<string, COptionBase *>(name, val));
  }
  
  template <class Tenum>
  void addRiemannOption(const string name, unsigned short & nMarker_Riemann, string * & Marker_Riemann, unsigned short* & option_field, const map<string, Tenum> & enum_map,
                        su2double* & var1, su2double* & var2, su2double** & FlowDir) {
    assert(option_map.find(name) == option_map.end());
    all_options.insert(pair<string, bool>(name, true));
    COptionBase* val = new COptionRiemann<Tenum>(name, nMarker_Riemann, Marker_Riemann, option_field, enum_map, var1, var2, FlowDir);
    option_map.insert(pair<string, COptionBase *>(name, val));
  }
  
  template <class Tenum>
  void addGilesOption(const string name, unsigned short & nMarker_Giles, string * & Marker_Giles, unsigned short* & option_field, const map<string, Tenum> & enum_map,
                     su2double* & var1, su2double* & var2, su2double** & FlowDir, su2double* & relaxfactor1, su2double* & relaxfactor2) {
    assert(option_map.find(name) == option_map.end());
    all_options.insert(pair<string, bool>(name, true));
    COptionBase* val = new COptionGiles<Tenum>(name, nMarker_Giles, Marker_Giles, option_field, enum_map, var1, var2, FlowDir, relaxfactor1, relaxfactor2);
    option_map.insert(pair<string, COptionBase *>(name, val));
  }
  
  void addExhaustOption(const string name, unsigned short & nMarker_Exhaust, string * & Marker_Exhaust,
                        su2double* & Ttotal, su2double* & Ptotal) {
    assert(option_map.find(name) == option_map.end());
    all_options.insert(pair<string, bool>(name, true));
    COptionBase* val = new COptionExhaust(name, nMarker_Exhaust, Marker_Exhaust, Ttotal, Ptotal);
    option_map.insert(pair<string, COptionBase *>(name, val));
  }
  
  void addPeriodicOption(const string & name, unsigned short & nMarker_PerBound,
                         string* & Marker_PerBound, string* & Marker_PerDonor,
                         su2double** & RotCenter, su2double** & RotAngles, su2double** & Translation) {
    assert(option_map.find(name) == option_map.end());
    all_options.insert(pair<string, bool>(name, true));
    COptionBase* val = new COptionPeriodic(name, nMarker_PerBound, Marker_PerBound, Marker_PerDonor, RotCenter, RotAngles, Translation);
    option_map.insert(pair<string, COptionBase *>(name, val));
  }
 
  void addTurboPerfOption(const string & name, unsigned short & nMarker_TurboPerf,
                    string* & Marker_TurboBoundIn, string* & Marker_TurboBoundOut) {
    assert(option_map.find(name) == option_map.end());
    all_options.insert(pair<string, bool>(name, true));
    COptionBase* val = new COptionTurboPerformance(name, nMarker_TurboPerf, Marker_TurboBoundIn, Marker_TurboBoundOut);
    option_map.insert(pair<string, COptionBase *>(name, val));
  }
  
  void addActDiskOption(const string & name,
                        unsigned short & nMarker_ActDiskInlet, unsigned short & nMarker_ActDiskOutlet, string* & Marker_ActDiskInlet, string* & Marker_ActDiskOutlet,
                        su2double** & ActDisk_PressJump, su2double** & ActDisk_TempJump, su2double** & ActDisk_Omega) {
    assert(option_map.find(name) == option_map.end());
    all_options.insert(pair<string, bool>(name, true));
    COptionBase* val = new COptionActDisk(name,
                                          nMarker_ActDiskInlet, nMarker_ActDiskOutlet, Marker_ActDiskInlet, Marker_ActDiskOutlet,
                                          ActDisk_PressJump, ActDisk_TempJump, ActDisk_Omega);
    option_map.insert(pair<string, COptionBase *>(name, val));
  }

  void addWallFunctionOption(const string &name,               unsigned short &list_size,
                             string* &string_field,            unsigned short* &val_Kind_WF,
                             unsigned short** &val_IntInfo_WF, su2double** &val_DoubleInfo_WF) {
    assert(option_map.find(name) == option_map.end());
    all_options.insert(pair<string, bool>(name, true));
    COptionBase* val = new COptionWallFunction(name, list_size, string_field, val_Kind_WF,
                                               val_IntInfo_WF, val_DoubleInfo_WF);
    option_map.insert(pair<string, COptionBase *>(name, val));
  }
  
  void addPythonOption(const string name) {
    assert(option_map.find(name) == option_map.end());
    all_options.insert(pair<string, bool>(name, true));
    COptionBase* val = new COptionPython(name);
    option_map.insert(pair<string, COptionBase *>(name, val));
  }
  
public:
  
  vector<string> fields; /*!< \brief Tags for the different fields in a restart file. */
  
  /*!
   * \brief Constructor of the class which reads the input file.
   */
  CConfig(char case_filename[MAX_STRING_SIZE], unsigned short val_software, unsigned short val_iZone, unsigned short val_nZone, unsigned short val_nDim, unsigned short verb_level);
  
  /*!
   * \brief Constructor of the class which reads the input file.
   */
  CConfig(char case_filename[MAX_STRING_SIZE], unsigned short val_software);
  
  /*!
   * \brief Constructor of the class which reads the input file.
   */
  CConfig(char case_filename[MAX_STRING_SIZE], CConfig *config);
  
  /*!
   * \brief Destructor of the class.
   */
  ~CConfig(void);
  
  /*!
   * \brief Get the MPI communicator of SU2.
   * \return MPI communicator of SU2.
   */
  SU2_MPI::Comm GetMPICommunicator();

  /*!
   * \brief Set the MPI communicator for SU2.
   * \param[in] Communicator - MPI communicator for SU2.
   */
  void SetMPICommunicator(SU2_MPI::Comm Communicator);

  /*!
   * \brief Gets the number of zones in the mesh file.
   * \param[in] val_mesh_filename - Name of the file with the grid information.
   * \param[in] val_format - Format of the file with the grid information.
   * \param[in] config - Definition of the particular problem.
   * \return Total number of zones in the grid file.
   */
  static unsigned short GetnZone(string val_mesh_filename, unsigned short val_format, CConfig *config);
  
  /*!
   * \brief Gets the number of dimensions in the mesh file
   * \param[in] val_mesh_filename - Name of the file with the grid information.
   * \param[in] val_format - Format of the file with the grid information.
   * \return Total number of domains in the grid file.
   */
  static unsigned short GetnDim(string val_mesh_filename, unsigned short val_format);

  /*!
   * \brief Determine whether there are periodic BCs in the grid.
   * \param[in] val_mesh_filename - Name of the file with the grid information.
   * \param[in] val_format - Format of the file with the grid information.
   * \param[in] config - Definition of the particular problem.
   * \return Boolean for whether or not there are periodic BCs in the grid.
   */
  static bool GetPeriodic(string val_mesh_filename, unsigned short val_format, CConfig *config);
  
  /*!
   * \brief Initializes pointers to null
   */
  void SetPointersNull(void);
  
  /*!
   * \brief breaks an input line from the config file into a set of tokens
   * \param[in] str - the input line string
   * \param[out] option_name - the name of the option found at the beginning of the line
   * \param[out] option_value - the tokens found after the "=" sign on the line
   * \returns false if the line is empty or a commment, true otherwise
   */
  bool TokenizeString(string & str, string & option_name,
                      vector<string> & option_value);
  
  /*!
   * \brief Get reference origin for moment computation.
   * \param[in] val_marker - the marker we are monitoring.
   * \return Reference origin (in cartesians coordinates) for moment computation.
   */
  su2double *GetRefOriginMoment(unsigned short val_marker);
  
  /*!
   * \brief Get reference origin x-coordinate for moment computation.
   * \param[in] val_marker - the marker we are monitoring.
   * \return Reference origin x-coordinate (in cartesians coordinates) for moment computation.
   */
  su2double GetRefOriginMoment_X(unsigned short val_marker);
  
  /*!
   * \brief Get reference origin y-coordinate for moment computation.
   * \param[in] val_marker - the marker we are monitoring.
   * \return Reference origin y-coordinate (in cartesians coordinates) for moment computation.
   */
  su2double GetRefOriginMoment_Y(unsigned short val_marker);
  
  /*!
   * \brief Get reference origin z-coordinate for moment computation.
   * \param[in] val_marker - the marker we are monitoring.
   * \return Reference origin z-coordinate (in cartesians coordinates) for moment computation.
   */
  su2double GetRefOriginMoment_Z(unsigned short val_marker);
  
  /*!
   * \brief Set reference origin x-coordinate for moment computation.
   * \param[in] val_marker - the marker we are monitoring.
   * \param[in] val_origin - New x-coordinate of the mesh motion origin.
   */
  void SetRefOriginMoment_X(unsigned short val_marker, su2double val_origin);
  
  /*!
   * \brief Set reference origin y-coordinate for moment computation.
   * \param[in] val_marker - the marker we are monitoring.
   * \param[in] val_origin - New y-coordinate of the mesh motion origin.
   */
  void SetRefOriginMoment_Y(unsigned short val_marker, su2double val_origin);
  
  /*!
   * \brief Set reference origin z-coordinate for moment computation.
   * \param[in] val_marker - the marker we are monitoring.
   * \param[in] val_origin - New z-coordinate of the mesh motion origin.
   */
  void SetRefOriginMoment_Z(unsigned short val_marker, su2double val_origin);
  
  /*!
   * \brief Get index of the upper and lower horizontal plane.
   * \param[in] index - 0 means upper surface, and 1 means lower surface.
   * \return Index of the upper and lower surface.
   */
  string GetPlaneTag(unsigned short index);
  
  /*!
   * \brief Get the integration limits for the equivalent area computation.
   * \param[in] index - 0 means x_min, and 1 means x_max.
   * \return Integration limits for the equivalent area computation.
   */
  su2double GetEA_IntLimit(unsigned short index);
  
  /*!
   * \brief Get the integration limits for the equivalent area computation.
   * \param[in] index - 0 means x_min, and 1 means x_max.
   * \return Integration limits for the equivalent area computation.
   */
  su2double GetEA_ScaleFactor(void);
  
  /*!
   * \brief Get the limit value for the adjoint variables.
   * \return Limit value for the adjoint variables.
   */
  su2double GetAdjointLimit(void);
  
  /*!
   * \brief Get the the coordinates where of the box where the grid is going to be deformed.
   * \return Coordinates where of the box where the grid is going to be deformed.
   */
  su2double *GetHold_GridFixed_Coord(void);
  
  /*!
   * \brief Get the the coordinates where of the box where a subsonic region is imposed.
   * \return Coordinates where of the box where the grid is going to be a subsonic region.
   */
  su2double *GetSubsonicEngine_Values(void);
  
  /*!
   * \brief Get the the coordinates where of the box where a subsonic region is imposed.
   * \return Coordinates where of the box where the grid is going to be a subsonic region.
   */
  su2double *GetSubsonicEngine_Cyl(void);
  
  /*!
   * \brief Get the the coordinates where of the box where a subsonic region is imposed.
   * \return Coordinates where of the box where the grid is going to be a subsonic region.
   */
  su2double *GetDistortionRack(void);
  
  /*!
   * \brief Get the power of the dual volume in the grid adaptation sensor.
   * \return Power of the dual volume in the grid adaptation sensor.
   */
  su2double GetDualVol_Power(void);
  
  /*!
   * \brief Get Information about if there is an analytical definition of the surface for doing the
   *        grid adaptation.
   * \return Definition of the surfaces. NONE implies that there isn't any analytical definition
   *         and it will use and interpolation.
   */
  unsigned short GetAnalytical_Surface(void);
  
  /*!
   * \brief Get Description of the geometry to be analyzed
   */
  unsigned short GetGeo_Description(void);
  
  /*!
   * \brief Creates a tecplot file to visualize the partition made by the DDC software.
   * \return <code>TRUE</code> if the partition is going to be plotted; otherwise <code>FALSE</code>.
   */
  bool GetExtraOutput(void);

  /*!
   * \brief Heat solver zone with extra screen output.
   * \return Heat solver zone with extra screen output.
   */
  long GetExtraHeatOutputZone(void);
  
  /*!
   * \brief Get the value of the Mach number (velocity divided by speed of sound).
   * \return Value of the Mach number.
   */
  su2double GetMach(void);
  
  /*!
   * \brief Get the value of the Gamma of fluid (ratio of specific heats).
   * \return Value of the constant: Gamma
   */
  su2double GetGamma(void);
  
  /*!
   * \brief Get the values of the CFL adapation.
   * \return Value of CFL adapation
   */
  su2double GetCFL_AdaptParam(unsigned short val_index);
  
  /*!
   * \brief Get the values of the CFL adapation.
   * \return Value of CFL adapation
   */
  bool GetCFL_Adapt(void);
  
  /*!
   * \brief Get the values of the CFL adapation.
   * \return Value of CFL adapation
   */
  su2double GetHTP_Axis(unsigned short val_index);
  
  /*!
   * \brief Get the value of the limits for the sections.
   * \return Value of the limits for the sections.
   */
  su2double GetStations_Bounds(unsigned short val_var);
  
  /*!
   * \brief Get the value of the vector that connects the cartesian axis with a sherical or cylindrical one.
   * \return Coordinate of the Axis.
   */
  su2double GetFFD_Axis(unsigned short val_var);
  
  /*!
   * \brief Get the value of the bulk modulus.
   * \return Value of the bulk modulus.
   */
  su2double GetBulk_Modulus(void);
  
  /*!
   * \brief Get the epsilon^2 multiplier for Beta in the incompressible preconditioner.
   * \return Value of the epsilon^2 multiplier for Beta in the incompressible preconditioner.
   */
  su2double GetBeta_Factor(void);
  
  /*!
   * \brief Get the value of specific gas constant.
   * \return Value of the constant: Gamma
   */
  su2double GetGas_Constant(void);
  
  /*!
   * \brief Get the value of specific gas constant.
   * \return Value of the constant: Gamma
   */
  su2double GetGas_ConstantND(void);
  
  /*!
   * \brief Get the value of the molecular weight for an incompressible ideal gas (g/mol).
   * \return Value of the molecular weight for an incompressible ideal gas (g/mol).
   */
  su2double GetMolecular_Weight(void);
  
  /*!
   * \brief Get the value of specific heat at constant pressure.
   * \return Value of the constant: Cp
   */
  su2double GetSpecific_Heat_Cp(void);

  /*!
   * \brief Get the value of the specific heat for solids.
   * \return Specific heat number (solid).
   */
  su2double GetSpecific_Heat_Cp_Solid(void);
  
  /*!
   * \brief Get the non-dimensional value of specific heat at constant pressure.
   * \return Value of the non-dim. constant: Cp
   */
  su2double GetSpecific_Heat_CpND(void);

  /*!
   * \brief Get the value of specific heat at constant volume.
   * \return Value of the constant: Cv
   */
  su2double GetSpecific_Heat_Cv(void);
  
  /*!
   * \brief Get the non-dimensional value of specific heat at constant volume.
   * \return Value of the non-dim. constant: Cv
   */
  su2double GetSpecific_Heat_CvND(void);

  /*!
   * \brief Get the coefficients of the Blottner viscosity model
   * \param[in] val_Species - Index of the species
   * \param[in] val_Coeff - Index of the coefficient (As, Bs, Cs)
   * \return Value of the Blottner coefficient
   */
  su2double GetBlottnerCoeff(unsigned short val_Species, unsigned short val_Coeff);
  
  /*!
   * \brief Get the p-norm for heat-flux objective functions (adjoint problem).
   * \return Value of the heat flux p-norm
   */
  su2double GetPnormHeat(void);
  
  /*!
   * \brief Get the value of wall temperature.
   * \return Value of the constant: Temperature
   */
  su2double GetWallTemperature(void);
  
  /*!
   * \brief Get the reference value for the specific gas constant.
   * \return Reference value for the specific gas constant.
   */
  su2double GetGas_Constant_Ref(void);
  
  /*!
   * \brief Get the reference value for the heat flux.
   * \return Reference value for the heat flux.
   */
  su2double GetHeat_Flux_Ref(void);

  /*!
   * \brief Get the value of the frestream temperature.
   * \return Freestream temperature.
   */
  su2double GetTemperature_FreeStream(void);
  
  /*!
   * \brief Get the value of the frestream temperature.
   * \return Freestream temperature.
   */
  su2double GetEnergy_FreeStream(void);
  
  /*!
   * \brief Get the value of the frestream temperature.
   * \return Freestream temperature.
   */
  su2double GetViscosity_FreeStream(void);
  
  /*!
   * \brief Get the value of the frestream temperature.
   * \return Freestream temperature.
   */
  su2double GetDensity_FreeStream(void);

  /*!
   * \brief Get the value of the solid density.
   * \return Solid density.
   */
  su2double GetDensity_Solid(void);
  
  /*!
   * \brief Get the value of the frestream temperature.
   * \return Freestream temperature.
   */
  su2double GetModVel_FreeStream(void);
  
  /*!
   * \brief Get the value of the frestream temperature.
   * \return Freestream temperature.
   */
  su2double GetModVel_FreeStreamND(void);
  
  /*!
   * \brief Get the value of the frestream vibrational-electronic temperature.
   * \return Freestream temperature.
   */
  su2double GetTemperature_ve_FreeStream(void);
  
  /*!
   * \brief Get the value of the laminar Prandtl number.
   * \return Laminar Prandtl number.
   */
  su2double GetPrandtl_Lam(void);
  
  /*!
   * \brief Get the value of the turbulent Prandtl number.
   * \return Turbulent Prandtl number.
   */
  su2double GetPrandtl_Turb(void);

  /*!
   * \brief Get the value of the thermal conductivity for solids.
   * \return Thermal conductivity (solid).
   */
  su2double GetThermalConductivity_Solid(void);

  /*!
   * \brief Get the value of the thermal diffusivity for solids.
   * \return Thermal conductivity (solid).
   */
  su2double GetThermalDiffusivity_Solid(void);

  /*!
   * \brief Get the temperature in solids at freestream conditions.
   * \return Freestream temperature (solid).
   */
  su2double GetTemperature_Freestream_Solid(void);
  
  /*!
   * \brief Get the value of the reference length for non-dimensionalization.
   *        This value should always be 1 internally, and is not user-specified.
   * \return Reference length for non-dimensionalization.
   */
  su2double GetLength_Ref(void);
  
  /*!
   * \brief Get the value of the reference pressure for non-dimensionalization.
   * \return Reference pressure for non-dimensionalization.
   */
  su2double GetPressure_Ref(void);
  
  /*!
   * \brief Get the value of the reference pressure for non-dimensionalization.
   * \return Reference pressure for non-dimensionalization.
   */
  su2double GetEnergy_Ref(void);
  
  /*!
   * \brief Get the value of the reference temperature for non-dimensionalization.
   * \return Reference temperature for non-dimensionalization.
   */
  su2double GetTemperature_Ref(void);
  
  /*!
   * \brief Get the value of the reference density for non-dimensionalization.
   * \return Reference density for non-dimensionalization.
   */
  su2double GetDensity_Ref(void);
  
  /*!
   * \brief Get the value of the reference velocity for non-dimensionalization.
   * \return Reference velocity for non-dimensionalization.
   */
  su2double GetVelocity_Ref(void);
  
  /*!
   * \brief Get the value of the reference time for non-dimensionalization.
   * \return Reference time for non-dimensionalization.
   */
  su2double GetTime_Ref(void);
  
  /*!
   * \brief Get the value of the reference viscosity for non-dimensionalization.
   * \return Reference viscosity for non-dimensionalization.
   */
  su2double GetViscosity_Ref(void);
  
  /*!
   * \brief Get the value of the reference viscosity for non-dimensionalization.
   * \return Reference viscosity for non-dimensionalization.
   */
  su2double GetHighlite_Area(void);
  
  /*!
   * \brief Get the value of the reference viscosity for non-dimensionalization.
   * \return Reference viscosity for non-dimensionalization.
   */
  su2double GetFan_Poly_Eff(void);
  
  /*!
   * \brief Get the value of the reference conductivity for non-dimensionalization.
   * \return Reference conductivity for non-dimensionalization.
   */
  su2double GetConductivity_Ref(void);
  
  /*!
   * \brief Get the value of the reference angular velocity for non-dimensionalization.
   * \return Reference angular velocity for non-dimensionalization.
   */
  su2double GetOmega_Ref(void);
  
  /*!
   * \brief Get the value of the reference force for non-dimensionalization.
   * \return Reference force for non-dimensionalization.
   */
  su2double GetForce_Ref(void);
  
  /*!
   * \brief Get the value of the non-dimensionalized freestream pressure.
   * \return Non-dimensionalized freestream pressure.
   */
  su2double GetPressure_FreeStream(void);
  
  /*!
   * \brief Get the value of the non-dimensionalized freestream pressure.
   * \return Non-dimensionalized freestream pressure.
   */
  su2double GetPressure_FreeStreamND(void);
  
  /*!
   * \brief Get the value of the thermodynamic pressure.
   * \return Thermodynamic pressure.
   */
  su2double GetPressure_Thermodynamic(void);
  
  /*!
   * \brief Get the value of the non-dimensionalized thermodynamic pressure.
   * \return Non-dimensionalized thermodynamic pressure.
   */
  su2double GetPressure_ThermodynamicND(void);

  /*!
   * \brief Get the vector of the dimensionalized freestream velocity.
   * \return Dimensionalized freestream velocity vector.
   */
  su2double* GetVelocity_FreeStream(void);
  
  /*!
   * \brief Get the value of the non-dimensionalized freestream temperature.
   * \return Non-dimensionalized freestream temperature.
   */
  su2double GetTemperature_FreeStreamND(void);
  
  /*!
   * \brief Get the value of the non-dimensionalized freestream density.
   * \return Non-dimensionalized freestream density.
   */
  su2double GetDensity_FreeStreamND(void);
  
  /*!
   * \brief Get the vector of the non-dimensionalized freestream velocity.
   * \return Non-dimensionalized freestream velocity vector.
   */
  su2double* GetVelocity_FreeStreamND(void);
  
  /*!
   * \brief Get the value of the non-dimensionalized freestream energy.
   * \return Non-dimensionalized freestream energy.
   */
  su2double GetEnergy_FreeStreamND(void);
  
  /*!
   * \brief Get the value of the non-dimensionalized freestream viscosity.
   * \return Non-dimensionalized freestream viscosity.
   */
  su2double GetViscosity_FreeStreamND(void);
  
  /*!
   * \brief Get the value of the non-dimensionalized freestream viscosity.
   * \return Non-dimensionalized freestream viscosity.
   */
  su2double GetTke_FreeStreamND(void);
  
  /*!
   * \brief Get the value of the non-dimensionalized freestream viscosity.
   * \return Non-dimensionalized freestream viscosity.
   */
  su2double GetOmega_FreeStreamND(void);
  
  /*!
   * \brief Get the value of the non-dimensionalized freestream viscosity.
   * \return Non-dimensionalized freestream viscosity.
   */
  su2double GetTke_FreeStream(void);
  
  /*!
   * \brief Get the value of the non-dimensionalized freestream viscosity.
   * \return Non-dimensionalized freestream viscosity.
   */
  su2double GetOmega_FreeStream(void);
  
  /*!
   * \brief Get the value of the non-dimensionalized freestream intermittency.
   * \return Non-dimensionalized freestream intermittency.
   */
  su2double GetIntermittency_FreeStream(void);
  
  /*!
   * \brief Get the value of the non-dimensionalized freestream turbulence intensity.
   * \return Non-dimensionalized freestream intensity.
   */
  su2double GetTurbulenceIntensity_FreeStream(void);
  
  /*!
   * \brief Get the value of the non-dimensionalized freestream turbulence intensity.
   * \return Non-dimensionalized freestream intensity.
   */
  su2double GetNuFactor_FreeStream(void);
  
  /*!
   * \brief Get the value of the non-dimensionalized engine turbulence intensity.
   * \return Non-dimensionalized engine intensity.
   */
  su2double GetNuFactor_Engine(void);
  
  /*!
   * \brief Get the value of the non-dimensionalized actuator disk turbulence intensity.
   * \return Non-dimensionalized actuator disk intensity.
   */
  su2double GetSecondaryFlow_ActDisk(void);
  
  /*!
   * \brief Get the value of the non-dimensionalized actuator disk turbulence intensity.
   * \return Non-dimensionalized actuator disk intensity.
   */
  su2double GetInitial_BCThrust(void);
  
  /*!
   * \brief Get the value of the non-dimensionalized actuator disk turbulence intensity.
   * \return Non-dimensionalized actuator disk intensity.
   */
  void SetInitial_BCThrust(su2double val_bcthrust);
  
  /*!
   * \brief Get the value of the turbulent to laminar viscosity ratio.
   * \return Ratio of turbulent to laminar viscosity ratio.
   */
  su2double GetTurb2LamViscRatio_FreeStream(void);
  
  /*!
   * \brief Get the vector of free stream mass fraction values.
   * \return Ratio of species mass to mixture mass.
   */
  su2double* GetMassFrac_FreeStream(void);
  
  /*!
   * \brief Get the value of the Reynolds length.
   * \return Reynolds length.
   */
  su2double GetLength_Reynolds(void);
  
  /*!
   * \brief Get the start up iterations using the fine grid, this works only for multigrid problems.
   * \return Start up iterations using the fine grid.
   */
  unsigned short GetnStartUpIter(void);
  
  /*!
   * \brief Get the reference area for non dimensional coefficient computation. If the value from the
   *        is 0 then, the code will compute the reference area using the projection of the shape into
   *        the z plane (3D) or the x plane (2D).
   * \return Value of the reference area for coefficient computation.
   */
  su2double GetRefArea(void);
  
  /*!
   * \brief Get the wave speed.
   * \return Value of the wave speed.
   */
  su2double GetThermalDiffusivity(void);
  
  /*!
   * \brief Get the thermal expansion coefficient.
   * \return Value of the thermal expansion coefficient.
   */
  su2double GetThermal_Expansion_Coeff(void);

  /*!
   * \brief Get the non-dim. thermal expansion coefficient.
   * \return Value of the non-dim. thermal expansion coefficient.
   */
  su2double GetThermal_Expansion_CoeffND(void);

  /*!
   * \brief Set the thermal expansion coefficient.
   * \param[in] val_thermal_expansion - thermal expansion coefficient
   */
  void SetThermal_Expansion_Coeff(su2double val_thermal_expansion);

  /*!
   * \brief Set the non-dim. thermal expansion coefficient.
   * \param[in] val_thermal_expansion - non-dim. thermal expansion coefficient
   */
  void SetThermal_Expansion_CoeffND(su2double val_thermal_expansionnd);

  /*!
   * \brief Get the value of the reference density for custom incompressible non-dimensionalization.
   * \return Reference density for custom incompressible non-dimensionalization.
   */
  su2double GetInc_Density_Ref(void);

  /*!
   * \brief Get the value of the reference velocity for custom incompressible non-dimensionalization.
   * \return Reference velocity for custom incompressible non-dimensionalization.
   */
  su2double GetInc_Velocity_Ref(void);

  /*!
   * \brief Get the value of the reference temperature for custom incompressible non-dimensionalization.
   * \return Reference temperature for custom incompressible non-dimensionalization.
   */
  su2double GetInc_Temperature_Ref(void);

  /*!
   * \brief Get the value of the initial density for incompressible flows.
   * \return Initial density for incompressible flows.
   */
  su2double GetInc_Density_Init(void);

  /*!
   * \brief Get the value of the initial velocity for incompressible flows.
   * \return Initial velocity for incompressible flows.
   */
  su2double* GetInc_Velocity_Init(void);

  /*!
   * \brief Get the value of the initial temperature for incompressible flows.
   * \return Initial temperature for incompressible flows.
   */
  su2double GetInc_Temperature_Init(void);

  /*!
   * \brief Get the Young's modulus of elasticity.
   * \return Value of the Young's modulus of elasticity.
   */
  su2double GetElasticyMod(unsigned short id_val);
  
  /*!
    * \brief Decide whether to apply DE effects to the model.
    * \return <code>TRUE</code> if the DE effects are to be applied, <code>FALSE</code> otherwise.
    */
  
  bool GetDE_Effects(void);
  
  /*!
    * \brief Decide whether to predict the DE effects for the next time step.
    * \return <code>TRUE</code> if the DE effects are to be applied, <code>FALSE</code> otherwise.
    */
  
  bool GetDE_Predicted(void);
  
  /*!
   * \brief Get the number of different electric constants.
   * \return Value of the DE modulus.
   */
  unsigned short GetnElectric_Constant(void);

  /*!
   * \brief Get the value of the DE modulus.
   * \return Value of the DE modulus.
   */
  su2double GetElectric_Constant(unsigned short iVar);

  /*!
   * \brief Get the value of the B constant in the Knowles material model.
   * \return Value of the B constant in the Knowles material model.
   */
  su2double GetKnowles_B(void);

  /*!
   * \brief Get the value of the N constant in the Knowles material model.
   * \return Value of the N constant in the Knowles material model.
   */
  su2double GetKnowles_N(void);

  /*!
   * \brief Get the kind of design variable for FEA.
   * \return Value of the DE voltage.
   */
  unsigned short GetDV_FEA(void);

  /*!
   * \brief Get the ID of the reference node.
   * \return Number of FSI subiters.
   */
  unsigned long GetRefNode_ID(void);

  /*!
   * \brief Get the values for the reference node displacement.
   * \param[in] val_coeff - Index of the displacement.
   */
  su2double GetRefNode_Displacement(unsigned short val_coeff);

  /*!
   * \brief Get the penalty weight value for the objective function.
   * \return  Penalty weight value for the reference geometry objective function.
   */
  su2double GetRefNode_Penalty(void);

  /*!
    * \brief Decide whether it's necessary to read a reference geometry.
    * \return <code>TRUE</code> if it's necessary to read a reference geometry, <code>FALSE</code> otherwise.
    */

  bool GetRefGeom(void);

  /*!
   * \brief Get the name of the file with the reference geometry of the structural problem.
   * \return Name of the file with the reference geometry of the structural problem.
   */
  string GetRefGeom_FEMFileName(void);

  /*!
   * \brief Get the format of the reference geometry file.
   * \return Format of the reference geometry file.
   */
  unsigned short GetRefGeom_FileFormat(void);

    /*!
   * \brief Formulation for 2D elasticity (plane stress - strain)
   * \return Flag to 2D elasticity model.
   */
  unsigned short GetElas2D_Formulation(void);
  
  /*!
   * \brief Decide whether it's necessary to read a reference geometry.
   * \return <code>TRUE</code> if it's necessary to read a reference geometry, <code>FALSE</code> otherwise.
   */
  
  bool GetPrestretch(void);
  
  /*!
    * \brief Decide whether it's necessary to add the cross term for adjoint FSI.
    * \return <code>TRUE</code> if it's necessary to add the cross term, <code>FALSE</code> otherwise.
    */
  
  bool Add_CrossTerm(void);
  
  /*!
    * \brief Set the boolean addCrossTerm to true or false.
    */
  
  void Set_CrossTerm(bool needCrossTerm);

  /*!
   * \brief Get the name of the file with the element properties for structural problems.
   * \return Name of the file with the element properties of the structural problem.
   */
  string GetFEA_FileName(void);

  /*!
   * \brief Get the name of the file with the reference geometry of the structural problem.
   * \return Name of the file with the reference geometry of the structural problem.
   */
  string GetPrestretch_FEMFileName(void);
  
  /*!
   * \brief Get the Poisson's ratio.
   * \return Value of the Poisson's ratio.
   */
  su2double GetPoissonRatio(unsigned short id_val);
  
  /*!
   * \brief Get the Material Density.
   * \return Value of the Material Density.
   */
  su2double GetMaterialDensity(unsigned short id_val);
  
  /*!
   * \brief Compressibility/incompressibility of the solids analysed using the structural solver.
   * \return Compressible or incompressible.
   */
  unsigned short GetMaterialCompressibility(void);
  
  /*!
   * \brief Compressibility/incompressibility of the solids analysed using the structural solver.
   * \return Compressible or incompressible.
   */
  unsigned short GetMaterialModel(void);
  
  /*!
   * \brief Geometric conditions for the structural solver.
   * \return Small or large deformation structural analysis.
   */
  unsigned short GetGeometricConditions(void);
  
  /*!
   * \brief Get the reference length for computing moment (the default value is 1).
   * \return Reference length for moment computation.
   */
  su2double GetRefLength(void);
  
  /*!
   * \brief Get the reference element length for computing the slope limiting epsilon.
   * \return Reference element length for slope limiting epsilon.
   */
  su2double GetRefElemLength(void);
  
  /*!
   * \brief Get the reference coefficient for detecting sharp edges.
   * \return Reference coefficient for detecting sharp edges.
   */
  su2double GetRefSharpEdges(void);
  
  /*!
   * \brief Get the volume of the whole domain using the fine grid, this value is common for all the grids
   *        in the multigrid method.
   * \return Volume of the whole domain.
   */
  su2double GetDomainVolume(void);
  
  /*!
   * \brief In case the <i>RefArea</i> is equal to 0 then, it is necessary to compute a reference area,
   *        with this function we set the value of the reference area.
   * \param[in] val_area - Value of the reference area for non dimensional coefficient computation.
   */
  void SetRefArea(su2double val_area);
  
  /*!
   * \brief In case the <i>SemiSpan</i> is equal to 0 then, it is necessary to compute the max y distance,
   *        with this function we set the value of the semi span.
   * \param[in] val_semispan - Value of the semispan.
   */
  void SetSemiSpan(su2double val_semispan);
  
  /*!
   * \brief Set the value of the domain volume computed on the finest grid.
   * \note This volume do not include the volume of the body that is being simulated.
   * \param[in] val_volume - Value of the domain volume computed on the finest grid.
   */
  void SetDomainVolume(su2double val_volume);
  
  /*!
   * \brief Set the finest mesh in a multigrid strategy.
   * \note If we are using a Full Multigrid Strategy or a start up with finest grid, it is necessary
   *       to change several times the finest grid.
   * \param[in] val_finestmesh - Index of the finest grid.
   */
  void SetFinestMesh(unsigned short val_finestmesh);
  
  /*!
   * \brief Set the kind of time integration scheme.
   * \note If we are solving different equations it will be necessary to change several
   *       times the kind of time integration, to choose the right scheme.
   * \param[in] val_kind_timeintscheme - Kind of time integration scheme.
   */
  void SetKind_TimeIntScheme(unsigned short val_kind_timeintscheme);
  
  /*!
   * \brief Set the parameters of the convective numerical scheme.
   * \note The parameters will change because we are solving different kind of equations.
   * \param[in] val_kind_convnumscheme - Center or upwind scheme.
   * \param[in] val_kind_centered - If centered scheme, kind of centered scheme (JST, etc.).
   * \param[in] val_kind_upwind - If upwind scheme, kind of upwind scheme (Roe, etc.).
   * \param[in] val_kind_slopelimit - If upwind scheme, kind of slope limit.
   * \param[in] val_muscl - Define if we apply a MUSCL scheme or not.
   * \param[in] val_kind_fem - If FEM, what kind of FEM discretization.
   */
  void SetKind_ConvNumScheme(unsigned short val_kind_convnumscheme, unsigned short val_kind_centered,
                             unsigned short val_kind_upwind,        unsigned short val_kind_slopelimit,
                             bool val_muscl,                        unsigned short val_kind_fem);

  /*!
   * \brief Get the value of limiter coefficient.
   * \return Value of the limiter coefficient.
   */
  su2double GetVenkat_LimiterCoeff(void);
  
  /*!
   * \brief Freeze the value of the limiter after a number of iterations.
   * \return Number of iterations.
   */
  unsigned long GetLimiterIter(void);
  
  /*!
   * \brief Get the value of sharp edge limiter.
   * \return Value of the sharp edge limiter coefficient.
   */
  su2double GetAdjSharp_LimiterCoeff(void);
  
  /*!
   * \brief Get the Reynolds number. Dimensionless number that gives a measure of the ratio of inertial forces
   *        to viscous forces and consequently quantifies the relative importance of these two types of forces
   *        for given flow condition.
   * \return Value of the Reynolds number.
   */
  su2double GetReynolds(void);
  
  /*!
   * \brief Get the Froude number for free surface problems.
   * \return Value of the Froude number.
   */
  su2double GetFroude(void);
  
  /*!
   * \brief Set the Froude number for free surface problems.
   * \return Value of the Froude number.
   */
  void SetFroude(su2double val_froude);
  
  /*!
   * \brief Set the Froude number for free surface problems.
   * \return Value of the Froude number.
   */
  void SetMach(su2double val_mach);
  
  /*!
   * \brief Set the Froude number for free surface problems.
   * \return Value of the Froude number.
   */
  void SetReynolds(su2double val_reynolds);
  
  /*!
   * \brief Set the Froude number for free surface problems.
   * \return Value of the Froude number.
   */
  void SetLength_Ref(su2double val_length_ref);
  
  /*!
   * \brief Set the Froude number for free surface problems.
   * \return Value of the Froude number.
   */
  void SetVelocity_Ref(su2double val_velocity_ref);
  
  /*!
   * \brief Set the Froude number for free surface problems.
   * \return Value of the Froude number.
   */
  void SetPressure_Ref(su2double val_pressure_ref);
  
  /*!
   * \brief Set the Froude number for free surface problems.
   * \return Value of the Froude number.
   */
  void SetDensity_Ref(su2double val_density_ref);
  
  /*!
   * \brief Set the reference temperature.
   * \return Value of the Froude number.
   */
  void SetTemperature_Ref(su2double val_temperature_ref);
  
  /*!
   * \brief Set the Froude number for free surface problems.
   * \return Value of the Froude number.
   */
  void SetTime_Ref(su2double val_time_ref);
  
  /*!
   * \brief Set the Froude number for free surface problems.
   * \return Value of the Froude number.
   */
  void SetEnergy_Ref(su2double val_energy_ref);
  
  /*!
   * \brief Set the Froude number for free surface problems.
   * \return Value of the Froude number.
   */
  void SetOmega_Ref(su2double val_omega_ref);
  
  /*!
   * \brief Set the Froude number for free surface problems.
   * \return Value of the Froude number.
   */
  void SetForce_Ref(su2double val_force_ref);
  
  /*!
   * \brief Set the Froude number for free surface problems.
   * \return Value of the Froude number.
   */
  void SetGas_Constant_Ref(su2double val_gas_constant_ref);
  
  /*!
   * \brief Set the Froude number for free surface problems.
   * \return Value of the Froude number.
   */
  void SetGas_Constant(su2double val_gas_constant);
  
  /*!
   * \brief Set the value of the specific heat at constant pressure (incompressible fluids with energy equation).
   * \param[in] val_specific_heat_cp - specific heat at constant pressure.
   */
  void SetSpecific_Heat_Cp(su2double val_specific_heat_cp);

  /*!
   * \brief Set the non-dimensional value of the specific heat at constant pressure (incompressible fluids with energy equation).
   * \param[in] val_specific_heat_cpnd - non-dim. specific heat at constant pressure.
   */
  void SetSpecific_Heat_CpND(su2double val_specific_heat_cpnd);

  /*!
   * \brief Set the value of the specific heat at constant volume (incompressible fluids with energy equation).
   * \param[in] val_specific_heat_cv - specific heat at constant volume.
   */
  void SetSpecific_Heat_Cv(su2double val_specific_heat_cv);

  /*!
   * \brief Set the non-dimensional value of the specific heat at constant volume (incompressible fluids with energy equation).
   * \param[in] val_specific_heat_cvnd - non-dim. specific heat at constant pressure.
   */
  void SetSpecific_Heat_CvND(su2double val_specific_heat_cvnd);

  /*!
   * \brief Set the heat flux reference value.
   * \return Value of the reference heat flux.
   */
  void SetHeat_Flux_Ref(su2double val_heat_flux_ref);

  /*!
   * \brief Set the Froude number for free surface problems.
   * \return Value of the Froude number.
   */
  void SetViscosity_Ref(su2double val_viscosity_ref);
  
  /*!
   * \brief Set the Froude number for free surface problems.
   * \return Value of the Froude number.
   */
  void SetConductivity_Ref(su2double val_conductivity_ref);
  
  /*!
   * \brief Set the Froude number for free surface problems.
   * \return Value of the Froude number.
   */
  void SetPressure_FreeStreamND(su2double val_pressure_freestreamnd);
  
  /*!
   * \brief Set the Froude number for free surface problems.
   * \return Value of the Froude number.
   */
  void SetPressure_FreeStream(su2double val_pressure_freestream);
  
  /*!
   * \brief Set the non-dimensionalized thermodynamic pressure for low Mach problems.
   * \return Value of the non-dimensionalized thermodynamic pressure.
   */
  void SetPressure_ThermodynamicND(su2double val_pressure_thermodynamicnd);
  
  /*!
   * \brief Set the thermodynamic pressure for low Mach problems.
   * \return Value of the thermodynamic pressure.
   */
  void SetPressure_Thermodynamic(su2double val_pressure_thermodynamic);

  /*!
   * \brief Set the Froude number for free surface problems.
   * \return Value of the Froude number.
   */
  void SetDensity_FreeStreamND(su2double val_density_freestreamnd);
  
  /*!
   * \brief Set the Froude number for free surface problems.
   * \return Value of the Froude number.
   */
  void SetDensity_FreeStream(su2double val_density_freestream);
  
  /*!
   * \brief Set the Froude number for free surface problems.
   * \return Value of the Froude number.
   */
  void SetViscosity_FreeStream(su2double val_viscosity_freestream);
  
  /*!
   * \brief Set the Froude number for free surface problems.
   * \return Value of the Froude number.
   */
  void SetModVel_FreeStream(su2double val_modvel_freestream);
  
  /*!
   * \brief Set the Froude number for free surface problems.
   * \return Value of the Froude number.
   */
  void SetModVel_FreeStreamND(su2double val_modvel_freestreamnd);
  
  /*!
   * \brief Set the Froude number for free surface problems.
   * \return Value of the Froude number.
   */
  void SetTemperature_FreeStream(su2double val_temperature_freestream);
  
  /*!
   * \brief Set the Froude number for free surface problems.
   * \return Value of the Froude number.
   */
  void SetTemperature_FreeStreamND(su2double val_temperature_freestreamnd);
  
  /*!
   * \brief Set the Froude number for free surface problems.
   * \return Value of the Froude number.
   */
  void SetGas_ConstantND(su2double val_gas_constantnd);
  
  /*!
   * \brief Set the free-stream velocity.
   * \param[in] val_velocity_freestream - Value of the free-stream velocity component.
   * \param[in] val_dim - Value of the current dimension.
   */
  void SetVelocity_FreeStream(su2double val_velocity_freestream, unsigned short val_dim);

  /*!
   * \brief Set the Froude number for free surface problems.
   * \return Value of the Froude number.
   */
  void SetVelocity_FreeStreamND(su2double val_velocity_freestreamnd, unsigned short val_dim);
  
  /*!
   * \brief Set the Froude number for free surface problems.
   * \return Value of the Froude number.
   */
  void SetViscosity_FreeStreamND(su2double val_viscosity_freestreamnd);
  
  /*!
   * \brief Set the Froude number for free surface problems.
   * \return Value of the Froude number.
   */
  void SetTke_FreeStreamND(su2double val_tke_freestreamnd);
  
  /*!
   * \brief Set the Froude number for free surface problems.
   * \return Value of the Froude number.
   */
  void SetOmega_FreeStreamND(su2double val_omega_freestreamnd);
  
  /*!
   * \brief Set the Froude number for free surface problems.
   * \return Value of the Froude number.
   */
  void SetTke_FreeStream(su2double val_tke_freestream);
  
  /*!
   * \brief Set the Froude number for free surface problems.
   * \return Value of the Froude number.
   */
  void SetOmega_FreeStream(su2double val_omega_freestream);
  
  /*!
   * \brief Set the Froude number for free surface problems.
   * \return Value of the Froude number.
   */
  void SetEnergy_FreeStreamND(su2double val_energy_freestreamnd);
  
  /*!
   * \brief Set the Froude number for free surface problems.
   * \return Value of the Froude number.
   */
  void SetEnergy_FreeStream(su2double val_energy_freestream);

  /*!
   * \brief Set the thermal diffusivity for solids.
   * \return Value of the Froude number.
   */
  void SetThermalDiffusivity_Solid(su2double val_thermal_diffusivity);
  
  /*!
   * \brief Set the Froude number for free surface problems.
   * \return Value of the Froude number.
   */
  void SetTotal_UnstTimeND(su2double val_total_unsttimend);
  
  /*!
   * \brief Get the angle of attack of the body. This is the angle between a reference line on a lifting body
   *        (often the chord line of an airfoil) and the vector representing the relative motion between the
   *        lifting body and the fluid through which it is moving.
   * \return Value of the angle of attack.
   */
  su2double GetAoA(void);
  
  /*!
   * \brief Get the off set angle of attack of the body. The solution and the geometry
   *        file are able to modifity the angle of attack in the config file
   * \return Value of the off set angle of attack.
   */
  su2double GetAoA_Offset(void);
  
  /*!
   * \brief Get the off set sideslip angle of the body. The solution and the geometry
   *        file are able to modifity the angle of attack in the config file
   * \return Value of the off set sideslip angle.
   */
  su2double GetAoS_Offset(void);
  
  /*!
   * \brief Get the functional sensitivity with respect to changes in the angle of attack.
   * \return Value of the angle of attack.
   */
  su2double GetAoA_Sens(void);
  
  /*!
   * \brief Set the angle of attack.
   * \param[in] val_AoA - Value of the angle of attack.
   */
  void SetAoA(su2double val_AoA);
  
  /*!
   * \brief Set the off set angle of attack.
   * \param[in] val_AoA - Value of the angle of attack.
   */
  void SetAoA_Offset(su2double val_AoA_offset);
  
  /*!
   * \brief Set the off set sideslip angle.
   * \param[in] val_AoA - Value of the off set sideslip angle.
   */
  void SetAoS_Offset(su2double val_AoS_offset);
  
  /*!
   * \brief Set the angle of attack.
   * \param[in] val_AoA - Value of the angle of attack.
   */
  void SetAoA_Sens(su2double val_AoA_sens);
  
  /*!
   * \brief Set the angle of attack.
   * \param[in] val_AoA - Value of the angle of attack.
   */
  void SetAoS(su2double val_AoS);
  
  /*!
   * \brief Get the angle of sideslip of the body. It relates to the rotation of the aircraft centerline from
   *        the relative wind.
   * \return Value of the angle of sideslip.
   */
  su2double GetAoS(void);
  
  /*!
   * \brief Get the charge coefficient that is used in the poissonal potential simulation.
   * \return Value of the charge coefficient.
   */
  su2double GetChargeCoeff(void);
  
  /*!
   * \brief Get the number of multigrid levels.
   * \return Number of multigrid levels (without including the original grid).
   */
  unsigned short GetnMGLevels(void);
  
  /*!
   * \brief Set the number of multigrid levels.
   * \param[in] val_nMGLevels - Index of the mesh were the CFL is applied
   */
  void SetMGLevels(unsigned short val_nMGLevels);
  
  /*!
   * \brief Get the index of the finest grid.
   * \return Index of the finest grid in a multigrid strategy, this is 0 unless we are
   performing a Full multigrid.
   */
  unsigned short GetFinestMesh(void);
  
  /*!
   * \brief Get the kind of multigrid (V or W).
   * \note This variable is used in a recursive way to perform the different kind of cycles
   * \return 0 or 1 depending of we are dealing with a V or W cycle.
   */
  unsigned short GetMGCycle(void);
  
  /*!
   * \brief Get the king of evaluation in the geometrical module.
   * \return 0 or 1 depending of we are dealing with a V or W cycle.
   */
  unsigned short GetGeometryMode(void);
  
  /*!
   * \brief Get the Courant Friedrich Levi number for each grid.
   * \param[in] val_mesh - Index of the mesh were the CFL is applied.
   * \return CFL number for each grid.
   */
  su2double GetCFL(unsigned short val_mesh);

  /*!
   * \brief Get the Courant Friedrich Levi number for solid solvers.
   * \param[in] val_mesh - Index of the mesh were the CFL is applied.
   * \return CFL number for each grid.
   */
  su2double GetCFL_Solid(void);
  
  /*!
   * \brief Get the Courant Friedrich Levi number for each grid.
   * \param[in] val_mesh - Index of the mesh were the CFL is applied.
   * \return CFL number for each grid.
   */
  void SetCFL(unsigned short val_mesh, su2double val_cfl);

  /*!
   * \brief Get the Courant Friedrich Levi number for unsteady simulations.
   * \return CFL number for unsteady simulations.
   */
  su2double GetUnst_CFL(void);

  /*!
   * \brief Get information about element reorientation
   * \return 	<code>TRUE</code> means that elements can be reoriented if suspected unhealthy
   */
  bool GetReorientElements(void);
  
  /*!
   * \brief Get the Courant Friedrich Levi number for unsteady simulations.
   * \return CFL number for unsteady simulations.
   */
  su2double GetMax_DeltaTime(void);
  
  /*!
   * \brief Get a parameter of the particular design variable.
   * \param[in] val_dv - Number of the design variable that we want to read.
   * \param[in] val_param - Index of the parameter that we want to read.
   * \return Design variable parameter.
   */
  su2double GetParamDV(unsigned short val_dv, unsigned short val_param);
  
  /*!
   * \brief Get the coordinates of the FFD corner points.
   * \param[in] val_ffd - Index of the FFD box.
   * \param[in] val_coord - Index of the coordinate that we want to read.
   * \return Value of the coordinate.
   */
  su2double GetCoordFFDBox(unsigned short val_ffd, unsigned short val_index);
  
  /*!
   * \brief Get the degree of the FFD corner points.
   * \param[in] val_ffd - Index of the FFD box.
   * \param[in] val_degree - Index (I,J,K) to obtain the degree.
   * \return Value of the degree in a particular direction.
   */
  unsigned short GetDegreeFFDBox(unsigned short val_ffd, unsigned short val_index);
  
  /*!
   * \brief Get the FFD Tag of a particular design variable.
   * \param[in] val_dv - Number of the design variable that we want to read.
   * \return Name of the FFD box.
   */
  string GetFFDTag(unsigned short val_dv);
  
  /*!
   * \brief Get the FFD Tag of a particular FFD box.
   * \param[in] val_ffd - Number of the FFD box that we want to read.
   * \return Name of the FFD box.
   */
  string GetTagFFDBox(unsigned short val_ffd);
  
  /*!
   * \brief Get the number of design variables.
   * \return Number of the design variables.
   */
  unsigned short GetnDV(void);
  
  /*!
   * \brief Get the number of design variables.
   * \return Number of the design variables.
   */
  unsigned short GetnDV_Value(unsigned short iDV);
  
  /*!
   * \brief Get the number of FFD boxes.
   * \return Number of FFD boxes.
   */
  unsigned short GetnFFDBox(void);
  
  /*!
   * \brief Get the required continuity level at the surface intersection with the FFD
   * \return Continuity level at the surface intersection.
   */
  unsigned short GetFFD_Continuity(void);
  
  /*!
   * \brief Get the coordinate system that we are going to use to define the FFD
   * \return Coordinate system (cartesian, spherical, etc).
   */
  unsigned short GetFFD_CoordSystem(void);
  
  /*!
   * \brief Get the kind of FFD Blending function.
   * \return Kind of FFD Blending function.
   */
  unsigned short GetFFD_Blending(void);
  
  /*!
   * \brief Get the kind BSpline Order in i,j,k direction.
   * \return The kind BSpline Order in i,j,k direction.
   */
  su2double* GetFFD_BSplineOrder();
  
  /*!
   * \brief Get the number of Runge-Kutta steps.
   * \return Number of Runge-Kutta steps.
   */
  unsigned short GetnRKStep(void);

  /*!
   * \brief Get the number of time levels for time accurate local time stepping.
   * \return Number of time levels.
   */
  unsigned short GetnLevels_TimeAccurateLTS(void);

  /*!
   * \brief Set the number of time levels for time accurate local time stepping.
   * \param[in] val_nLevels - The number of time levels to be set.
   */
  void SetnLevels_TimeAccurateLTS(unsigned short val_nLevels);

  /*!
   * \brief Get the number time DOFs for ADER-DG.
   * \return Number of time DOFs used in ADER-DG.
   */
  unsigned short GetnTimeDOFsADER_DG(void);

  /*!
   * \brief Get the location of the time DOFs for ADER-DG on the interval [-1..1].
   * \return The location of the time DOFs used in ADER-DG.
   */
  su2double *GetTimeDOFsADER_DG(void);

  /*!
   * \brief Get the number time integration points for ADER-DG.
   * \return Number of time integration points used in ADER-DG.
   */
  unsigned short GetnTimeIntegrationADER_DG(void);

  /*!
   * \brief Get the location of the time integration points for ADER-DG on the interval [-1..1].
   * \return The location of the time integration points used in ADER-DG.
   */
  su2double *GetTimeIntegrationADER_DG(void);

  /*!
   * \brief Get the weights of the time integration points for ADER-DG.
   * \return The weights of the time integration points used in ADER-DG.
   */
  su2double *GetWeightsIntegrationADER_DG(void);

  /*!
   * \brief Get the total number of boundary markers.
   * \return Total number of boundary markers.
   */
  unsigned short GetnMarker_All(void);
  
  /*!
   * \brief Get the total number of boundary markers.
   * \return Total number of boundary markers.
   */
  unsigned short GetnMarker_Max(void);
  
  /*!
   * \brief Get the total number of boundary markers.
   * \return Total number of boundary markers.
   */
  unsigned short GetnMarker_EngineInflow(void);
  
  /*!
   * \brief Get the total number of boundary markers.
   * \return Total number of boundary markers.
   */
  unsigned short GetnMarker_EngineExhaust(void);
  
  /*!
   * \brief Get the total number of boundary markers.
   * \return Total number of boundary markers.
   */
  unsigned short GetnMarker_NearFieldBound(void);
  
  /*!
   * \brief Get the total number of boundary markers.
   * \return Total number of boundary markers.
   */
  unsigned short GetnMarker_InterfaceBound(void);
  
  /*!
   * \brief Get the total number of boundary markers.
   * \return Total number of boundary markers.
   */
  unsigned short GetnMarker_Fluid_InterfaceBound(void);
  
  /*!
   * \brief Get the total number of boundary markers.
   * \return Total number of boundary markers.
   */
  unsigned short GetnMarker_ActDiskInlet(void);
  
  /*!
   * \brief Get the total number of boundary markers.
   * \return Total number of boundary markers.
   */
  unsigned short GetnMarker_ActDiskOutlet(void);
  
  /*!
   * \brief Get the total number of monitoring markers.
   * \return Total number of monitoring markers.
   */
  unsigned short GetnMarker_Monitoring(void);
  
  /*!
   * \brief Get the total number of DV markers.
   * \return Total number of DV markers.
   */
  unsigned short GetnMarker_DV(void);
  
  /*!
   * \brief Get the total number of moving markers.
   * \return Total number of moving markers.
   */
  unsigned short GetnMarker_Moving(void);

  /*!
   * \brief Get the total number of Python customizable markers.
   * \return Total number of Python customizable markers.
   */
  unsigned short GetnMarker_PyCustom(void);
  
  /*!
   * \brief Get the total number of moving markers.
   * \return Total number of moving markers.
   */
  unsigned short GetnMarker_Analyze(void);

  /*!
   * \brief Get the total number of periodic markers.
   * \return Total number of periodic markers.
   */
  unsigned short GetnMarker_Periodic(void);

  /*!
   * \brief Get the total number of heat flux markers.
   * \return Total number of heat flux markers.
   */
  unsigned short GetnMarker_HeatFlux(void);
  
  /*!
   * \brief Get the total number of objectives in kind_objective list
   * \return Total number of objectives in kind_objective list
   */
  unsigned short GetnObj(void);
  
  /*!
   * \brief Stores the number of marker in the simulation.
   * \param[in] val_nmarker - Number of markers of the problem.
   */
  void SetnMarker_All(unsigned short val_nmarker);
  
  /*!
   * \brief Get the number of external iterations.
   * \return Number of external iterations.
   */
  unsigned long GetnExtIter(void);
  
  /*!
   * \brief Get the number of internal iterations.
   * \return Number of internal iterations.
   */
  unsigned long GetUnst_nIntIter(void);
  
  /*!
   * \brief Get the number of internal iterations for the Newton-Raphson Method in nonlinear structural applications.
   * \return Number of internal iterations.
   */
  unsigned long GetDyn_nIntIter(void);
  
  /*!
   * \brief Get the restart iteration number for unsteady simulations.
   * \return Restart iteration number for unsteady simulations.
   */
  long GetUnst_RestartIter(void);
  
  /*!
   * \brief Get the starting direct iteration number for the unsteady adjoint (reverse time integration).
   * \return Starting direct iteration number for the unsteady adjoint.
   */
  long GetUnst_AdjointIter(void);
  
  /*!
   * \brief Number of iterations to average (reverse time integration).
   * \return Starting direct iteration number for the unsteady adjoint.
   */
  unsigned long GetIter_Avg_Objective(void);
  
  /*!
   * \brief Get the restart iteration number for dynamic structural simulations.
   * \return Restart iteration number for dynamic structural simulations.
   */
  long GetDyn_RestartIter(void);

  /*!
   * \brief Retrieves the number of periodic time instances for Harmonic Balance.
   * \return: Number of periodic time instances for Harmonic Balance.
   */
  unsigned short GetnTimeInstances(void);
  
  /*!
   * \brief Retrieves the period of oscillations to be used with Harmonic Balance.
   * \return: Period for Harmonic Balance.
   */
  su2double GetHarmonicBalance_Period(void);
  
  /*!
   * \brief Set the number of external iterations.
   * \note This is important in no time depending methods, where only
   *       one external iteration is needed.
   * \param[in] val_niter - Set the number of external iterations.
   */
  void SetnExtIter(unsigned long val_niter);
  
  /*!
   * \brief Set the current external iteration number.
   * \param[in] val_iter - Current external iteration number.
   */
  void SetExtIter(unsigned long val_iter);
  
  /*!
   * \brief Set the current external iteration number.
   * \param[in] val_iter - Current external iteration number.
   */
  void SetExtIter_OffSet(unsigned long val_iter);
  
  /*!
   * \brief Set the current FSI iteration number.
   * \param[in] val_iter - Current FSI iteration number.
   */
  void SetFSIIter(unsigned long val_iter);
  
  /*!
   * \brief Set the current internal iteration number.
   * \param[in] val_iter - Current external iteration number.
   */
  void SetIntIter(unsigned long val_iter);
  
  /*!
   * \brief Get the current external iteration number.
   * \return Current external iteration.
   */
  unsigned long GetExtIter(void);
  
  /*!
   * \brief Get the current internal iteration number.
   * \return Current external iteration.
   */
  unsigned long GetExtIter_OffSet(void);
  
  /*!
   * \brief Get the current FSI iteration number.
   * \return Current FSI iteration.
   */
  unsigned long GetFSIIter(void);
  
  /*!
   * \brief Get the current internal iteration number.
   * \return Current internal iteration.
   */
  unsigned long GetIntIter(void);
  
  /*!
   * \brief Get the frequency for writing the solution file.
   * \return It writes the solution file with this frequency.
   */
  unsigned long GetWrt_Sol_Freq(void);
  
  /*!
   * \brief Get the frequency for writing the solution file in Dual Time.
   * \return It writes the solution file with this frequency.
   */
  unsigned long GetWrt_Sol_Freq_DualTime(void);
  
  /*!
   * \brief Get the frequency for writing the convergence file.
   * \return It writes the convergence file with this frequency.
   */
  unsigned long GetWrt_Con_Freq(void);
  
  /*!
   * \brief Set the frequency for writing the convergence file.
   * \return It writes the convergence file with this frequency.
   */
  void SetWrt_Con_Freq(unsigned long val_freq);

  /*!
   * \brief Get the frequency for writing the convergence file in Dual Time.
   * \return It writes the convergence file with this frequency.
   */
  unsigned long GetWrt_Con_Freq_DualTime(void);
  
  /*!
   * \brief Get information about writing unsteady headers and file extensions.
   * \return 	<code>TRUE</code> means that unsteady solution files will be written.
   */
  bool GetWrt_Unsteady(void);

  /*!
   * \brief Get information about writing output files.
   * \return <code>TRUE</code> means that output files will be written.
   */
  bool GetWrt_Output(void);

  /*!
   * \brief Get information about writing a volume solution file.
   * \return <code>TRUE</code> means that a volume solution file will be written.
   */
  bool GetWrt_Vol_Sol(void);
  
  /*!
   * \brief Get information about writing a volume solution file.
   * \return <code>TRUE</code> means that a volume solution file will be written.
   */
  bool GetLow_MemoryOutput(void);
  
  /*!
   * \brief Get information about writing a surface solution file.
   * \return <code>TRUE</code> means that a surface solution file will be written.
   */
  bool GetWrt_Srf_Sol(void);
  
  /*!
   * \brief Get information about writing a surface comma-separated values (CSV) solution file.
   * \return <code>TRUE</code> means that a surface comma-separated values (CSV) solution file will be written.
   */
  bool GetWrt_Csv_Sol(void);
  
  /*!
   * \brief Get information about writing a binary coordinates file.
   * \return <code>TRUE</code> means that a binary coordinates file will be written.
   */
  bool GetWrt_Crd_Sol(void);
  
  /*!
   * \brief Get information about writing residuals to volume solution file.
   * \return <code>TRUE</code> means that residuals will be written to the solution file.
   */
  bool GetWrt_Residuals(void);
  
  /*!
   * \brief Get information about writing residuals to volume solution file.
   * \return <code>TRUE</code> means that residuals will be written to the solution file.
   */
  bool GetWrt_Limiters(void);
  
  /*!
   * \brief Write solution at each surface.
   * \return <code>TRUE</code> means that the solution at each surface will be written.
   */
  bool GetWrt_Surface(void);
  
  /*!
   * \brief Get information about writing residuals to volume solution file.
   * \return <code>TRUE</code> means that residuals will be written to the solution file.
   */
  bool GetWrt_SharpEdges(void);
  
  /*!
   * \brief Get information about writing rind layers to the solution files.
   * \return <code>TRUE</code> means that rind layers will be written to the solution file.
   */
  bool GetWrt_Halo(void);

  /*!
   * \brief Get information about writing the performance summary at the end of a calculation.
   * \return <code>TRUE</code> means that the performance summary will be written at the end of a calculation.
   */
  bool GetWrt_Performance(void);
  
  /*!
   * \brief Get information about writing a template inlet profile file.
   * \return <code>TRUE</code> means that a template inlet profile file will be written.
   */
  bool GetWrt_InletFile(void);

  /*!
   * \brief Set information about writing a template inlet profile file.
   * \param[in] val_wrt_inletfile - flag for whether to write a template inlet profile file.
   */
  void SetWrt_InletFile(bool val_wrt_inletfile);

  /*!
   * \brief Get information about writing a 1D slice of a 2D cartesian solution.
   * \return <code>TRUE</code> means that a 1D slice of a 2D cartesian solution will be written.
   */
  bool GetWrt_Slice(void);

  /*!
   * \brief Get information about writing sectional force files.
   * \return <code>TRUE</code> means that sectional force files will be written for specified markers.
   */
  bool GetPlot_Section_Forces(void);
  
  /*!
   * \brief Get the alpha (convective) coefficients for the Runge-Kutta integration scheme.
   * \param[in] val_step - Index of the step.
   * \return Alpha coefficient for the Runge-Kutta integration scheme.
   */
  su2double Get_Alpha_RKStep(unsigned short val_step);
  
  /*!
   * \brief Get the index of the surface defined in the geometry file.
   * \param[in] val_marker - Value of the marker in which we are interested.
   * \return Value of the index that is in the geometry file for the surface that
   *         has the marker <i>val_marker</i>.
   */
  string GetMarker_All_TagBound(unsigned short val_marker);
  
  /*!
   * \brief Get the index of the surface defined in the geometry file.
   * \param[in] val_marker - Value of the marker in which we are interested.
   * \return Value of the index that is in the geometry file for the surface that
   *         has the marker <i>val_marker</i>.
   */
  string GetMarker_ActDiskInlet_TagBound(unsigned short val_marker);
  
  /*!
   * \brief Get the index of the surface defined in the geometry file.
   * \param[in] val_marker - Value of the marker in which we are interested.
   * \return Value of the index that is in the geometry file for the surface that
   *         has the marker <i>val_marker</i>.
   */
  string GetMarker_ActDiskOutlet_TagBound(unsigned short val_marker);
  
  /*!
   * \brief Get the index of the surface defined in the geometry file.
   * \param[in] val_marker - Value of the marker in which we are interested.
   * \return Value of the index that is in the geometry file for the surface that
   *         has the marker <i>val_marker</i>.
   */
  string GetMarker_EngineInflow_TagBound(unsigned short val_marker);
  
  /*!
   * \brief Get the index of the surface defined in the geometry file.
   * \param[in] val_marker - Value of the marker in which we are interested.
   * \return Value of the index that is in the geometry file for the surface that
   *         has the marker <i>val_marker</i>.
   */
  string GetMarker_EngineExhaust_TagBound(unsigned short val_marker);
  
  /*!
   * \brief Get the name of the surface defined in the geometry file.
   * \param[in] val_marker - Value of the marker in which we are interested.
   * \return Name that is in the geometry file for the surface that
   *         has the marker <i>val_marker</i>.
   */
  string GetMarker_Monitoring_TagBound(unsigned short val_marker);

  /*!
   * \brief Get the name of the surface defined in the geometry file.
   * \param[in] val_marker - Value of the marker in which we are interested.
   * \return Name that is in the geometry file for the surface that
   *         has the marker <i>val_marker</i>.
   */
  string GetMarker_HeatFlux_TagBound(unsigned short val_marker);
  
  /*!
   * \brief Get the tag if the iMarker defined in the geometry file.
   * \param[in] val_tag - Value of the tag in which we are interested.
   * \return Value of the marker <i>val_marker</i> that is in the geometry file
   *         for the surface that has the tag.
   */
  short GetMarker_All_TagBound(string val_tag);
  
  /*!
   * \brief Get the kind of boundary for each marker.
   * \param[in] val_marker - Index of the marker in which we are interested.
   * \return Kind of boundary for the marker <i>val_marker</i>.
   */
  unsigned short GetMarker_All_KindBC(unsigned short val_marker);
  
  /*!
   * \brief Set the value of the boundary <i>val_boundary</i> (read from the config file)
   *        for the marker <i>val_marker</i>.
   * \param[in] val_marker - Index of the marker in which we are interested.
   * \param[in] val_boundary - Kind of boundary read from config file.
   */
  void SetMarker_All_KindBC(unsigned short val_marker, unsigned short val_boundary);
  
  /*!
   * \brief Set the value of the index <i>val_index</i> (read from the geometry file) for
   *        the marker <i>val_marker</i>.
   * \param[in] val_marker - Index of the marker in which we are interested.
   * \param[in] val_index - Index of the surface read from geometry file.
   */
  void SetMarker_All_TagBound(unsigned short val_marker, string val_index);
  
  /*!
   * \brief Set if a marker <i>val_marker</i> is going to be monitored <i>val_monitoring</i>
   *        (read from the config file).
   * \note This is important for non dimensional coefficient computation.
   * \param[in] val_marker - Index of the marker in which we are interested.
   * \param[in] val_monitoring - 0 or 1 depending if the the marker is going to be monitored.
   */
  void SetMarker_All_Monitoring(unsigned short val_marker, unsigned short val_monitoring);
  
  /*!
   * \brief Set if a marker <i>val_marker</i> is going to be monitored <i>val_monitoring</i>
   *        (read from the config file).
   * \note This is important for non dimensional coefficient computation.
   * \param[in] val_marker - Index of the marker in which we are interested.
   * \param[in] val_monitoring - 0 or 1 depending if the the marker is going to be monitored.
   */
  void SetMarker_All_GeoEval(unsigned short val_marker, unsigned short val_geoeval);
  
  /*!
   * \brief Set if a marker <i>val_marker</i> is going to be designed <i>val_designing</i>
   *        (read from the config file).
   * \note This is important for non dimensional coefficient computation.
   * \param[in] val_marker - Index of the marker in which we are interested.
   * \param[in] val_monitoring - 0 or 1 depending if the the marker is going to be designed.
   */
  void SetMarker_All_Designing(unsigned short val_marker, unsigned short val_designing);
  
  /*!
   * \brief Set if a marker <i>val_marker</i> is going to be plot <i>val_plotting</i>
   *        (read from the config file).
   * \param[in] val_marker - Index of the marker in which we are interested.
   * \param[in] val_plotting - 0 or 1 depending if the the marker is going to be plot.
   */
  void SetMarker_All_Plotting(unsigned short val_marker, unsigned short val_plotting);
  
  /*!
   * \brief Set if a marker <i>val_marker</i> is going to be plot <i>val_plotting</i>
   *        (read from the config file).
   * \param[in] val_marker - Index of the marker in which we are interested.
   * \param[in] val_plotting - 0 or 1 depending if the the marker is going to be plot.
   */
  void SetMarker_All_Analyze(unsigned short val_marker, unsigned short val_analyze);
  
  /*!
   * \brief Set if a marker <i>val_marker</i> is part of the FSI interface <i>val_plotting</i>
   *        (read from the config file).
   * \param[in] val_marker - Index of the marker in which we are interested.
   * \param[in] val_plotting - 0 or 1 depending if the the marker is part of the FSI interface.
   */
  void SetMarker_All_ZoneInterface(unsigned short val_marker, unsigned short val_fsiinterface);
 
  /*!
   * \brief Set if a marker <i>val_marker</i> is part of the Turbomachinery (read from the config file).
   * \param[in] val_marker - Index of the marker in which we are interested.
   * \param[in] val_turboperf - 0 if not part of Turbomachinery or greater than 1 if it is part.
   */
  void SetMarker_All_Turbomachinery(unsigned short val_marker, unsigned short val_turbo);

  /*!
   * \brief Set a flag to the marker <i>val_marker</i> part of the Turbomachinery (read from the config file).
   * \param[in] val_marker - Index of the marker in which we are interested.
   * \param[in] val_turboperflag - 0 if is not part of the Turbomachinery, flag INFLOW or OUTFLOW if it is part.
   */
  void SetMarker_All_TurbomachineryFlag(unsigned short val_marker, unsigned short val_turboflag);

  /*!
   * \brief Set if a marker <i>val_marker</i> is part of the MixingPlane interface (read from the config file).
   * \param[in] val_marker - Index of the marker in which we are interested.
   * \param[in] val_turboperf - 0 if not part of the MixingPlane interface or greater than 1 if it is part.
   */
  void SetMarker_All_MixingPlaneInterface(unsigned short val_marker, unsigned short val_mixplan_interface);
   
  /*!
   * \brief Set if a marker <i>val_marker</i> is going to be affected by design variables <i>val_moving</i>
   *        (read from the config file).
   * \param[in] val_marker - Index of the marker in which we are interested.
   * \param[in] val_DV - 0 or 1 depending if the the marker is affected by design variables.
   */
  void SetMarker_All_DV(unsigned short val_marker, unsigned short val_DV);
  
  /*!
   * \brief Set if a marker <i>val_marker</i> is going to be moved <i>val_moving</i>
   *        (read from the config file).
   * \param[in] val_marker - Index of the marker in which we are interested.
   * \param[in] val_moving - 0 or 1 depending if the the marker is going to be moved.
   */
  void SetMarker_All_Moving(unsigned short val_marker, unsigned short val_moving);

  /*!
   * \brief Set if a marker <i>val_marker</i> is going to be customized in Python <i>val_PyCustom</i>
   *        (read from the config file).
   * \param[in] val_marker - Index of the marker in which we are interested.
   * \param[in] val_PyCustom - 0 or 1 depending if the the marker is going to be customized in Python.
   */
  void SetMarker_All_PyCustom(unsigned short val_marker, unsigned short val_PyCustom);
  
  /*!
   * \brief Set if a marker <i>val_marker</i> is going to be periodic <i>val_perbound</i>
   *        (read from the config file).
   * \param[in] val_marker - Index of the marker in which we are interested.
   * \param[in] val_perbound - Index of the surface with the periodic boundary.
   */
  void SetMarker_All_PerBound(unsigned short val_marker, short val_perbound);
  
  /*!
   * \brief Set if a marker <i>val_marker</i> is going to be sent or receive <i>val_index</i>
   *        from another domain.
   * \param[in] val_marker - 0 or 1 depending if the the marker is going to be moved.
   * \param[in] val_index - Index of the surface read from geometry file.
   */
  void SetMarker_All_SendRecv(unsigned short val_marker, short val_index);
  
  /*!
   * \brief Get the send-receive information for a marker <i>val_marker</i>.
   * \param[in] val_marker - 0 or 1 depending if the the marker is going to be moved.
   * \return If positive, the information is sended to that domain, in case negative
   *         the information is receive from that domain.
   */
  short GetMarker_All_SendRecv(unsigned short val_marker);
  
  /*!
   * \brief Get an internal index that identify the periodic boundary conditions.
   * \param[in] val_marker - Value of the marker that correspond with the periodic boundary.
   * \return The internal index of the periodic boundary condition.
   */
  short GetMarker_All_PerBound(unsigned short val_marker);
  
  /*!
   * \brief Get the monitoring information for a marker <i>val_marker</i>.
   * \param[in] val_marker - 0 or 1 depending if the the marker is going to be monitored.
   * \return 0 or 1 depending if the marker is going to be monitored.
   */
  unsigned short GetMarker_All_Monitoring(unsigned short val_marker);
  
  /*!
   * \brief Get the monitoring information for a marker <i>val_marker</i>.
   * \param[in] val_marker - 0 or 1 depending if the the marker is going to be monitored.
   * \return 0 or 1 depending if the marker is going to be monitored.
   */
  unsigned short GetMarker_All_GeoEval(unsigned short val_marker);
  
  /*!
   * \brief Get the design information for a marker <i>val_marker</i>.
   * \param[in] val_marker - 0 or 1 depending if the the marker is going to be monitored.
   * \return 0 or 1 depending if the marker is going to be monitored.
   */
  unsigned short GetMarker_All_Designing(unsigned short val_marker);
  
  /*!
   * \brief Get the plotting information for a marker <i>val_marker</i>.
   * \param[in] val_marker - 0 or 1 depending if the the marker is going to be moved.
   * \return 0 or 1 depending if the marker is going to be plotted.
   */
  unsigned short GetMarker_All_Plotting(unsigned short val_marker);
  
  /*!
   * \brief Get the plotting information for a marker <i>val_marker</i>.
   * \param[in] val_marker - 0 or 1 depending if the the marker is going to be moved.
   * \return 0 or 1 depending if the marker is going to be plotted.
   */
  unsigned short GetMarker_All_Analyze(unsigned short val_marker);
  
  /*!
   * \brief Get the FSI interface information for a marker <i>val_marker</i>.
   * \param[in] val_marker - 0 or 1 depending if the the marker is going to be moved.
   * \return 0 or 1 depending if the marker is part of the FSI interface.
   */
  unsigned short GetMarker_All_ZoneInterface(unsigned short val_marker);
  
  /*!
	 * \brief Get the MixingPlane interface information for a marker <i>val_marker</i>.
	 * \param[in] val_marker value of the marker on the grid.
	 * \return 0 if is not part of the MixingPlane Interface and greater than 1 if it is part.
	 */
	unsigned short GetMarker_All_MixingPlaneInterface(unsigned short val_marker);

	/*!
	 * \brief Get the Turbomachinery information for a marker <i>val_marker</i>.
	 * \param[in] val_marker value of the marker on the grid.
	 * \return 0 if is not part of the Turbomachinery and greater than 1 if it is part.
	 */
	unsigned short GetMarker_All_Turbomachinery(unsigned short val_marker);

	/*!
	 * \brief Get the Turbomachinery flag information for a marker <i>val_marker</i>.
	 * \param[in] val_marker value of the marker on the grid.
	 * \return 0 if is not part of the Turbomachinery, flag INFLOW or OUTFLOW if it is part.
	 */
	unsigned short GetMarker_All_TurbomachineryFlag(unsigned short val_marker);

	/*!
   * \brief Get the number of FSI interface markers <i>val_marker</i>.
   * \param[in] void.
   * \return Number of markers belonging to the FSI interface.
   */
  unsigned short GetMarker_n_ZoneInterface(void);
  
  /*!
   * \brief Get the DV information for a marker <i>val_marker</i>.
   * \param[in] val_marker - 0 or 1 depending if the the marker is going to be affected by design variables.
   * \return 0 or 1 depending if the marker is going to be affected by design variables.
   */
  unsigned short GetMarker_All_DV(unsigned short val_marker);
  
  /*!
   * \brief Get the motion information for a marker <i>val_marker</i>.
   * \param[in] val_marker - 0 or 1 depending if the the marker is going to be moved.
   * \return 0 or 1 depending if the marker is going to be moved.
   */
  unsigned short GetMarker_All_Moving(unsigned short val_marker);

  /*!
   * \brief Get the Python customization for a marker <i>val_marker</i>.
   * \param[in] val_marker - Index of the marker in which we are interested.
   * \return 0 or 1 depending if the marker is going to be customized in Python.
   */
  unsigned short GetMarker_All_PyCustom(unsigned short val_marker);
  
  /*!
   * \brief Get the airfoil sections in the slicing process.
   * \param[in] val_section - Index of the section.
   * \return Coordinate of the airfoil to slice.
   */
  su2double GetLocationStations(unsigned short val_section);
  
  /*!
   * \brief Get the defintion of the nacelle location.
   * \param[in] val_index - Index of the section.
   * \return Coordinate of the nacelle location.
   */
  su2double GetNacelleLocation(unsigned short val_index);

  /*!
   * \brief Get the number of pre-smoothings in a multigrid strategy.
   * \param[in] val_mesh - Index of the grid.
   * \return Number of smoothing iterations.
   */
  unsigned short GetMG_PreSmooth(unsigned short val_mesh);
  
  /*!
   * \brief Get the number of post-smoothings in a multigrid strategy.
   * \param[in] val_mesh - Index of the grid.
   * \return Number of smoothing iterations.
   */
  unsigned short GetMG_PostSmooth(unsigned short val_mesh);
  
  /*!
   * \brief Get the number of implicit Jacobi smoothings of the correction in a multigrid strategy.
   * \param[in] val_mesh - Index of the grid.
   * \return Number of implicit smoothing iterations.
   */
  unsigned short GetMG_CorrecSmooth(unsigned short val_mesh);
  
  /*!
   * \brief plane of the FFD (I axis) that should be fixed.
   * \param[in] val_index - Index of the arrray with all the planes in the I direction that should be fixed.
   * \return Index of the plane that is going to be freeze.
   */
  short GetFFD_Fix_IDir(unsigned short val_index);
  
  /*!
   * \brief plane of the FFD (J axis) that should be fixed.
   * \param[in] val_index - Index of the arrray with all the planes in the J direction that should be fixed.
   * \return Index of the plane that is going to be freeze.
   */
  short GetFFD_Fix_JDir(unsigned short val_index);
  
  /*!
   * \brief plane of the FFD (K axis) that should be fixed.
   * \param[in] val_index - Index of the arrray with all the planes in the K direction that should be fixed.
   * \return Index of the plane that is going to be freeze.
   */
  short GetFFD_Fix_KDir(unsigned short val_index);
  
  /*!
   * \brief Get the number of planes to fix in the I direction.
   * \return Number of planes to fix in the I direction.
   */
  unsigned short GetnFFD_Fix_IDir(void);
  
  /*!
   * \brief Get the number of planes to fix in the J direction.
   * \return Number of planes to fix in the J direction.
   */
  unsigned short GetnFFD_Fix_JDir(void);
  
  /*!
   * \brief Get the number of planes to fix in the K direction.
   * \return Number of planes to fix in the K direction.
   */
  unsigned short GetnFFD_Fix_KDir(void);
  
  /*!
   * \brief Governing equations of the flow (it can be different from the run time equation).
   * \param[in] val_zone - Zone where the soler is applied.
   * \return Governing equation that we are solving.
   */
  unsigned short GetKind_Solver(void);
  
  /*!
   * \brief Governing equations of the flow (it can be different from the run time equation).
   * \param[in] val_zone - Zone where the soler is applied.
   * \return Governing equation that we are solving.
   */
  void SetKind_Solver(unsigned short val_solver);
  
  
  /*!
   * \brief Governing equations of the flow (it can be different from the run time equation).
   * \param[in] val_zone - Zone where the soler is applied.
   * \return Governing equation that we are solving.
   */
  unsigned short GetKind_Regime(void);
  
  /*!
   * \brief Governing equations of the flow (it can be different from the run time equation).
   * \param[in] val_zone - Zone where the soler is applied.
   * \return Governing equation that we are solving.
   */
  unsigned short GetSystemMeasurements(void);
  
  /*!
   * \brief Gas model that we are using.
   * \return Gas model that we are using.
   */
  unsigned short GetKind_GasModel(void);
  
  /*!
   * \brief Fluid model that we are using.
   * \return Fluid model that we are using.
   */
  unsigned short GetKind_FluidModel(void);
  
  /*!
   * \brief Option to define the density model for incompressible flows.
   * \return Density model option
   */
  unsigned short GetKind_DensityModel(void);
  
  /*!
   * \brief Flag for whether to solve the energy equation for incompressible flows.
   * \return Flag for energy equation
   */
  bool GetEnergy_Equation(void);

  /*!
   * \brief free stream option to initialize the solution
   * \return free stream option
   */
  unsigned short GetKind_FreeStreamOption(void);
  
  /*!
   * \brief free stream option to initialize the solution
   * \return free stream option
   */
  unsigned short GetKind_InitOption(void);
  /*!
   * \brief Get the value of the critical pressure.
   * \return Critical pressure.
   */
  su2double GetPressure_Critical(void);
  
  /*!
   * \brief Get the value of the critical temperature.
   * \return Critical temperature.
   */
  su2double GetTemperature_Critical(void);
  
  /*!
   * \brief Get the value of the critical pressure.
   * \return Critical pressure.
   */
  su2double GetAcentric_Factor(void);
  
  /*!
   * \brief Get the value of the viscosity model.
   * \return Viscosity model.
   */
  unsigned short GetKind_ViscosityModel(void);
  
  /*!
   * \brief Get the value of the thermal conductivity model.
   * \return Connectivity model.
   */
  unsigned short GetKind_ConductivityModel(void);
  
  /*!
   * \brief Get the value of the constant viscosity.
   * \return Constant viscosity.
   */
  su2double GetMu_Constant(void);

  /*!
   * \brief Get the value of the non-dimensional constant viscosity.
   * \return Non-dimensional constant viscosity.
   */
  su2double GetMu_ConstantND(void);

  /*!
   * \brief Get the value of the thermal conductivity.
   * \return Thermal conductivity.
   */
  su2double GetKt_Constant(void);
  
  /*!
   * \brief Get the value of the non-dimensional thermal conductivity.
   * \return Non-dimensional thermal conductivity.
   */
  su2double GetKt_ConstantND(void);
  
  /*!
   * \brief Get the value of the reference viscosity for Sutherland model.
   * \return The reference viscosity.
   */
  su2double GetMu_Ref(void);

  /*!
   * \brief Get the value of the non-dimensional reference viscosity for Sutherland model.
   * \return The non-dimensional reference viscosity.
   */
  su2double GetMu_RefND(void);
  
  /*!
   * \brief Get the value of the reference temperature for Sutherland model.
   * \return The reference temperature.
   */
  su2double GetMu_Temperature_Ref(void);

  /*!
   * \brief Get the value of the non-dimensional reference temperature for Sutherland model.
   * \return The non-dimensional reference temperature.
   */
  su2double GetMu_Temperature_RefND(void);
  
  /*!
   * \brief Get the value of the reference S for Sutherland model.
   * \return The reference S.
   */
  su2double GetMu_S(void);

  /*!
   * \brief Get the value of the non-dimensional reference S for Sutherland model.
   * \return The non-dimensional reference S.
   */
  su2double GetMu_SND(void);
  
  /*!
   * \brief Set the value of the non-dimensional constant viscosity.
   */
  void SetMu_ConstantND(su2double mu_const);
  
  /*!
   * \brief Set the value of the non-dimensional thermal conductivity.
   */
  void SetKt_ConstantND(su2double kt_const);
  
  /*!
   * \brief Set the value of the non-dimensional reference viscosity for Sutherland model.
   */
  void SetMu_RefND(su2double mu_ref);
  
  /*!
   * \brief Set the value of the non-dimensional reference temperature for Sutherland model.
   */
  void SetMu_Temperature_RefND(su2double mu_Tref);
  
  /*!
   * \brief Set the value of the non-dimensional S for Sutherland model.
   */
  void SetMu_SND(su2double mu_s);
  
  /*!
   * \brief Get the kind of method for computation of spatial gradients.
   * \return Numerical method for computation of spatial gradients.
   */
  unsigned short GetKind_Gradient_Method(void);
  
  /*!
   * \brief Get the kind of solver for the implicit solver.
   * \return Numerical solver for implicit formulation (solving the linear system).
   */
  unsigned short GetKind_Linear_Solver(void);
  
  
  /*!
   * \brief Get the kind of preconditioner for the implicit solver.
   * \return Numerical preconditioner for implicit formulation (solving the linear system).
   */
  unsigned short GetKind_Linear_Solver_Prec(void);
  
  /*!
   * \brief Get the kind of solver for the implicit solver.
   * \return Numerical solver for implicit formulation (solving the linear system).
   */
  unsigned short GetKind_Deform_Linear_Solver(void);
  
  /*!
   * \brief Set the kind of preconditioner for the implicit solver.
   * \return Numerical preconditioner for implicit formulation (solving the linear system).
   */
  void SetKind_Deform_Linear_Solver_Prec(unsigned short val_kind_prec);
  
  /*!
   * \brief Set the kind of preconditioner for the implicit solver.
   * \return Numerical preconditioner for implicit formulation (solving the linear system).
   */
  void SetKind_Linear_Solver_Prec(unsigned short val_kind_prec);
  
  /*!
   * \brief Get min error of the linear solver for the implicit formulation.
   * \return Min error of the linear solver for the implicit formulation.
   */
  su2double GetLinear_Solver_Error(void);
  
  /*!
   * \brief Get min error of the linear solver for the implicit formulation.
   * \return Min error of the linear solver for the implicit formulation.
   */
  su2double GetDeform_Linear_Solver_Error(void);
  
  /*!
   * \brief Get max number of iterations of the linear solver for the implicit formulation.
   * \return Max number of iterations of the linear solver for the implicit formulation.
   */
  unsigned long GetLinear_Solver_Iter(void);
  
  /*!
   * \brief Get max number of iterations of the linear solver for the implicit formulation.
   * \return Max number of iterations of the linear solver for the implicit formulation.
   */
  unsigned long GetDeform_Linear_Solver_Iter(void);
  
  /*!
   * \brief Get the ILU fill-in level for the linear solver.
   * \return Fill in level of the ILU preconditioner for the linear solver.
   */
  unsigned short GetLinear_Solver_ILU_n(void);

  /*!
   * \brief Get restart frequency of the linear solver for the implicit formulation.
   * \return Restart frequency of the linear solver for the implicit formulation.
   */
  unsigned long GetLinear_Solver_Restart_Frequency(void);
  
  /*!
   * \brief Get the relaxation coefficient of the linear solver for the implicit formulation.
   * \return relaxation coefficient of the linear solver for the implicit formulation.
   */
  su2double GetRelaxation_Factor_Flow(void);
  
  /*!
   * \brief Get the relaxation coefficient of the linear solver for the implicit formulation.
   * \return relaxation coefficient of the linear solver for the implicit formulation.
   */
  su2double GetRelaxation_Factor_AdjFlow(void);
  
  /*!
   * \brief Get the relaxation coefficient of the linear solver for the implicit formulation.
   * \return relaxation coefficient of the linear solver for the implicit formulation.
   */
  su2double GetRelaxation_Factor_Turb(void);

  /*!
   * \brief Get the relaxation coefficient of the CHT coupling.
   * \return relaxation coefficient of the CHT coupling.
   */
  su2double GetRelaxation_Factor_CHT(void);
  
  /*!
   * \brief Get the relaxation coefficient of the linear solver for the implicit formulation.
   * \return relaxation coefficient of the linear solver for the implicit formulation.
   */
  su2double GetRoe_Kappa(void);
  
  /*!
   * \brief Get the wing semi span.
   * \return value of the wing semi span.
   */
  su2double GetSemiSpan(void);
  
  /*!
   * \brief Get the kind of solver for the implicit solver.
   * \return Numerical solver for implicit formulation (solving the linear system).
   */
  unsigned short GetKind_AdjTurb_Linear_Solver(void);
  
  /*!
   * \brief Get the kind of preconditioner for the implicit solver.
   * \return Numerical preconditioner for implicit formulation (solving the linear system).
   */
  unsigned short GetKind_AdjTurb_Linear_Prec(void);
  
  /*!
   * \brief Get the kind of solver for the implicit solver.
   * \return Numerical solver for implicit formulation (solving the linear system).
   */
  unsigned short GetKind_DiscAdj_Linear_Solver(void);
  
  /*!
   * \brief Get the kind of preconditioner for the implicit solver.
   * \return Numerical preconditioner for implicit formulation (solving the linear system).
   */
  unsigned short GetKind_DiscAdj_Linear_Prec(void);
  
  /*!
   * \brief Get the kind of preconditioner for the implicit solver.
   * \return Numerical preconditioner for implicit formulation (solving the linear system).
   */
  unsigned short GetKind_Deform_Linear_Solver_Prec(void);
  
  /*!
   * \brief Set the kind of preconditioner for the implicit solver.
   * \return Numerical preconditioner for implicit formulation (solving the linear system).
   */
  void SetKind_AdjTurb_Linear_Prec(unsigned short val_kind_prec);
  
  /*!
   * \brief Get min error of the linear solver for the implicit formulation.
   * \return Min error of the linear solver for the implicit formulation.
   */
  su2double GetAdjTurb_Linear_Error(void);
  
  /*!
   * \brief Get the entropy fix.
   * \return Vaule of the entropy fix.
   */
  su2double GetEntropyFix_Coeff(void);
  
  /*!
   * \brief Get max number of iterations of the linear solver for the implicit formulation.
   * \return Max number of iterations of the linear solver for the implicit formulation.
   */
  unsigned short GetAdjTurb_Linear_Iter(void);
  
  /*!
   * \brief Get CFL reduction factor for adjoint turbulence model.
   * \return CFL reduction factor.
   */
  su2double GetCFLRedCoeff_AdjTurb(void);
  
  /*!
   * \brief Get the number of linear smoothing iterations for mesh deformation.
   * \return Number of linear smoothing iterations for mesh deformation.
   */
  unsigned long GetGridDef_Linear_Iter(void);
  
  /*!
   * \brief Get the number of nonlinear increments for mesh deformation.
   * \return Number of nonlinear increments for mesh deformation.
   */
  unsigned long GetGridDef_Nonlinear_Iter(void);
  
  /*!
   * \brief Get information about writing grid deformation residuals to the console.
   * \return <code>TRUE</code> means that grid deformation residuals will be written to the console.
   */
  bool GetDeform_Output(void);
  
  /*!
   * \brief Get factor to multiply smallest volume for deform tolerance.
   * \return Factor to multiply smallest volume for deform tolerance.
   */
  su2double GetDeform_Tol_Factor(void);
  
  /*!
   * \brief Get factor to multiply smallest volume for deform tolerance.
   * \return Factor to multiply smallest volume for deform tolerance.
   */
  su2double GetDeform_Coeff(void);
  
  /*!
   * \brief Get limit for the volumetric deformation.
   * \return Distance to the surface to be deformed.
   */
  su2double GetDeform_Limit(void);
  
  /*!
   * \brief Get Young's modulus for deformation (constant stiffness deformation)
   */
  su2double GetDeform_ElasticityMod(void);
  
  /*!
   * \brief Get Poisson's ratio for deformation (constant stiffness deformation)
   * \
   */
  su2double GetDeform_PoissonRatio(void);
  
  /*!
   * \brief Get the type of stiffness to impose for FEA mesh deformation.
   * \return type of stiffness to impose for FEA mesh deformation.
   */
  unsigned short GetDeform_Stiffness_Type(void);
  
  /*!
   * \brief Creates a tecplot file to visualize the volume deformation deformation made by the DEF software.
   * \return <code>TRUE</code> if the deformation is going to be plotted; otherwise <code>FALSE</code>.
   */
  bool GetVisualize_Volume_Def(void);
  
  /*!
   * \brief Creates a teot file to visualize the surface deformation deformation made by the DEF software.
   * \return <code>TRUE</code> if the deformation is going to be plotted; otherwise <code>FALSE</code>.
   */
  bool GetVisualize_Surface_Def(void);
  
  /*!
   * \brief Define the FFD box with a symetry plane.
   * \return <code>TRUE</code> if there is a symmetry plane in the FFD; otherwise <code>FALSE</code>.
   */
  bool GetFFD_Symmetry_Plane(void);
  
  /*!
   * \brief Get the kind of SU2 software component.
   * \return Kind of the SU2 software component.
   */
  unsigned short GetKind_SU2(void);
  
  /*!
   * \brief Get the kind of non-dimensionalization.
   * \return Kind of non-dimensionalization.
   */
  unsigned short GetRef_NonDim(void);
  
  /*!
   * \brief Get the kind of incompressible non-dimensionalization.
   * \return Kind of incompressible non-dimensionalization.
   */
  unsigned short GetRef_Inc_NonDim(void);

  /*!
   * \brief Get the kind of SU2 software component.
   * \return Kind of the SU2 software component.
   */
  void SetKind_SU2(unsigned short val_kind_su2);
  
  /*!
   * \brief Get the kind of the turbulence model.
   * \return Kind of the turbulence model.
   */
  unsigned short GetKind_Turb_Model(void);
  
  /*!
   * \brief Get the kind of the transition model.
   * \return Kind of the transion model.
   */
  unsigned short GetKind_Trans_Model(void);

  /*!
   * \brief Get the kind of the subgrid scale model.
   * \return Kind of the subgrid scale model.
   */
  unsigned short GetKind_SGS_Model(void);

  /*!
   * \brief Get the kind of adaptation technique.
   * \return Kind of adaptation technique.
   */
  unsigned short GetKind_Adaptation(void);
  
  /*!
   * \brief Get the number of new elements added in the adaptation process.
   * \return percentage of new elements that are going to be added in the adaptation.
   */
  su2double GetNew_Elem_Adapt(void);
  
  /*!
   * \brief Get the kind of time integration method.
   * \note This is the information that the code will use, the method will
   *       change in runtime depending of the specific equation (direct, adjoint,
   *       linearized) that is being solved.
   * \return Kind of time integration method.
   */
  unsigned short GetKind_TimeIntScheme(void);
  
  /*!
   * \brief Get the kind of convective numerical scheme.
   * \note This is the information that the code will use, the method will
   *       change in runtime depending of the specific equation (direct, adjoint,
   *       linearized) that is being solved.
   * \return Kind of the convective scheme.
   */
  unsigned short GetKind_ConvNumScheme(void);
  
  /*!
   * \brief Get kind of center scheme for the convective terms.
   * \note This is the information that the code will use, the method will
   *       change in runtime depending of the specific equation (direct, adjoint,
   *       linearized) that is being solved.
   * \return Kind of center scheme for the convective terms.
   */
  unsigned short GetKind_Centered(void);
  
  /*!
   * \brief Get kind of upwind scheme for the convective terms.
   * \note This is the information that the code will use, the method will
   *       change in runtime depending of the specific equation (direct, adjoint,
   *       linearized) that is being solved.
   * \return Kind of upwind scheme for the convective terms.
   */
  unsigned short GetKind_Upwind(void);
  
  /*!
   * \brief Get if the upwind scheme used MUSCL or not.
   * \note This is the information that the code will use, the method will
   *       change in runtime depending of the specific equation (direct, adjoint,
   *       linearized) that is being solved.
   * \return MUSCL scheme.
   */
  bool GetMUSCL(void);
  
  /*!
   * \brief Get if the upwind scheme used MUSCL or not.
   * \note This is the information that the code will use, the method will
   *       change in runtime depending of the specific equation (direct, adjoint,
   *       linearized) that is being solved.
   * \return MUSCL scheme.
   */
  bool GetMUSCL_Flow(void);
  
  /*!
   * \brief Get if the upwind scheme used MUSCL or not.
   * \note This is the information that the code will use, the method will
   *       change in runtime depending of the specific equation (direct, adjoint,
   *       linearized) that is being solved.
   * \return MUSCL scheme.
   */
  bool GetMUSCL_Heat(void);

  /*!
   * \brief Get if the upwind scheme used MUSCL or not.
   * \note This is the information that the code will use, the method will
   *       change in runtime depending of the specific equation (direct, adjoint,
   *       linearized) that is being solved.
   * \return MUSCL scheme.
   */
  bool GetMUSCL_Turb(void);
  
  /*!
   * \brief Get if the upwind scheme used MUSCL or not.
   * \note This is the information that the code will use, the method will
   *       change in runtime depending of the specific equation (direct, adjoint,
   *       linearized) that is being solved.
   * \return MUSCL scheme.
   */
  bool GetMUSCL_AdjFlow(void);
  
  /*!
   * \brief Get if the upwind scheme used MUSCL or not.
   * \note This is the information that the code will use, the method will
   *       change in runtime depending of the specific equation (direct, adjoint,
   *       linearized) that is being solved.
   * \return MUSCL scheme.
   */
  bool GetMUSCL_AdjTurb(void);

  /*!
   * \brief Get the kind of integration scheme (explicit or implicit)
   *        for the flow equations.
   * \note This value is obtained from the config file, and it is constant
   *       during the computation.
   * \return Kind of integration scheme for the flow equations.
   */
  unsigned short GetKind_TimeIntScheme_Flow(void);

  /*!
   * \brief Get the kind of scheme (aliased or non-aliased) to be used in the
   *        predictor step of ADER-DG.
   * \return Kind of scheme used in the predictor step of ADER-DG.
   */
  unsigned short GetKind_ADER_Predictor(void);

  /*!
   * \brief Get the kind of integration scheme (explicit or implicit)
   *        for the flow equations.
   * \note This value is obtained from the config file, and it is constant
   *       during the computation.
   * \return Kind of integration scheme for the plasma equations.
   */
  unsigned short GetKind_TimeIntScheme_Heat(void);
  
  /*!
   * \brief Get the kind of time stepping
   *        for the heat equation.
   * \note This value is obtained from the config file, and it is constant
   *       during the computation.
   * \return Kind of time stepping for the heat equation.
   */
  unsigned short GetKind_TimeStep_Heat(void);
  
  /*!
   * \brief Get the kind of integration scheme (explicit or implicit)
   *        for the flow equations.
   * \note This value is obtained from the config file, and it is constant
   *       during the computation.
   * \return Kind of integration scheme for the plasma equations.
   */
  unsigned short GetKind_TimeIntScheme_FEA(void);
  
  /*!
   * \brief Get the kind of integration scheme (explicit or implicit)
   *        for the template equations.
   * \note This value is obtained from the config file, and it is constant
   *       during the computation.
   * \return Kind of integration scheme for the plasma equations.
   */
  unsigned short GetKind_TimeIntScheme_Template(void);
  
  /*!
   * \brief Get the kind of integration scheme (explicit or implicit)
   *        for the flow equations.
   * \note This value is obtained from the config file, and it is constant
   *       during the computation.
   * \return Kind of integration scheme for the plasma equations.
   */
  unsigned short GetKind_SpaceIteScheme_FEA(void);
  
  /*!
   * \brief Get the kind of transfer method we want to use for multiphysics problems
   * \note This value is obtained from the config file, and it is constant
   *       during the computation.
   * \return Kind of transfer method for multiphysics problems
   */
  unsigned short GetKind_TransferMethod(void);
  
  /*!
   * \brief Get the kind of convective numerical scheme for the flow
   *        equations (centered or upwind).
   * \note This value is obtained from the config file, and it is constant
   *       during the computation.
   * \return Kind of convective numerical scheme for the flow equations.
   */
  unsigned short GetKind_ConvNumScheme_Flow(void);

  /*!
   * \brief Get the kind of convective numerical scheme for the flow
   *        equations (finite element).
   * \note This value is obtained from the config file, and it is constant
   *       during the computation.
   * \return Kind of convective numerical scheme for the flow equations.
   */
  unsigned short GetKind_ConvNumScheme_FEM_Flow(void);

  /*!
   * \brief Get the kind of convective numerical scheme for the template
   *        equations (centered or upwind).
   * \note This value is obtained from the config file, and it is constant
   *       during the computation.
   * \return Kind of convective numerical scheme for the flow equations.
   */
  unsigned short GetKind_ConvNumScheme_Template(void);
  
  /*!
   * \brief Get the kind of center convective numerical scheme for the flow equations.
   * \note This value is obtained from the config file, and it is constant
   *       during the computation.
   * \return Kind of center convective numerical scheme for the flow equations.
   */
  unsigned short GetKind_Centered_Flow(void);
  
  /*!
   * \brief Get the kind of center convective numerical scheme for the plasma equations.
   * \note This value is obtained from the config file, and it is constant
   *       during the computation.
   * \return Kind of center convective numerical scheme for the flow equations.
   */
  unsigned short GetKind_Centered_Template(void);
  
  /*!
   * \brief Get the kind of upwind convective numerical scheme for the flow equations.
   * \note This value is obtained from the config file, and it is constant
   *       during the computation.
   * \return Kind of upwind convective numerical scheme for the flow equations.
   */
  unsigned short GetKind_Upwind_Flow(void);

  /*!
   * \brief Get the kind of finite element convective numerical scheme for the flow equations.
   * \note This value is obtained from the config file, and it is constant
   *       during the computation.
   * \return Kind of finite element convective numerical scheme for the flow equations.
   */
  unsigned short GetKind_FEM_Flow(void);

  /*!
   * \brief Get the kind of shock capturing method in FEM DG solver.
   * \note This value is obtained from the config file, and it is constant
   *       during the computation.
   * \return Kind of shock capturing method in FEM DG solver.
   */
  unsigned short GetKind_FEM_DG_Shock(void);

  /*!
   * \brief Get the kind of matrix coloring used for the sparse Jacobian computation.
   * \note This value is obtained from the config file, and it is constant
   *       during the computation.
   * \return Kind of matrix coloring used.
   */
  unsigned short GetKind_Matrix_Coloring(void);

  /*!
   * \brief Get the method for limiting the spatial gradients.
   * \return Method for limiting the spatial gradients.
   */
  unsigned short GetKind_SlopeLimit(void);
  
  /*!
   * \brief Get the method for limiting the spatial gradients.
   * \return Method for limiting the spatial gradients solving the flow equations.
   */
  unsigned short GetKind_SlopeLimit_Flow(void);
  
  /*!
   * \brief Get the method for limiting the spatial gradients.
   * \return Method for limiting the spatial gradients solving the turbulent equation.
   */
  unsigned short GetKind_SlopeLimit_Turb(void);
  
  /*!
   * \brief Get the method for limiting the spatial gradients.
   * \return Method for limiting the spatial gradients solving the adjoint turbulent equation.
   */
  unsigned short GetKind_SlopeLimit_AdjTurb(void);
  
  /*!
   * \brief Get the method for limiting the spatial gradients.
   * \return Method for limiting the spatial gradients solving the adjoint flow equation.
   */
  unsigned short GetKind_SlopeLimit_AdjFlow(void);
  
  /*!
   * \brief Value of the calibrated constant for the Lax method (center scheme).
   * \note This constant is used in coarse levels and with first order methods.
   * \return Calibrated constant for the Lax method.
   */
  su2double GetKappa_1st_Flow(void);
  
  /*!
   * \brief Value of the calibrated constant for the JST method (center scheme).
   * \return Calibrated constant for the JST method for the flow equations.
   */
  su2double GetKappa_2nd_Flow(void);
  
  /*!
   * \brief Value of the calibrated constant for the JST method (center scheme).
   * \return Calibrated constant for the JST method for the flow equations.
   */
  su2double GetKappa_4th_Flow(void);

  /*!
   * \brief Value of the calibrated constant for the JST method (center scheme).
   * \return Calibrated constant for the JST-like method for the heat equations.
   */
  su2double GetKappa_2nd_Heat(void);

  /*!
   * \brief Value of the calibrated constant for the JST-like method (center scheme).
   * \return Calibrated constant for the JST-like method for the heat equation.
   */
  su2double GetKappa_4th_Heat(void);
  
  /*!
   * \brief Get the kind of integration scheme (explicit or implicit)
   *        for the adjoint flow equations.
   * \note This value is obtained from the config file, and it is constant
   *       during the computation.
   * \return Kind of integration scheme for the adjoint flow equations.
   */
  unsigned short GetKind_TimeIntScheme_AdjFlow(void);
  
  /*!
   * \brief Get the kind of convective numerical scheme for the adjoint flow
   *        equations (centered or upwind).
   * \note This value is obtained from the config file, and it is constant
   *       during the computation.
   * \return Kind of convective numerical scheme for the adjoint flow equations.
   */
  unsigned short GetKind_ConvNumScheme_AdjFlow(void);
  
  /*!
   * \brief Get the kind of center convective numerical scheme for the adjoint flow equations.
   * \note This value is obtained from the config file, and it is constant
   *       during the computation.
   * \return Kind of center convective numerical scheme for the adjoint flow equations.
   */
  unsigned short GetKind_Centered_AdjFlow(void);
  
  /*!
   * \brief Get the kind of upwind convective numerical scheme for the adjoint flow equations.
   * \note This value is obtained from the config file, and it is constant
   *       during the computation.
   * \return Kind of upwind convective numerical scheme for the adjoint flow equations.
   */
  unsigned short GetKind_Upwind_AdjFlow(void);
  
  /*!
   * \brief Value of the calibrated constant for the high order method (center scheme).
   * \return Calibrated constant for the high order center method for the adjoint flow equations.
   */
  su2double GetKappa_2nd_AdjFlow(void);
  
  /*!
   * \brief Value of the calibrated constant for the high order method (center scheme).
   * \return Calibrated constant for the high order center method for the adjoint flow equations.
   */
  su2double GetKappa_4th_AdjFlow(void);
  
  /*!
   * \brief Value of the calibrated constant for the low order method (center scheme).
   * \return Calibrated constant for the low order center method for the adjoint flow equations.
   */
  su2double GetKappa_1st_AdjFlow(void);
  
  /*!
   * \brief Get the kind of integration scheme (implicit)
   *        for the turbulence equations.
   * \note This value is obtained from the config file, and it is constant
   *       during the computation.
   * \return Kind of integration scheme for the turbulence equations.
   */
  unsigned short GetKind_TimeIntScheme_Turb(void);
  
  /*!
   * \brief Get the kind of convective numerical scheme for the turbulence
   *        equations (upwind).
   * \note This value is obtained from the config file, and it is constant
   *       during the computation.
   * \return Kind of convective numerical scheme for the turbulence equations.
   */
  unsigned short GetKind_ConvNumScheme_Turb(void);
  
  /*!
   * \brief Get the kind of center convective numerical scheme for the turbulence equations.
   * \note This value is obtained from the config file, and it is constant
   *       during the computation.
   * \return Kind of center convective numerical scheme for the turbulence equations.
   */
  unsigned short GetKind_Centered_Turb(void);
  
  /*!
   * \brief Get the kind of upwind convective numerical scheme for the turbulence equations.
   * \note This value is obtained from the config file, and it is constant
   *       during the computation.
   * \return Kind of upwind convective numerical scheme for the turbulence equations.
   */
  unsigned short GetKind_Upwind_Turb(void);
  
  /*!
   * \brief Get the kind of integration scheme (explicit or implicit)
   *        for the adjoint turbulence equations.
   * \note This value is obtained from the config file, and it is constant
   *       during the computation.
   * \return Kind of integration scheme for the adjoint turbulence equations.
   */
  unsigned short GetKind_TimeIntScheme_AdjTurb(void);
  
  /*!
   * \brief Get the kind of convective numerical scheme for the adjoint turbulence
   *        equations (centered or upwind).
   * \note This value is obtained from the config file, and it is constant
   *       during the computation.
   * \return Kind of convective numerical scheme for the adjoint turbulence equations.
   */
  unsigned short GetKind_ConvNumScheme_AdjTurb(void);
  
  /*!
   * \brief Get the kind of convective numerical scheme for the heat equation.
   * \note This value is obtained from the config file, and it is constant
   *       during the computation.
   * \return Kind of convective numerical scheme for the heat equation.
   */
  unsigned short GetKind_ConvNumScheme_Heat(void);

  /*!
   * \brief Get the kind of center convective numerical scheme for the adjoint turbulence equations.
   * \note This value is obtained from the config file, and it is constant
   *       during the computation.
   * \return Kind of center convective numerical scheme for the adjoint turbulence equations.
   */
  unsigned short GetKind_Centered_AdjTurb(void);
  
  /*!
   * \brief Get the kind of upwind convective numerical scheme for the adjoint turbulence equations.
   * \note This value is obtained from the config file, and it is constant
   *       during the computation.
   * \return Kind of upwind convective numerical scheme for the adjoint turbulence equations.
   */
  unsigned short GetKind_Upwind_AdjTurb(void);
  
  /*!
   * \brief Provides information about the way in which the turbulence will be treated by the
   *        cont. adjoint method.
   * \return <code>FALSE</code> means that the adjoint turbulence equations will be used.
   */
  bool GetFrozen_Visc_Cont(void);
  
  /*!
   * \brief Provides information about the way in which the turbulence will be treated by the
   *        disc. adjoint method.
   * \return <code>FALSE</code> means that the adjoint turbulence equations will be used.
   */
  bool GetFrozen_Visc_Disc(void);
  
  /*!
   * \brief Provides information about using an inconsistent (primal/dual) discrete adjoint formulation
   * \return <code>FALSE</code> means that the adjoint use the same numerical methods than the primal problem.
   */
  bool GetInconsistent_Disc(void);

  /*!
   * \brief Provides information about the way in which the limiter will be treated by the
   *        disc. adjoint method.
   * \return <code>FALSE</code> means that the limiter computation is included.
   */
  bool GetFrozen_Limiter_Disc(void);
  
  /*!
   * \brief Write convergence file for FSI problems
   * \return <code>FALSE</code> means no file is written.
   */
  bool GetWrite_Conv_FSI(void);
  
  /*!
   * \brief Provides information about if the sharp edges are going to be removed from the sensitivity.
   * \return <code>FALSE</code> means that the sharp edges will be removed from the sensitivity.
   */
  bool GetSens_Remove_Sharp(void);
  
  /*!
   * \brief Get the kind of inlet boundary condition treatment (total conditions or mass flow).
   * \return Kind of inlet boundary condition.
   */
  unsigned short GetKind_Inlet(void);
  
  /*!
   * \brief Check if the inlet profile(s) are specified in an input file
   * \return True if an input file is to be used for the inlet profile(s)
   */
  bool GetInlet_Profile_From_File(void);

  /*!
   * \brief Get name of the input file for the specified inlet profile.
   * \return Name of the input file for the specified inlet profile.
   */
  string GetInlet_FileName(void);

  /*!
   * \brief Get the tolerance used for matching two points on a specified inlet
   * \return Tolerance used for matching a point to a specified inlet
   */
  su2double GetInlet_Profile_Matching_Tolerance(void);
  
  /*!
   * \brief Get the type of incompressible inlet from the list.
   * \return Kind of the incompressible inlet.
   */
  unsigned short GetKind_Inc_Inlet(string val_marker);

  /*!
   * \brief Get the total number of types in Kind_Inc_Inlet list
   * \return Total number of types in Kind_Inc_Inlet list
   */
  unsigned short GetnInc_Inlet(void);

  /*!
   * \brief Flag for whether the local boundary normal is used as the flow direction for an incompressible pressure inlet.
   * \return <code>FALSE</code> means the prescribed flow direction is used.
   */
  bool GetInc_Inlet_UseNormal(void);

  /*!
   * \brief Get the kind of mixing process for averaging quantities at the boundaries.
   * \return Kind of mixing process.
   */
  unsigned short GetKind_AverageProcess(void);

  /*!
   * \brief Get the kind of mixing process for averaging quantities at the boundaries.
   * \return Kind of mixing process.
   */
  unsigned short GetKind_PerformanceAverageProcess(void);

  /*!
   * \brief Set the kind of mixing process for averaging quantities at the boundaries.
   * \return Kind of mixing process.
   */
  void SetKind_AverageProcess(unsigned short new_AverageProcess);

  /*!
   * \brief Set the kind of mixing process for averaging quantities at the boundaries.
   * \return Kind of mixing process.
   */
  void SetKind_PerformanceAverageProcess(unsigned short new_AverageProcess);

  /*!
   * \brief Get coeff for Rotating Frame Ramp.
   * \return coeff Ramp Rotating Frame.
   */
  su2double GetRampRotatingFrame_Coeff(unsigned short iCoeff);

  /*!
   * \brief Get Rotating Frame Ramp option.
   * \return Ramp Rotating Frame option.
   */
  bool GetRampRotatingFrame(void);

  /*!
   * \brief Get coeff for Outlet Pressure Ramp.
   * \return coeff Ramp Outlet Pressure.
   */
  su2double GetRampOutletPressure_Coeff(unsigned short iCoeff);

  /*!
   * \brief Get final Outlet Pressure value for the ramp.
   * \return final Outlet Pressure value.
   */
  su2double GetFinalOutletPressure(void);

  /*!
   * \brief Get final Outlet Pressure value for the ramp.
   * \return Monitor Outlet Pressure value.
   */
  su2double GetMonitorOutletPressure(void);

  /*!
   * \brief Set Monitor Outlet Pressure value for the ramp.
   */
  void SetMonitotOutletPressure(su2double newMonPres);

  /*!
   * \brief Get Outlet Pressure Ramp option.
   * \return Ramp Outlet pressure option.
   */
  bool GetRampOutletPressure(void);

  /*!
   * \brief Get mixedout coefficients.
   * \return mixedout coefficient.
   */
  su2double GetMixedout_Coeff(unsigned short iCoeff);

  /*!
   * \brief Get extra relaxation factor coefficients for the Giels BC.
   * \return mixedout coefficient.
   */
  su2double GetExtraRelFacGiles(unsigned short iCoeff);

  /*!
   * \brief Get mach limit for average massflow-based procedure .
   * \return mach limit.
   */
  su2double GetAverageMachLimit(void);

  /*!
   * \brief Get the kind of mixing process for averaging quantities at the boundaries.
   * \return Kind of mixing process.
   */
  unsigned short GetKind_MixingPlaneInterface(void);

  /*!
   * \brief Get the kind of turbomachinery architecture.
   * \return Kind of turbomachinery architecture.
   */
  unsigned short GetKind_TurboMachinery(unsigned short val_iZone);

  /*!
   * \brief Get the kind of turbomachinery architecture.
   * \return Kind of turbomachinery architecture.
   */
  unsigned short GetKind_SpanWise(void);
  
  /*!
   * \brief Verify if there is mixing plane interface specified from config file.
   * \return boolean.
   */
  bool GetBoolMixingPlaneInterface(void);

  /*!
   * \brief Verify if there is mixing plane interface specified from config file.
   * \return boolean.
   */
  bool GetBoolTurbMixingPlane(void);

  /*!
   * \brief Verify if there is mixing plane interface specified from config file.
   * \return boolean.
   */
  bool GetSpatialFourier(void);

  /*!
   * \brief number mixing plane interface specified from config file.
   * \return number of bound.
   */
  unsigned short GetnMarker_MixingPlaneInterface(void);
  
  /*!
   * \brief Verify if there is Turbomachinery performance option specified from config file.
   * \return boolean.
   */
  bool GetBoolTurbomachinery(void);

  /*!
   * \brief Verify if there are zone specific solvers entered in the config file.
   * \return boolean.
   */
  bool GetBoolZoneSpecific(void);
  
  /*!
   * \brief number Turbomachinery blades computed using the pitch information.
   * \return nBlades.
   */
  su2double GetnBlades(unsigned short val_iZone);

  /*!
   * \brief number Turbomachinery blades computed using the pitch information.
   * \return nBlades.
   */
  void SetnBlades(unsigned short val_iZone, su2double nblades);

  /*!
   * \brief Verify if there is any Giles Boundary Condition option specified from config file.
   * \return boolean.
   */
  bool GetBoolGiles(void);
  
  /*!
   * \brief Verify if there is any Riemann Boundary Condition option specified from config file.
   * \return boolean.
   */
  bool GetBoolRiemann(void);

  /*!
   * \brief number Turbomachinery performance option specified from config file.
   * \return number of bound.
   */
  unsigned short GetnMarker_Turbomachinery(void);

  /*!
   * \brief Get number of shroud markers.
   * \return number of marker shroud.
   */
  unsigned short GetnMarker_Shroud(void);

  /*!
   * \brief Get the marker shroud.
   * \return marker shroud.
   */
  string GetMarker_Shroud(unsigned short val_marker);

  /*!
   * \brief number Turbomachinery performance option specified from config file.
   * \return number of bound.
   */
  unsigned short GetnMarker_TurboPerformance(void);

  /*!
   * \brief number span-wise sections to compute 3D BC and performance for turbomachinery specified by the user.
   * \return number of span-wise sections.
   */
  unsigned short Get_nSpanWiseSections_User(void);

  /*!
   * \brief number span-wise sections to compute 3D BC and performance for turbomachinery.
   * \return number of span-wise sections.
   */
  unsigned short GetnSpanWiseSections(void);

  /*!
   * \brief set number of maximum span-wise sections among all zones .
   */
  void SetnSpanMaxAllZones(unsigned short val_nSpna_max);

  /*!
   * \brief number span-wise sections to compute performance for turbomachinery.
   * \return number of max span-wise sections.
   */
  unsigned short GetnSpanMaxAllZones(void);
	
  /*!
   * \brief set number span-wise sections to compute 3D BC and performance for turbomachinery.
   */
  void SetnSpanWiseSections(unsigned short nSpan);

  /*!
   * \brief set number span-wise sections to compute 3D BC and performance for turbomachinery.
   */
  unsigned short GetnSpan_iZones(unsigned short iZone);

  /*!
   * \brief set number span-wise sections to compute 3D BC and performance for turbomachinery.
   */
  void SetnSpan_iZones(unsigned short nSpan, unsigned short iZone);

  /*!
   * \brief get inlet bounds name for Turbomachinery performance calculation.
   * \return name of the bound.
   */
  string GetMarker_TurboPerf_BoundIn(unsigned short index);
  
  /*!
   * \brief get outlet bounds name for Turbomachinery performance calculation.
   * \return name of the bound.
   */
  string GetMarker_TurboPerf_BoundOut(unsigned short index);
  
  /*!
   * \brief get marker kind for Turbomachinery performance calculation.
   * \return kind index.
   */
  unsigned short GetKind_TurboPerf(unsigned short index);
  
  /*!
   * \brief get outlet bounds name for Turbomachinery performance calculation.
   * \return name of the bound.
   */
  string GetMarker_PerBound(unsigned short val_marker);
  
  /*!
   * \brief Get the kind of inlet boundary condition treatment (total conditions or mass flow).
   * \return Kind of inlet boundary condition.
   */
  unsigned short GetKind_Engine_Inflow(void);
  
  /*!
   * \brief Get the kind of inlet boundary condition treatment (total conditions or mass flow).
   * \return Kind of inlet boundary condition.
   */
  unsigned short GetKind_ActDisk(void);
  
  /*!
   * \brief Get the number of sections.
   * \return Number of sections
   */
  unsigned short GetnLocationStations(void);
  
  /*!
   * \brief Get the number of sections for computing internal volume.
   * \return Number of sections for computing internal volume.
   */
  unsigned short GetnWingStations(void);
  
  /*!
   * \brief Get the location of the waterline.
   * \return Z location of the waterline.
   */
  su2double GetGeo_Waterline_Location(void);
  
  /*!
   * \brief Provides information about the the nodes that are going to be moved on a deformation
   *        volumetric grid deformation.
   * \return <code>TRUE</code> means that only the points on the FFD box will be moved.
   */
  bool GetHold_GridFixed(void);
  
  /*!
   * \brief Get the kind of objective function. There are several options: Drag coefficient,
   *        Lift coefficient, efficiency, etc.
   * \note The objective function will determine the boundary condition of the adjoint problem.
   * \return Kind of objective function.
   */
  unsigned short GetKind_ObjFunc(void);
  
  /*!
   * \author H. Kline
   * \brief Get the kind of objective function. There are several options: Drag coefficient,
   *        Lift coefficient, efficiency, etc.
   * \note The objective function will determine the boundary condition of the adjoint problem.
   * \return Kind of objective function.
   */
  unsigned short GetKind_ObjFunc(unsigned short val_obj);
  
  /*!
   * \author H. Kline
   * \brief Get the weight of objective function. There are several options: Drag coefficient,
   *        Lift coefficient, efficiency, etc.
   * \note The objective function will determine the boundary condition of the adjoint problem.
   * \return Weight of objective function.
   */
  su2double GetWeight_ObjFunc(unsigned short val_obj);
  
  /*!
   * \author H. Kline
   * \brief Set the weight of objective function. There are several options: Drag coefficient,
   *        Lift coefficient, efficiency, etc.
   * \note The objective function will determine the boundary condition of the adjoint problem.
   * \return Weight of objective function.
   */
  void SetWeight_ObjFunc(unsigned short val_obj, su2double val);
  
  /*!
   * \author H. Kline
   * \brief Get the coefficients of the objective defined by the chain rule with primitive variables.
   * \note This objective is only applicable to gradient calculations. Objective value must be
   * calculated using the area averaged outlet values of density, velocity, and pressure.
   * Gradients are w.r.t density, velocity[3], and pressure. when 2D gradient w.r.t. 3rd component of velocity set to 0.
   */
  su2double GetCoeff_ObjChainRule(unsigned short iVar);
  
  /*!
   * \author H. Kline
   * \brief Get the flag indicating whether to comput a combined objective.
   */
  bool GetComboObj(void);
  
  /*!
   * \brief Get the kind of sensitivity smoothing technique.
   * \return Kind of sensitivity smoothing technique.
   */
  unsigned short GetKind_SensSmooth(void);
  
  /*!
   * \brief Provides information about the time integration, and change the write in the output
   *        files information about the iteration.
   * \return The kind of time integration: Steady state, time stepping method (unsteady) or
   *         dual time stepping method (unsteady).
   */
  unsigned short GetUnsteady_Simulation(void);
  
  /*!
   * \brief Provides the number of chemical reactions in the chemistry model
   * \return: The number of chemical reactions, read from input file
   */
  unsigned short GetnReactions(void);
  
  /*!
   * \brief Provides the number of chemical reactions in the chemistry model
   * \return: The number of chemical reactions, read from input file
   */
  su2double GetArrheniusCoeff(unsigned short iReaction);
  
  /*!
   * \brief Provides the number of chemical reactions in the chemistry model
   * \return: The number of chemical reactions, read from input file
   */
  su2double GetArrheniusEta(unsigned short iReaction);
  
  /*!
   * \brief Provides the number of chemical reactions in the chemistry model
   * \return: The number of chemical reactions, read from input file
   */
  su2double GetArrheniusTheta(unsigned short iReaction);
  
  /*!
   * \brief Provides the rate controlling temperature exponents for chemistry.
   * \return: Rate controlling temperature exponents.
   */
  su2double* GetRxnTcf_a(void);
  
  /*!
   * \brief Provides the rate controlling temperature exponents for chemistry.
   * \return: Rate controlling temperature exponents.
   */
  su2double* GetRxnTcf_b(void);
  
  /*!
   * \brief Provides the rate controlling temperature exponents for chemistry.
   * \return: Rate controlling temperature exponents.
   */
  su2double* GetRxnTcb_a(void);
  
  /*!
   * \brief Provides the rate controlling temperature exponents for chemistry.
   * \return: Rate controlling temperature exponents.
   */
  su2double* GetRxnTcb_b(void);
  
  /*!
   * \brief Dissociation potential of species.
   * \return: Dissociation potential.
   */
  su2double* GetDissociationPot(void);
  
  /*!
   * \brief Provides the number of rotational modes of energy storage
   * \return: Vector of rotational mode count
   */
  su2double* GetRotationModes(void);
  
  /*!
   * \brief Provides the characteristic vibrational temperature for calculating e_vib
   * \return: Vector of characteristic vibrational temperatures [K]
   */
  su2double* GetCharVibTemp(void);
  
  /*!
   * \brief Provides the characteristic electronic temperature for calculating e_el
   * \return: Vector of characteristic vibrational temperatures [K]
   */
  su2double** GetCharElTemp(void);
  
  /*!
   * \brief Provides the degeneracy of electron states for calculating e_el
   * \return: Vector of characteristic vibrational temperatures [K]
   */
  su2double** GetElDegeneracy(void);
  
  /*!
   * \brief Provides number electron states for calculating e_el
   * \return: Vector of number of electron states for each species
   */
  unsigned short* GetnElStates(void);
  
  
  /*!
   * \brief Provides the thermodynamic reference temperatures from the JANAF tables
   * \return: Vector of reference temperatures [K]
   */
  su2double* GetRefTemperature(void);
  
  /*!
   * \brief Provides the characteristic vibrational temperature for calculating e_vib
   * \return: The number of chemical reactions, read from input file
   */
  su2double GetCharVibTemp(unsigned short iSpecies);
  
  /*!
   * \brief Provides the molar mass of each species present in multi species fluid
   * \return: Vector of molar mass of each species in kg/kmol
   */
  su2double* GetMolar_Mass(void);
  
  /*!
   * \brief Provides the molar mass of each species present in multi species fluid
   * \return: Mass of each species in Kg
   */
  su2double GetMolar_Mass(unsigned short iSpecies);
  
  /*!
   * \brief Retrieves the number of monatomic species in the multicomponent gas.
   * \return: Number of monatomic species.
   */
  unsigned short GetnMonatomics(void);
  
  /*!
   * \brief Retrieves the number of monatomic species in the multicomponent gas.
   * \return: Number of monatomic species.
   */
  unsigned short GetnDiatomics(void);
  
  /*!
   * \brief Provides the molar mass of each species present in multi species fluid
   * \return: Molar mass of the specified gas consituent [kg/kmol]
   */
  su2double GetInitial_Gas_Composition(unsigned short iSpecies);
  
  /*!
   * \brief Provides the formation enthalpy of the specified species at standard conditions
   * \return: Enthalpy of formation
   */
  su2double* GetEnthalpy_Formation(void);
  
  /*!
   * \brief Provides the formation enthalpy of the specified species at standard conditions
   * \return: Enthalpy of formation
   */
  su2double GetEnthalpy_Formation(unsigned short iSpecies);
  
  /*!
   * \brief Provides the restart information.
   * \return Restart information, if <code>TRUE</code> then the code will use the solution as restart.
   */
  bool GetRestart(void);

  /*!
   * \brief Flag for whether binary SU2 native restart files are written.
   * \return Flag for whether binary SU2 native restart files are written, if <code>TRUE</code> then the code will output binary restart files.
   */
  bool GetWrt_Binary_Restart(void);

  /*!
   * \brief Flag for whether binary SU2 native restart files are read.
   * \return Flag for whether binary SU2 native restart files are read, if <code>TRUE</code> then the code will load binary restart files.
   */
  bool GetRead_Binary_Restart(void);

  /*!
   * \brief Provides the number of varaibles.
   * \return Number of variables.
   */
  unsigned short GetnVar(void);
  
  /*!
   * \brief Provides the number of varaibles.
   * \return Number of variables.
   */
  unsigned short GetnZone(void);
  
  /*!
   * \brief Provides the number of varaibles.
   * \return Number of variables.
   */
  unsigned short GetiZone(void);
  
  /*!
   * \brief For some problems like adjoint or the linearized equations it
   *		  is necessary to restart the flow solution.
   * \return Flow restart information, if <code>TRUE</code> then the code will restart the flow solution.
   */
  
  bool GetRestart_Flow(void);
  
  /*!
   * \brief Indicates whether electron gas is present in the gas mixture.
   */
  bool GetIonization(void);
  
  /*!
   * \brief Information about computing and plotting the equivalent area distribution.
   * \return <code>TRUE</code> or <code>FALSE</code>  depending if we are computing the equivalent area.
   */
  bool GetEquivArea(void);
  
  /*!
   * \brief Information about computing and plotting the equivalent area distribution.
   * \return <code>TRUE</code> or <code>FALSE</code>  depending if we are computing the equivalent area.
   */
  bool GetInvDesign_Cp(void);
  
  /*!
   * \brief Information about computing and plotting the equivalent area distribution.
   * \return <code>TRUE</code> or <code>FALSE</code>  depending if we are computing the equivalent area.
   */
  bool GetInvDesign_HeatFlux(void);
  
  /*!
   * \brief Get name of the input grid.
   * \return File name of the input grid.
   */
  string GetMesh_FileName(void);
  
  /*!
   * \brief Get name of the output grid, this parameter is important for grid
   *        adaptation and deformation.
   * \return File name of the output grid.
   */
  string GetMesh_Out_FileName(void);
  
  /*!
   * \brief Get the name of the file with the solution of the flow problem.
   * \return Name of the file with the solution of the flow problem.
   */
  string GetSolution_FlowFileName(void);
  
  /*!
   * \brief Get the name of the file with the solution of the adjoint flow problem
   *		  with drag objective function.
   * \return Name of the file with the solution of the adjoint flow problem with
   *         drag objective function.
   */
  string GetSolution_AdjFileName(void);
  
  /*!
   * \brief Get the name of the file with the solution of the structural problem.
   * \return Name of the file with the solution of the structural problem.
   */
  string GetSolution_FEMFileName(void);
  
  /*!
   * \brief Get the name of the file with the solution of the adjoint structural problem.
   * \return Name of the file with the solution of the structural problem.
   */
  string GetSolution_AdjFEMFileName(void);
  
  /*!
   * \brief Get the name of the file with the residual of the problem.
   * \return Name of the file with the residual of the problem.
   */
  string GetResidual_FileName(void);
  
  /*!
   * \brief Get the format of the input/output grid.
   * \return Format of the input/output grid.
   */
  unsigned short GetMesh_FileFormat(void);
  
  /*!
   * \brief Get the format of the output solution.
   * \return Format of the output solution.
   */
  unsigned short GetOutput_FileFormat(void);
  
  /*!
   * \brief Get the format of the output solution.
   * \return Format of the output solution.
   */
  unsigned short GetActDisk_Jump(void);
  
  /*!
   * \brief Get the name of the file with the convergence history of the problem.
   * \return Name of the file with convergence history of the problem.
   */
  string GetConv_FileName(void);
  
  /*!
   * \brief Get the name of the file with the convergence history of the problem for FSI applications.
   * \return Name of the file with convergence history of the problem.
   */
  string GetConv_FileName_FSI(void);
  
  /*!
   * \brief Get the name of the file with the forces breakdown of the problem.
   * \return Name of the file with forces breakdown of the problem.
   */
  string GetBreakdown_FileName(void);
  
  /*!
   * \brief Get the name of the file with the flow variables.
   * \return Name of the file with the primitive variables.
   */
  string GetFlow_FileName(void);
  
  /*!
   * \brief Get the name of the file with the structure variables.
   * \return Name of the file with the structure variables.
   */
  string GetStructure_FileName(void);
  
  /*!
   * \brief Get the name of the file with the structure variables.
   * \return Name of the file with the structure variables.
   */
  string GetSurfStructure_FileName(void);
  
  /*!
   * \brief Get the name of the file with the adjoint structure variables.
   * \return Name of the file with the adjoint structure variables.
   */
  string GetAdjStructure_FileName(void);
  
  /*!
   * \brief Get the name of the file with the adjoint structure variables.
   * \return Name of the file with the adjoint structure variables.
   */
  string GetAdjSurfStructure_FileName(void);
  
  /*!
   * \brief Get the name of the file with the structure variables.
   * \return Name of the file with the structure variables.
   */
  string GetSurfHeat_FileName(void);
  
  /*!
   * \brief Get the name of the file with the wave variables.
   * \return Name of the file with the wave variables.
   */
  string GetHeat_FileName(void);
  
  /*!
   * \brief Get the name of the restart file for the heat variables.
   * \return Name of the restart file for the flow variables.
   */
  string GetRestart_HeatFileName(void);
  
  /*!
   * \brief Append the zone index to the restart or the solution files.
   * \return Name of the restart file for the flow variables.
   */
  string GetMultizone_FileName(string val_filename, int val_iZone);

  /*!
   * \brief Append the zone index to the restart or the solution files.
   * \return Name of the restart file for the flow variables.
   */
  string GetMultizone_HistoryFileName(string val_filename, int val_iZone);
  
  /*!
   * \brief Append the instance index to the restart or the solution files.
   * \return Name of the restart file for the flow variables.
   */
  string GetMultiInstance_FileName(string val_filename, int val_iInst);

  /*!
   * \brief Append the instance index to the restart or the solution files.
   * \return Name of the restart file for the flow variables.
   */
  string GetMultiInstance_HistoryFileName(string val_filename, int val_iInst);

  /*!
   * \brief Get the name of the restart file for the flow variables.
   * \return Name of the restart file for the flow variables.
   */
  string GetRestart_FlowFileName(void);
  
  /*!
   * \brief Get the name of the restart file for the adjoint variables (drag objective function).
   * \return Name of the restart file for the adjoint variables (drag objective function).
   */
  string GetRestart_AdjFileName(void);
  
  /*!
   * \brief Get the name of the restart file for the structural variables.
   * \return Name of the restart file for the structural variables.
   */
  string GetRestart_FEMFileName(void);
  
  /*!
   * \brief Get the name of the restart file for the structural adjoint variables.
   * \return Name of the restart file for the structural adjoint variables.
   */
  string GetRestart_AdjFEMFileName(void);
  
  /*!
   * \brief Get the name of the file with the adjoint variables.
   * \return Name of the file with the adjoint variables.
   */
  string GetAdj_FileName(void);
  
  /*!
   * \brief Get the name of the file with the gradient of the objective function.
   * \return Name of the file with the gradient of the objective function.
   */
  string GetObjFunc_Grad_FileName(void);
  
  /*!
   * \brief Get the name of the file with the gradient of the objective function.
   * \return Name of the file with the gradient of the objective function.
   */
  string GetObjFunc_Value_FileName(void);
  
  /*!
   * \brief Get the name of the file with the surface information for the flow problem.
   * \return Name of the file with the surface information for the flow problem.
   */
  string GetSurfFlowCoeff_FileName(void);
  
  /*!
   * \brief Get the name of the file with the surface information for the adjoint problem.
   * \return Name of the file with the surface information for the adjoint problem.
   */
  string GetSurfAdjCoeff_FileName(void);
  
  /*!
   * \brief Get the name of the file with the surface sensitivity (discrete adjoint).
   * \return Name of the file with the surface sensitivity (discrete adjoint).
   */
  string GetSurfSens_FileName(void);
  
  /*!
   * \brief Get the name of the file with the volume sensitivity (discrete adjoint).
   * \return Name of the file with the volume sensitivity (discrete adjoint).
   */
  string GetVolSens_FileName(void);
  
  /*!
   * \brief Augment the input filename with the iteration number for an unsteady file.
   * \param[in] val_filename - String value of the base filename.
   * \param[in] val_iter - Unsteady iteration number or time instance.
   * \return Name of the file with the iteration number for an unsteady solution file.
   */
  string GetUnsteady_FileName(string val_filename, int val_iter);
  
  /*!
   * \brief Append the input filename string with the appropriate objective function extension.
   * \param[in] val_filename - String value of the base filename.
   * \return Name of the file with the appropriate objective function extension.
   */
  string GetObjFunc_Extension(string val_filename);
  
  /*!
   * \brief Get the criteria for structural residual (relative/absolute).
   * \return Relative/Absolute criteria for structural convergence.
   */
  unsigned short GetResidual_Criteria_FEM(void);
  
  /*!
   * \brief Get functional that is going to be used to evaluate the residual flow convergence.
   * \return Functional that is going to be used to evaluate the residual flow convergence.
   */
  unsigned short GetResidual_Func_Flow(void);
  
  /*!
   * \brief Get functional that is going to be used to evaluate the flow convergence.
   * \return Functional that is going to be used to evaluate the flow convergence.
   */
  unsigned short GetCauchy_Func_Flow(void);
  
  /*!
   * \brief Get functional that is going to be used to evaluate the adjoint flow convergence.
   * \return Functional that is going to be used to evaluate the adjoint flow convergence.
   */
  unsigned short GetCauchy_Func_AdjFlow(void);
  
  /*!
   * \brief Get the number of iterations that are considered in the Cauchy convergence criteria.
   * \return Number of elements in the Cauchy criteria.
   */
  unsigned short GetCauchy_Elems(void);
  
  /*!
   * \brief Get the number of iterations that are not considered in the convergence criteria.
   * \return Number of iterations before starting with the convergence criteria.
   */
  unsigned long GetStartConv_Iter(void);
  
  /*!
   * \brief Get the value of convergence criteria for the Cauchy method in the direct,
   *        adjoint or linearized problem.
   * \return Value of the convergence criteria.
   */
  su2double GetCauchy_Eps(void);
  
  /*!
   * \brief If we are prforming an unsteady simulation, there is only
   *        one value of the time step for the complete simulation.
   * \return Value of the time step in an unsteady simulation (non dimensional).
   */
  su2double GetDelta_UnstTimeND(void);
  
  /*!
   * \brief If we are prforming an unsteady simulation, there is only
   *        one value of the time step for the complete simulation.
   * \return Value of the time step in an unsteady simulation (non dimensional).
   */
  su2double GetTotal_UnstTimeND(void);
  
  /*!
   * \brief If we are prforming an unsteady simulation, there is only
   *        one value of the time step for the complete simulation.
   * \return Value of the time step in an unsteady simulation.
   */
  su2double GetDelta_UnstTime(void);
  
  /*!
   * \brief Set the value of the unsteadty time step using the CFL number.
   * \param[in] val_delta_unsttimend - Value of the unsteady time step using CFL number.
   */
  void SetDelta_UnstTimeND(su2double val_delta_unsttimend);
  
  /*!
   * \brief If we are performing an unsteady simulation, this is the
   * 	value of max physical time for which we run the simulation
   * \return Value of the physical time in an unsteady simulation.
   */
  su2double GetTotal_UnstTime(void);
  
  /*!
   * \brief If we are performing an unsteady simulation, this is the
   * 	value of current time.
   * \return Value of the physical time in an unsteady simulation.
   */
  su2double GetCurrent_UnstTime(void);
  
  /*!
   * \brief Divide the rectbles and hexahedron.
   * \return <code>TRUE</code> if the elements must be divided; otherwise <code>FALSE</code>.
   */
  bool GetSubsonicEngine(void);
  
  /*!
   * \brief Actuator disk defined with a double surface.
   * \return <code>TRUE</code> if the elements must be divided; otherwise <code>FALSE</code>.
   */
  bool GetActDisk_DoubleSurface(void);
  
  /*!
   * \brief Only halg of the engine is in the compputational grid.
   * \return <code>TRUE</code> if the engine is complete; otherwise <code>FALSE</code>.
   */
  bool GetEngine_HalfModel(void);
  
  /*!
   * \brief Actuator disk defined with a double surface.
   * \return <code>TRUE</code> if the elements must be divided; otherwise <code>FALSE</code>.
   */
  bool GetActDisk_SU2_DEF(void);
  
  /*!
   * \brief Value of the design variable step, we use this value in design problems.
   * \param[in] val_dv - Number of the design variable that we want to read.
   * \param[in] val_value - Value of the design variable that we want to read.
   * \return Design variable step.
   */
  su2double GetDV_Value(unsigned short val_dv, unsigned short val_val = 0);
  
  /*!
   * \brief Set the value of the design variable step, we use this value in design problems.
   * \param[in] val_dv - Number of the design variable that we want to read.
   * \param[in] val    - Value of the design variable.
   */
  void SetDV_Value(unsigned short val_dv, unsigned short val_ind, su2double val);
  
  /*!
   * \brief Get information about the grid movement.
   * \return <code>TRUE</code> if there is a grid movement; otherwise <code>FALSE</code>.
   */
  bool GetGrid_Movement(void);
  
  /*!
   * \brief Get the type of dynamic mesh motion.
   * \param[in] val_iZone - Number for the current zone in the mesh (each zone has independent motion).
   * \return Type of dynamic mesh motion.
   */
  unsigned short GetKind_GridMovement(unsigned short val_iZone);
  
  /*!
   * \brief Set the type of dynamic mesh motion.
   * \param[in] val_iZone - Number for the current zone in the mesh (each zone has independent motion).
   * \param[in] motion_Type - Specify motion type.
   */
  void SetKind_GridMovement(unsigned short val_iZone, unsigned short motion_Type);
  
  /*!
   * \brief Get the mach number based on the mesh velocity and freestream quantities.
   * \return Mach number based on the mesh velocity and freestream quantities.
   */
  su2double GetMach_Motion(void);
  
  /*!
   * \brief Get x-coordinate of the mesh motion origin.
   * \param[in] val_iZone - Number for the current zone in the mesh (each zone has independent motion).
   * \return X-coordinate of the mesh motion origin.
   */
  su2double GetMotion_Origin_X(unsigned short val_iZone);
  
  /*!
   * \brief Get y-coordinate of the mesh motion origin
   * \param[in] val_iZone - Number for the current zone in the mesh (each zone has independent motion).
   * \return Y-coordinate of the mesh motion origin.
   */
  su2double GetMotion_Origin_Y(unsigned short val_iZone);
  
  /*!
   * \brief Get z-coordinate of the mesh motion origin
   * \param[in] val_iZone - Number for the current zone in the mesh (each zone has independent motion).
   * \return Z-coordinate of the mesh motion origin.
   */
  su2double GetMotion_Origin_Z(unsigned short val_iZone);
  
  /*!
   * \brief Set x-coordinate of the mesh motion origin.
   * \param[in] val_iZone - Number for the current zone in the mesh (each zone has independent motion).
   * \param[in] val_origin - New x-coordinate of the mesh motion origin.
   */
  void SetMotion_Origin_X(unsigned short val_iZone, su2double val_origin);
  
  /*!
   * \brief Set y-coordinate of the mesh motion origin
   * \param[in] val_iZone - Number for the current zone in the mesh (each zone has independent motion).
   * \param[in] val_origin - New y-coordinate of the mesh motion origin.
   */
  void SetMotion_Origin_Y(unsigned short val_iZone, su2double val_origin);
  
  /*!
   * \brief Set z-coordinate of the mesh motion origin
   * \param[in] val_iZone - Number for the current zone in the mesh (each zone has independent motion).
   * \param[in] val_origin - New y-coordinate of the mesh motion origin.
   */
  void SetMotion_Origin_Z(unsigned short val_iZone, su2double val_origin);
  
  /*!
   * \brief Get the translational velocity of the mesh in the x-direction.
   * \param[in] val_iZone - Number for the current zone in the mesh (each zone has independent motion).
   * \return Translational velocity of the mesh in the x-direction.
   */
  su2double GetTranslation_Rate_X(unsigned short val_iZone);
  
  /*!
   * \brief Get the translational velocity of the mesh in the y-direction.
   * \param[in] val_iZone - Number for the current zone in the mesh (each zone has independent motion).
   * \return Translational velocity of the mesh in the y-direction.
   */
  su2double GetTranslation_Rate_Y(unsigned short val_iZone);
  
  /*!
   * \brief Get the translational velocity of the mesh in the z-direction.
   * \param[in] val_iZone - Number for the current zone in the mesh (each zone has independent motion).
   * \return Translational velocity of the mesh in the z-direction.
   */
  su2double GetTranslation_Rate_Z(unsigned short val_iZone);
  
  /*!
   * \brief Get the angular velocity of the mesh about the x-axis.
   * \param[in] val_iZone - Number for the current zone in the mesh (each zone has independent motion).
   * \return Angular velocity of the mesh about the x-axis.
   */
  su2double GetRotation_Rate_X(unsigned short val_iZone);
  
  /*!
   * \brief Get the angular velocity of the mesh about the y-axis.
   * \param[in] val_iZone - Number for the current zone in the mesh (each zone has independent motion).
   * \return Angular velocity of the mesh about the y-axis.
   */
  su2double GetRotation_Rate_Y(unsigned short val_iZone);
  
  /*!
   * \brief Get the angular velocity of the mesh about the z-axis.
   * \param[in] val_iZone - Number for the current zone in the mesh (each zone has independent motion).
   * \return Angular velocity of the mesh about the z-axis.
   */
  su2double GetRotation_Rate_Z(unsigned short val_iZone);
  
  /*!
   * \brief Get the angular velocity of the mesh about the z-axis.
   * \param[in] val_iZone - Number for the current zone in the mesh (each zone has independent motion).
   * \return Angular velocity of the mesh about the z-axis.
   */
  su2double GetFinalRotation_Rate_Z(unsigned short val_iZone);

  /*!
   * \brief Set the angular velocity of the mesh about the z-axis.
   * \param[in] val_iZone - Number for the current zone in the mesh (each zone has independent motion).
   * \param[in] newRotation_Rate_Z - new rotation rate after computing the ramp value.
   */
  void SetRotation_Rate_Z(su2double newRotation_Rate_Z, unsigned short val_iZone);

  /*!
   * \brief Get the angular frequency of a mesh pitching about the x-axis.
   * \param[in] val_iZone - Number for the current zone in the mesh (each zone has independent motion).
   * \return Angular frequency of a mesh pitching about the x-axis.
   */
  su2double GetPitching_Omega_X(unsigned short val_iZone);
  
  /*!
   * \brief Get the angular frequency of a mesh pitching about the y-axis.
   * \param[in] val_iZone - Number for the current zone in the mesh (each zone has independent motion).
   * \return Angular frequency of a mesh pitching about the y-axis.
   */
  su2double GetPitching_Omega_Y(unsigned short val_iZone);
  
  /*!
   * \brief Get the angular frequency of a mesh pitching about the z-axis.
   * \param[in] val_iZone - Number for the current zone in the mesh (each zone has independent motion).
   * \return Angular frequency of a mesh pitching about the z-axis.
   */
  su2double GetPitching_Omega_Z(unsigned short val_iZone);
  
  /*!
   * \brief Get the pitching amplitude about the x-axis.
   * \param[in] val_iZone - Number for the current zone in the mesh (each zone has independent motion).
   * \return Pitching amplitude about the x-axis.
   */
  su2double GetPitching_Ampl_X(unsigned short val_iZone);
  
  /*!
   * \brief Get the pitching amplitude about the y-axis.
   * \param[in] val_iZone - Number for the current zone in the mesh (each zone has independent motion).
   * \return Pitching amplitude about the y-axis.
   */
  su2double GetPitching_Ampl_Y(unsigned short val_iZone);
  
  /*!
   * \brief Get the pitching amplitude about the z-axis.
   * \param[in] val_iZone - Number for the current zone in the mesh (each zone has independent motion).
   * \return Pitching amplitude about the z-axis.
   */
  su2double GetPitching_Ampl_Z(unsigned short val_iZone);
  
  /*!
   * \brief Get the pitching phase offset about the x-axis.
   * \param[in] val_iZone - Number for the current zone in the mesh (each zone has independent motion).
   * \return Pitching phase offset about the x-axis.
   */
  su2double GetPitching_Phase_X(unsigned short val_iZone);
  
  /*!
   * \brief Get the pitching phase offset about the y-axis.
   * \param[in] val_iZone - Number for the current zone in the mesh (each zone has independent motion).
   * \return Pitching phase offset about the y-axis.
   */
  su2double GetPitching_Phase_Y(unsigned short val_iZone);
  
  /*!
   * \brief Get the pitching phase offset about the z-axis.
   * \param[in] val_iZone - Number for the current zone in the mesh (each zone has independent motion).
   * \return Pitching phase offset about the z-axis.
   */
  su2double GetPitching_Phase_Z(unsigned short val_iZone);
  
  /*!
   * \brief Get the angular frequency of a mesh plunging in the x-direction.
   * \param[in] val_iZone - Number for the current zone in the mesh (each zone has independent motion).
   * \return Angular frequency of a mesh plunging in the x-direction.
   */
  su2double GetPlunging_Omega_X(unsigned short val_iZone);
  
  /*!
   * \brief Get the angular frequency of a mesh plunging in the y-direction.
   * \param[in] val_iZone - Number for the current zone in the mesh (each zone has independent motion).
   * \return Angular frequency of a mesh plunging in the y-direction.
   */
  su2double GetPlunging_Omega_Y(unsigned short val_iZone);
  
  /*!
   * \brief Get the angular frequency of a mesh plunging in the z-direction.
   * \param[in] val_iZone - Number for the current zone in the mesh (each zone has independent motion).
   * \return Angular frequency of a mesh plunging in the z-direction.
   */
  su2double GetPlunging_Omega_Z(unsigned short val_iZone);
  
  /*!
   * \brief Get the plunging amplitude in the x-direction.
   * \param[in] val_iZone - Number for the current zone in the mesh (each zone has independent motion).
   * \return Plunging amplitude in the x-direction.
   */
  su2double GetPlunging_Ampl_X(unsigned short val_iZone);
  
  /*!
   * \brief Get the plunging amplitude in the y-direction.
   * \param[in] val_iZone - Number for the current zone in the mesh (each zone has independent motion).
   * \return Plunging amplitude in the y-direction.
   */
  su2double GetPlunging_Ampl_Y(unsigned short val_iZone);
  
  /*!
   * \brief Get the plunging amplitude in the z-direction.
   * \param[in] val_iZone - Number for the current zone in the mesh (each zone has independent motion).
   * \return Plunging amplitude in the z-direction.
   */
  su2double GetPlunging_Ampl_Z(unsigned short val_iZone);
  
  /*!
   * \brief Get the Harmonic Balance frequency pointer.
   * \return Harmonic Balance Frequency pointer.
   */
  su2double* GetOmega_HB(void);
	
  /*!
   * \brief Get if harmonic balance source term is to be preconditioned
   * \return yes or no to harmonic balance preconditioning
   */
  bool GetHB_Precondition(void);
  
  /*!
   * \brief Get if we should update the motion origin.
   * \param[in] val_marker - Value of the marker in which we are interested.
   * \return yes or no to update motion origin.
   */
  unsigned short GetMoveMotion_Origin(unsigned short val_marker);
  
  /*!
   * \brief Get the minimum value of Beta for Roe-Turkel preconditioner
   * \return the minimum value of Beta for Roe-Turkel preconditioner
   */
  su2double GetminTurkelBeta();
  
  /*!
   * \brief Get the minimum value of Beta for Roe-Turkel preconditioner
   * \return the minimum value of Beta for Roe-Turkel preconditioner
   */
  su2double GetmaxTurkelBeta();
  
  /*!
   * \brief Get information about the adibatic wall condition
   * \return <code>TRUE</code> if it is a adiabatic wall condition; otherwise <code>FALSE</code>.
   */
  bool GetAdiabaticWall(void);
  
  /*!
   * \brief Get information about the isothermal wall condition
   * \return <code>TRUE</code> if it is a isothermal wall condition; otherwise <code>FALSE</code>.
   */
  bool GetIsothermalWall(void);
  
  /*!
   * \brief Get information about the Low Mach Preconditioning
   * \return <code>TRUE</code> if we are using low Mach preconditioner; otherwise <code>FALSE</code>.
   */
  bool Low_Mach_Preconditioning(void);
  
  /*!
   * \brief Get information about the Low Mach Correction
   * \return <code>TRUE</code> if we are using low Mach correction; otherwise <code>FALSE</code>.
   */
  bool Low_Mach_Correction(void);
  
  /*!
   * \brief Get information about the poisson solver condition
   * \return <code>TRUE</code> if it is a poisson solver condition; otherwise <code>FALSE</code>.
   */
  bool GetPoissonSolver(void);
  
  /*!
   * \brief Get information about the gravity force.
   * \return <code>TRUE</code> if it uses the gravity force; otherwise <code>FALSE</code>.
   */
  bool GetGravityForce(void);

  /*!
   * \brief Get information about the body force.
   * \return <code>TRUE</code> if it uses a body force; otherwise <code>FALSE</code>.
   */
  bool GetBody_Force(void);

  /*!
   * \brief Get a pointer to the body force vector.
   * \return A pointer to the body force vector.
   */
  su2double* GetBody_Force_Vector(void);

  /*!
   * \brief Get information about the rotational frame.
   * \return <code>TRUE</code> if there is a rotational frame; otherwise <code>FALSE</code>.
   */
  bool GetRotating_Frame(void);
  
  /*!
   * \brief Get information about the axisymmetric frame.
   * \return <code>TRUE</code> if there is a rotational frame; otherwise <code>FALSE</code>.
   */
  bool GetAxisymmetric(void);
  
  /*!
   * \brief Get information about the axisymmetric frame.
   * \return <code>TRUE</code> if there is a rotational frame; otherwise <code>FALSE</code>.
   */
  bool GetDebugMode(void);
  
  /*!
   * \brief Get information about there is a smoothing of the grid coordinates.
   * \return <code>TRUE</code> if there is smoothing of the grid coordinates; otherwise <code>FALSE</code>.
   */
  bool GetAdaptBoundary(void);
  
  /*!
   * \brief Get information about there is a smoothing of the grid coordinates.
   * \return <code>TRUE</code> if there is smoothing of the grid coordinates; otherwise <code>FALSE</code>.
   */
  bool GetSmoothNumGrid(void);
  
  /*!
   * \brief Set information about there is a smoothing of the grid coordinates.
   * \param[in] val_smoothnumgrid - <code>TRUE</code> if there is smoothing of the grid coordinates; otherwise <code>FALSE</code>.
   */
  void SetSmoothNumGrid(bool val_smoothnumgrid);
  
  /*!
   * \brief Subtract one to the index of the finest grid (full multigrid strategy).
   * \return Change the index of the finest grid.
   */
  void SubtractFinestMesh(void);
  
  /*!
   * \brief Obtain the kind of design variable.
   * \param[in] val_dv - Number of the design variable that we want to read.
   * \return Design variable identification.
   */
  unsigned short GetDesign_Variable(unsigned short val_dv);
  
  /*!
   * \brief Obtain the kind of convergence criteria to establish the convergence of the CFD code.
   * \return Kind of convergence criteria.
   */
  unsigned short GetConvCriteria(void);
  
  /*!
   * \brief Get the index in the config information of the marker <i>val_marker</i>.
   * \note When we read the config file, it stores the markers in a particular vector.
   * \return Index in the config information of the marker <i>val_marker</i>.
   */
  unsigned short GetMarker_CfgFile_TagBound(string val_marker);
  
  /*!
   * \brief Get the name in the config information of the marker number <i>val_marker</i>.
   * \note When we read the config file, it stores the markers in a particular vector.
   * \return Name of the marker in the config information of the marker <i>val_marker</i>.
   */
  string GetMarker_CfgFile_TagBound(unsigned short val_marker);
  
  /*!
   * \brief Get the boundary information (kind of boundary) in the config information of the marker <i>val_marker</i>.
   * \return Kind of boundary in the config information of the marker <i>val_marker</i>.
   */
  unsigned short GetMarker_CfgFile_KindBC(string val_marker);
  
  /*!
   * \brief Get the monitoring information from the config definition for the marker <i>val_marker</i>.
   * \return Monitoring information of the boundary in the config information for the marker <i>val_marker</i>.
   */
  unsigned short GetMarker_CfgFile_Monitoring(string val_marker);
  
  /*!
   * \brief Get the monitoring information from the config definition for the marker <i>val_marker</i>.
   * \return Monitoring information of the boundary in the config information for the marker <i>val_marker</i>.
   */
  unsigned short GetMarker_CfgFile_GeoEval(string val_marker);
  
  /*!
   * \brief Get the monitoring information from the config definition for the marker <i>val_marker</i>.
   * \return Monitoring information of the boundary in the config information for the marker <i>val_marker</i>.
   */
  unsigned short GetMarker_CfgFile_Designing(string val_marker);
  
  /*!
   * \brief Get the plotting information from the config definition for the marker <i>val_marker</i>.
   * \return Plotting information of the boundary in the config information for the marker <i>val_marker</i>.
   */
  unsigned short GetMarker_CfgFile_Plotting(string val_marker);
  
  /*!
   * \brief Get the plotting information from the config definition for the marker <i>val_marker</i>.
   * \return Plotting information of the boundary in the config information for the marker <i>val_marker</i>.
   */
  unsigned short GetMarker_CfgFile_Analyze(string val_marker);
  
  /*!
   * \brief Get the FSI interface information from the config definition for the marker <i>val_marker</i>.
   * \return Plotting information of the boundary in the config information for the marker <i>val_marker</i>.
   */
  unsigned short GetMarker_CfgFile_ZoneInterface(string val_marker);
  
  /*!
   * \brief Get the TurboPerformance information from the config definition for the marker <i>val_marker</i>.
   * \return TurboPerformance information of the boundary in the config information for the marker <i>val_marker</i>.
   */
  unsigned short GetMarker_CfgFile_Turbomachinery(string val_marker);

  /*!
   * \brief Get the TurboPerformance flag information from the config definition for the marker <i>val_marker</i>.
   * \return TurboPerformance flag information of the boundary in the config information for the marker <i>val_marker</i>.
   */
  unsigned short GetMarker_CfgFile_TurbomachineryFlag(string val_marker);

  /*!
   * \brief Get the MixingPlane interface information from the config definition for the marker <i>val_marker</i>.
   * \return Plotting information of the boundary in the config information for the marker <i>val_marker</i>.
   */
  unsigned short GetMarker_CfgFile_MixingPlaneInterface(string val_marker);
  
  /*!
   * \brief Get the DV information from the config definition for the marker <i>val_marker</i>.
   * \return DV information of the boundary in the config information for the marker <i>val_marker</i>.
   */
  unsigned short GetMarker_CfgFile_DV(string val_marker);
  
  /*!
   * \brief Get the motion information from the config definition for the marker <i>val_marker</i>.
   * \return Motion information of the boundary in the config information for the marker <i>val_marker</i>.
   */
  unsigned short GetMarker_CfgFile_Moving(string val_marker);

  /*!
   * \brief Get the Python customization information from the config definition for the marker <i>val_marker</i>.
   * \return Python customization information of the boundary in the config information for the marker <i>val_marker</i>.
   */
  unsigned short GetMarker_CfgFile_PyCustom(string val_marker);
  
  /*!
   * \brief Get the periodic information from the config definition of the marker <i>val_marker</i>.
   * \return Periodic information of the boundary in the config information of the marker <i>val_marker</i>.
   */
  unsigned short GetMarker_CfgFile_PerBound(string val_marker);
  
  /*!
   * \brief  Get the name of the marker <i>val_marker</i>.
   * \return The interface which owns that marker <i>val_marker</i>.
   */
  int GetMarker_ZoneInterface(string val_marker);
  
  /*!
   * \brief Determines if problem is adjoint
   * \return true if Adjoint
   */
  bool GetContinuous_Adjoint(void);
  
  /*!
   * \brief Determines if problem is viscous
   * \return true if Viscous
   */
  bool GetViscous(void);
  
  /*!
   * \brief Provides the index of the solution in the container.
   * \param[in] val_eqsystem - Equation that is being solved.
   * \return Index on the solution container.
   */
  unsigned short GetContainerPosition(unsigned short val_eqsystem);
  
  /*!
   * \brief Value of the order of magnitude reduction of the residual.
   * \return Value of the order of magnitude reduction of the residual.
   */
  su2double GetOrderMagResidual(void);
  
  /*!
   * \brief Value of the minimum residual value (log10 scale).
   * \return Value of the minimum residual value (log10 scale).
   */
  su2double GetMinLogResidual(void);
  
  /*!
   * \brief Value of the order of magnitude reduction of the residual for FSI applications.
   * \return Value of the order of magnitude reduction of the residual.
   */
  su2double GetOrderMagResidualFSI(void);
  
  /*!
   * \brief Value of the minimum residual value for FSI applications (log10 scale).
   * \return Value of the minimum residual value (log10 scale).
   */
  su2double GetMinLogResidualFSI(void);
  
  /*!
   * \brief Value of the order of magnitude reduction of the flow residual for BGS applications.
   * \return Value of the order of magnitude reduction of the residual.
   */
  su2double GetOrderMagResidual_BGS_F(void);
  
  /*!
   * \brief Value of the minimum flow residual value for BGS applications (log10 scale).
   * \return Value of the minimum residual value (log10 scale).
   */
  su2double GetMinLogResidual_BGS_F(void);
  
  /*!
   * \brief Value of the order of magnitude reduction of the flow residual for BGS applications.
   * \return Value of the order of magnitude reduction of the residual.
   */
  su2double GetOrderMagResidual_BGS_S(void);
  
  /*!
   * \brief Value of the minimum flow residual value for BGS applications (log10 scale).
   * \return Value of the minimum residual value (log10 scale).
   */
  su2double GetMinLogResidual_BGS_S(void);
  
  /*!
   * \brief Value of the displacement tolerance UTOL for FEM structural analysis (log10 scale).
   * \return Value of Res_FEM_UTOL (log10 scale).
   */
  su2double GetResidual_FEM_UTOL(void);
  
  /*!
   * \brief Value of the displacement tolerance UTOL for FEM structural analysis (log10 scale).
   * \return Value of Res_FEM_UTOL (log10 scale).
   */
  su2double GetResidual_FEM_RTOL(void);
  
  /*!
   * \brief Value of the displacement tolerance UTOL for FEM structural analysis (log10 scale).
   * \return Value of Res_FEM_UTOL (log10 scale).
   */
  su2double GetResidual_FEM_ETOL(void);
  
  /*!
   * \brief Value of the maximum objective function for FEM elasticity adjoint (log10 scale).
   * \return Value of Res_FEM_ADJ (log10 scale).
   */
  su2double GetCriteria_FEM_ADJ(void);
  
  /*!
   * \brief Value of the damping factor for the engine inlet bc.
   * \return Value of the damping factor.
   */
  su2double GetDamp_Engine_Inflow(void);
  
  /*!
   * \brief Value of the damping factor for the engine exhaust inlet bc.
   * \return Value of the damping factor.
   */
  su2double GetDamp_Engine_Exhaust(void);
  
  /*!
   * \brief Value of the damping factor for the residual restriction.
   * \return Value of the damping factor.
   */
  su2double GetDamp_Res_Restric(void);
  
  /*!
   * \brief Value of the damping factor for the correction prolongation.
   * \return Value of the damping factor.
   */
  su2double GetDamp_Correc_Prolong(void);
  
  /*!
   * \brief Value of the position of the Near Field (y coordinate for 2D, and z coordinate for 3D).
   * \return Value of the Near Field position.
   */
  su2double GetPosition_Plane(void);
  
  /*!
   * \brief Value of the weight of the drag coefficient in the Sonic Boom optimization.
   * \return Value of the weight of the drag coefficient in the Sonic Boom optimization.
   */
  su2double GetWeightCd(void);
  
  /*!
   * \brief Value of the weight of the CD, CL, CM optimization.
   * \return Value of the weight of the CD, CL, CM optimization.
   */
  void SetdNetThrust_dBCThrust(su2double val_dnetthrust_dbcthrust);
  
  /*!
   * \brief Value of the azimuthal line to fix due to a misalignments of the nearfield.
   * \return Azimuthal line to fix due to a misalignments of the nearfield.
   */
  su2double GetFixAzimuthalLine(void);
  
  /*!
   * \brief Value of the weight of the CD, CL, CM optimization.
   * \return Value of the weight of the CD, CL, CM optimization.
   */
  su2double GetdCD_dCMy(void);
  
  /*!
   * \brief Value of the weight of the CD, CL, CM optimization.
   * \return Value of the weight of the CD, CL, CM optimization.
   */
  su2double GetCM_Target(void);
  
  /*!
   * \brief Value of the weight of the CD, CL, CM optimization.
   * \return Value of the weight of the CD, CL, CM optimization.
   */
  su2double GetdCD_dCL(void);
  
  /*!
   * \brief Value of the weight of the CD, CL, CM optimization.
   * \return Value of the weight of the CD, CL, CM optimization.
   */
  void SetdCD_dCL(su2double val_dcd_dcl);
  
  /*!
   * \brief Value of the weight of the CD, CL, CM optimization.
   * \return Value of the weight of the CD, CL, CM optimization.
   */
  su2double GetdCMx_dCL(void);
  
  /*!
   * \brief Value of the weight of the CD, CL, CM optimization.
   * \return Value of the weight of the CD, CL, CM optimization.
   */
  void SetdCMx_dCL(su2double val_dcmx_dcl);
  
  /*!
   * \brief Value of the weight of the CD, CL, CM optimization.
   * \return Value of the weight of the CD, CL, CM optimization.
   */
  su2double GetdCMy_dCL(void);
  
  /*!
   * \brief Value of the weight of the CD, CL, CM optimization.
   * \return Value of the weight of the CD, CL, CM optimization.
   */
  void SetdCMy_dCL(su2double val_dcmy_dcl);
  
  /*!
   * \brief Value of the weight of the CD, CL, CM optimization.
   * \return Value of the weight of the CD, CL, CM optimization.
   */
  su2double GetdCMz_dCL(void);
  
  /*!
   * \brief Value of the weight of the CD, CL, CM optimization.
   * \return Value of the weight of the CD, CL, CM optimization.
   */
  void SetdCMz_dCL(su2double val_dcmz_dcl);
  
  /*!
   * \brief Value of the weight of the CD, CL, CM optimization.
   * \return Value of the weight of the CD, CL, CM optimization.
   */
  void SetdCL_dAlpha(su2double val_dcl_dalpha);
  
  /*!
   * \brief Value of the weight of the CD, CL, CM optimization.
   * \return Value of the weight of the CD, CL, CM optimization.
   */
  void SetdCM_diH(su2double val_dcm_dhi);
  
  /*!
   * \brief Value of the weight of the CD, CL, CM optimization.
   * \return Value of the weight of the CD, CL, CM optimization.
   */
  void SetdCD_dCMy(su2double val_dcd_dcmy);
  
  /*!
   * \brief Value of the weight of the CD, CL, CM optimization.
   * \return Value of the weight of the CD, CL, CM optimization.
   */
  su2double GetCL_Target(void);
  
  /*!
   * \brief Set the global parameters of each simulation for each runtime system.
   * \param[in] val_solver - Solver of the simulation.
   * \param[in] val_system - Runtime system that we are solving.
   */
  void SetGlobalParam(unsigned short val_solver, unsigned short val_system, unsigned long val_extiter);
  
  /*!
   * \brief Center of rotation for a rotational periodic boundary.
   */
  su2double *GetPeriodicRotCenter(string val_marker);
  
  /*!
   * \brief Angles of rotation for a rotational periodic boundary.
   */
  su2double *GetPeriodicRotAngles(string val_marker);
  
  /*!
   * \brief Translation vector for a rotational periodic boundary.
   */
  su2double *GetPeriodicTranslation(string val_marker);
  
  /*!
   * \brief Get the rotationally periodic donor marker for boundary <i>val_marker</i>.
   * \return Periodic donor marker from the config information for the marker <i>val_marker</i>.
   */
  unsigned short GetMarker_Periodic_Donor(string val_marker);
  
  /*!
   * \brief Get the origin of the actuator disk.
   */
  su2double GetActDisk_NetThrust(string val_marker);
  
  /*!
   * \brief Get the origin of the actuator disk.
   */
  su2double GetActDisk_Power(string val_marker);
  
  /*!
   * \brief Get the origin of the actuator disk.
   */
  su2double GetActDisk_MassFlow(string val_marker);
  /*!
   * \brief Get the origin of the actuator disk.
   */
  su2double GetActDisk_Mach(string val_marker);
  /*!
   * \brief Get the origin of the actuator disk.
   */
  su2double GetActDisk_Force(string val_marker);
  
  /*!
   * \brief Get the origin of the actuator disk.
   */
  su2double GetActDisk_BCThrust(string val_marker);
  
  /*!
   * \brief Get the origin of the actuator disk.
   */
  su2double GetActDisk_BCThrust_Old(string val_marker);
  
  /*!
   * \brief Get the tip radius of th actuator disk.
   */
  su2double GetActDisk_Area(string val_marker);
  
  /*!
   * \brief Get the tip radius of th actuator disk.
   */
  su2double GetActDisk_ReverseMassFlow(string val_marker);
  
  /*!
   * \brief Get the thrust corffient of the actuator disk.
   */
  su2double GetActDisk_PressJump(string val_marker, unsigned short val_index);
  
  /*!
   * \brief Get the thrust corffient of the actuator disk.
   */
  su2double GetActDisk_TempJump(string val_marker, unsigned short val_index);
  
  /*!
   * \brief Get the rev / min of the actuator disk.
   */
  su2double GetActDisk_Omega(string val_marker, unsigned short val_index);
  
  /*!
   * \brief Get Actuator Disk Outlet for boundary <i>val_marker</i> (actuator disk inlet).
   * \return Actuator Disk Outlet from the config information for the marker <i>val_marker</i>.
   */
  unsigned short GetMarker_CfgFile_ActDiskOutlet(string val_marker);
  
  /*!
   * \brief Get Actuator Disk Outlet for boundary <i>val_marker</i> (actuator disk inlet).
   * \return Actuator Disk Outlet from the config information for the marker <i>val_marker</i>.
   */
  unsigned short GetMarker_CfgFile_EngineExhaust(string val_marker);
  
  /*!
   * \brief Get the internal index for a moving boundary <i>val_marker</i>.
   * \return Internal index for a moving boundary <i>val_marker</i>.
   */
  unsigned short GetMarker_Moving(string val_marker);
  
  /*!
   * \brief Get the name of the surface defined in the geometry file.
   * \param[in] val_marker - Value of the marker in which we are interested.
   * \return Name that is in the geometry file for the surface that
   *         has the marker <i>val_marker</i>.
   */
  string GetMarker_Moving_TagBound(unsigned short val_marker);

  /*!
   * \brief Get the name of the surface defined in the geometry file.
   * \param[in] val_marker - Value of the marker in which we are interested.
   * \return Name that is in the geometry file for the surface that
   *         has the marker <i>val_marker</i>.
   */
  string GetMarker_PyCustom_TagBound(unsigned short val_marker);
  
  /*!
   * \brief Get the name of the surface defined in the geometry file.
   * \param[in] val_marker - Value of the marker in which we are interested.
   * \return Name that is in the geometry file for the surface that
   *         has the marker <i>val_marker</i>.
   */
  string GetMarker_Analyze_TagBound(unsigned short val_marker);
  
  /*!
   * \brief Set the total number of SEND_RECEIVE periodic transformations.
   * \param[in] val_index - Total number of transformations.
   */
  void SetnPeriodicIndex(unsigned short val_index);
  
  /*!
   * \brief Get the total number of SEND_RECEIVE periodic transformations.
   * \return Total number of transformations.
   */
  unsigned short GetnPeriodicIndex(void);
  
  /*!
   * \brief Set the rotation center for a periodic transformation.
   * \param[in] val_index - Index corresponding to the periodic transformation.
   * \param[in] center - Pointer to a vector containing the coordinate of the center.
   */
  void SetPeriodicCenter(unsigned short val_index, su2double* center);
  
  /*!
   * \brief Get the rotation center for a periodic transformation.
   * \param[in] val_index - Index corresponding to the periodic transformation.
   * \return A vector containing coordinates of the center point.
   */
  su2double* GetPeriodicCenter(unsigned short val_index);
  
  /*!
   * \brief Set the rotation angles for a periodic transformation.
   * \param[in] val_index - Index corresponding to the periodic transformation.
   * \param[in] rotation - Pointer to a vector containing the rotation angles.
   */
  void SetPeriodicRotation(unsigned short val_index, su2double* rotation);
  
  /*!
   * \brief Get the rotation angles for a periodic transformation.
   * \param[in] val_index - Index corresponding to the periodic transformation.
   * \return A vector containing the angles of rotation.
   */
  su2double* GetPeriodicRotation(unsigned short val_index);
  
  /*!
   * \brief Set the translation vector for a periodic transformation.
   * \param[in] val_index - Index corresponding to the periodic transformation.
   * \param[in] translate - Pointer to a vector containing the coordinate of the center.
   */
  void SetPeriodicTranslate(unsigned short val_index, su2double* translate);
  
  /*!
   * \brief Get the translation vector for a periodic transformation.
   * \param[in] val_index - Index corresponding to the periodic transformation.
   * \return The translation vector.
   */
  su2double* GetPeriodicTranslate(unsigned short val_index);
  
  /*!
   * \brief Get the total temperature at a nacelle boundary.
   * \param[in] val_index - Index corresponding to the inlet boundary.
   * \return The total temperature.
   */
  su2double GetExhaust_Temperature_Target(string val_index);
  
  /*!
   * \brief Get the total temperature at an inlet boundary.
   * \param[in] val_index - Index corresponding to the inlet boundary.
   * \return The total temperature.
   */
  su2double GetInlet_Ttotal(string val_index);
  
  /*!
   * \brief Get the temperature at a supersonic inlet boundary.
   * \param[in] val_index - Index corresponding to the inlet boundary.
   * \return The inlet density.
   */
  su2double GetInlet_Temperature(string val_index);
  
  /*!
   * \brief Get the pressure at a supersonic inlet boundary.
   * \param[in] val_index - Index corresponding to the inlet boundary.
   * \return The inlet pressure.
   */
  su2double GetInlet_Pressure(string val_index);
  
  /*!
   * \brief Get the velocity vector at a supersonic inlet boundary.
   * \param[in] val_index - Index corresponding to the inlet boundary.
   * \return The inlet velocity vector.
   */
  su2double* GetInlet_Velocity(string val_index);
  
  /*!
   * \brief Get the fixed value at the Dirichlet boundary.
   * \param[in] val_index - Index corresponding to the Dirichlet boundary.
   * \return The total temperature.
   */
  su2double GetDirichlet_Value(string val_index);
  
  /*!
   * \brief Get whether this is a Dirichlet or a Neumann boundary.
   * \param[in] val_index - Index corresponding to the Dirichlet boundary.
   * \return Yes or No.
   */
  bool GetDirichlet_Boundary(string val_index);
  
  /*!
   * \brief Get the total pressure at an inlet boundary.
   * \param[in] val_index - Index corresponding to the inlet boundary.
   * \return The total pressure.
   */
  su2double GetInlet_Ptotal(string val_index);

  /*!
   * \brief Set the total pressure at an inlet boundary.
   * \param[in] val_pressure - Pressure value at the inlet boundary.
   * \param[in] val_index - Index corresponding to the inlet boundary.
   */
  void SetInlet_Ptotal(su2double val_pressure, string val_marker);

  /*!
   * \brief Get the total pressure at an nacelle boundary.
   * \param[in] val_index - Index corresponding to the inlet boundary.
   * \return The total pressure.
   */
  su2double GetExhaust_Pressure_Target(string val_index);
  
  /*!
   * \brief Value of the CFL reduction in LevelSet problems.
   * \return Value of the CFL reduction in LevelSet problems.
   */
  su2double GetCFLRedCoeff_Turb(void);
  
  /*!
   * \brief Get the flow direction unit vector at an inlet boundary.
   * \param[in] val_index - Index corresponding to the inlet boundary.
   * \return The flow direction vector.
   */
  su2double* GetInlet_FlowDir(string val_index);
  
  /*!
   * \brief Get the back pressure (static) at an outlet boundary.
   * \param[in] val_index - Index corresponding to the outlet boundary.
   * \return The outlet pressure.
   */
  su2double GetOutlet_Pressure(string val_index);

  /*!
   * \brief Set the back pressure (static) at an outlet boundary.
   * \param[in] val_pressure - Pressure value at the outlet boundary.
   * \param[in] val_index - Index corresponding to the outlet boundary.
   */
  void SetOutlet_Pressure(su2double val_pressure, string val_marker);

  /*!
   * \brief Get the var 1 at Riemann boundary.
   * \param[in] val_marker - Index corresponding to the Riemann boundary.
   * \return The var1
   */
  su2double GetRiemann_Var1(string val_marker);
  
  /*!
   * \brief Get the var 2 at Riemann boundary.
   * \param[in] val_marker - Index corresponding to the Riemann boundary.
   * \return The var2
   */
  su2double GetRiemann_Var2(string val_marker);
  
  /*!
   * \brief Get the Flowdir at Riemann boundary.
   * \param[in] val_marker - Index corresponding to the Riemann boundary.
   * \return The Flowdir
   */
  su2double* GetRiemann_FlowDir(string val_marker);
  
  /*!
   * \brief Get Kind Data of Riemann boundary.
   * \param[in] val_marker - Index corresponding to the Riemann boundary.
   * \return Kind data
   */
  unsigned short GetKind_Data_Riemann(string val_marker);
  
  /*!
   * \brief Get the var 1 for the Giels BC.
   * \param[in] val_marker - Index corresponding to the Giles BC.
   * \return The var1
   */
  su2double GetGiles_Var1(string val_marker);
  
  /*!
   * \brief Get the var 2 for the Giles boundary.
   * \param[in] val_marker - Index corresponding to the Giles BC.
   * \return The var2
   */
  su2double GetGiles_Var2(string val_marker);
  
  /*!
   * \brief Get the Flowdir for the Giles BC.
   * \param[in] val_marker - Index corresponding to the Giles BC.
   * \return The Flowdir
   */
  su2double* GetGiles_FlowDir(string val_marker);
  
  /*!
   * \brief Get Kind Data for the Giles BC.
   * \param[in] val_marker - Index corresponding to the Giles BC.
   * \return Kind data
   */
  unsigned short GetKind_Data_Giles(string val_marker);
  
  /*!
   * \brief Set the var 1 for Giles BC.
   * \param[in] val_marker - Index corresponding to the Giles BC.
   */
  void SetGiles_Var1(su2double newVar1, string val_marker);

  /*!
   * \brief Get the relax factor for the average component for the Giles BC.
   * \param[in] val_marker - Index corresponding to the Giles BC.
   * \return The relax factor for the average component
   */
  su2double GetGiles_RelaxFactorAverage(string val_marker);

  /*!
   * \brief Get the relax factor for the fourier component for the Giles BC.
   * \param[in] val_marker - Index corresponding to the Giles BC.
   * \return The relax factor for the fourier component
   */
  su2double GetGiles_RelaxFactorFourier(string val_marker);

  /*!
   * \brief Get the outlet pressure imposed as BC for internal flow.
   * \return outlet pressure
   */
  su2double GetPressureOut_BC();

  /*!
   * \brief Set the outlet pressure imposed as BC for internal flow.
   * \param[in] val_temp - New value of the outlet pressure.
   */
  void SetPressureOut_BC(su2double val_press);

  /*!
   * \brief Get the inlet velocity or pressure imposed for incompressible flow.
   * \return inlet velocity or pressure
   */
  su2double GetIncInlet_BC();

  /*!
   * \brief Set the inlet velocity or pressure imposed as BC for incompressible flow.
   * \param[in] val_in - New value of the inlet velocity or pressure.
   */
  void SetIncInlet_BC(su2double val_in);

  /*!
   * \brief Get the inlet temperature imposed as BC for incompressible flow.
   * \return inlet temperature
   */
  su2double GetIncTemperature_BC();

  /*!
   * \brief Set the inlet temperature imposed as BC for incompressible flow.
   * \param[in] val_temperature - New value of the inlet temperature.
   */
  void SetIncTemperature_BC(su2double val_temperature);

  /*!
   * \brief Get the outlet pressure imposed as BC for incompressible flow.
   * \return outlet pressure
   */
  su2double GetIncPressureOut_BC();

  /*!
   * \brief Set the outlet pressure imposed as BC for incompressible flow.
   * \param[in] val_pressure - New value of the outlet pressure.
   */
  void SetIncPressureOut_BC(su2double val_pressure);

  /*!
   * \brief Get the inlet total pressure imposed as BC for internal flow.
   * \return inlet total pressure
   */
  su2double GetTotalPressureIn_BC();

  /*!
   * \brief Get the inlet total temperature imposed as BC for internal flow.
   * \return inlet total temperature
   */
  su2double GetTotalTemperatureIn_BC();

  /*!
   * \brief Set the inlet total temperature imposed as BC for internal flow.
   * \param[in] val_temp - New value of the total temperature.
   */
  void SetTotalTemperatureIn_BC(su2double val_temp);

  /*!
   * \brief Get the inlet flow angle imposed as BC for internal flow.
   * \return inlet flow angle
   */
  su2double GetFlowAngleIn_BC();

  /*!
   * \brief Get the wall temperature (static) at an isothermal boundary.
   * \param[in] val_index - Index corresponding to the isothermal boundary.
   * \return The wall temperature.
   */
  su2double GetIsothermal_Temperature(string val_index);
  
  /*!
   * \brief Get the wall heat flux on a constant heat flux boundary.
   * \param[in] val_index - Index corresponding to the constant heat flux boundary.
   * \return The heat flux.
   */
  su2double GetWall_HeatFlux(string val_index);

  /*!
   * \brief Get the wall function treatment for the given boundary marker.
   * \param[in] val_marker - String of the viscous wall marker.
   * \return The type of wall function treatment.
   */
  unsigned short GetWallFunction_Treatment(string val_marker);

  /*!
   * \brief Get the additional integer info for the wall function treatment
            for the given boundary marker.
   * \param[in] val_marker - String of the viscous wall marker.
   * \return Pointer to the integer info for the given marker.
   */
  unsigned short* GetWallFunction_IntInfo(string val_marker);

  /*!
   * \brief Get the additional double info for the wall function treatment
            for the given boundary marker.
   * \param[in] val_marker - String of the viscous wall marker.
   * \return Pointer to the double info for the given marker.
   */
  su2double* GetWallFunction_DoubleInfo(string val_marker);
  
  /*!
   * \brief Get the target (pressure, massflow, etc) at an engine inflow boundary.
   * \param[in] val_index - Index corresponding to the engine inflow boundary.
   * \return Target (pressure, massflow, etc) .
   */
  su2double GetEngineInflow_Target(string val_marker);
  
  /*!
   * \brief Get the fan face Mach number at an engine inflow boundary.
   * \param[in] val_marker - Name of the boundary.
   * \return The fan face Mach number.
   */
  su2double GetInflow_Mach(string val_marker);
  
  /*!
   * \brief Get the back pressure (static) at an engine inflow boundary.
   * \param[in] val_marker - Name of the boundary.
   * \return The engine inflow pressure.
   */
  su2double GetInflow_Pressure(string val_marker);
  
  /*!
   * \brief Get the mass flow rate at an engine inflow boundary.
   * \param[in] val_marker - Name of the boundary.
   * \return The engine mass flow rate.
   */
  su2double GetInflow_MassFlow(string val_marker);
  
  /*!
   * \brief Get the percentage of reverse flow at an engine inflow boundary.
   * \param[in] val_marker - Name of the boundary.
   * \return The percentage of reverse flow.
   */
  su2double GetInflow_ReverseMassFlow(string val_marker);
  
  /*!
   * \brief Get the percentage of reverse flow at an engine inflow boundary.
   * \param[in] val_index - Index corresponding to the engine inflow boundary.
   * \return The percentage of reverse flow.
   */
  su2double GetInflow_ReverseMassFlow(unsigned short val_marker);
  
  /*!
   * \brief Get the total pressure at an engine inflow boundary.
   * \param[in] val_marker - Name of the boundary.
   * \return The total pressure.
   */
  su2double GetInflow_TotalPressure(string val_marker);
  
  /*!
   * \brief Get the temperature (static) at an engine inflow boundary.
   * \param[in] val_marker - Name of the boundary.
   * \return The engine inflow temperature.
   */
  su2double GetInflow_Temperature(string val_marker);
  
  /*!
   * \brief Get the total temperature at an engine inflow boundary.
   * \param[in] val_marker - Name of the boundary.
   * \return The engine inflow total temperature.
   */
  su2double GetInflow_TotalTemperature(string val_marker);
  
  /*!
   * \brief Get the ram drag at an engine inflow boundary.
   * \param[in] val_marker - Name of the boundary.
   * \return The engine inflow ram drag.
   */
  su2double GetInflow_RamDrag(string val_marker);
  
  /*!
   * \brief Get the force balance at an engine inflow boundary.
   * \param[in] val_marker - Name of the boundary.
   * \return The engine inflow force balance.
   */
  su2double GetInflow_Force(string val_marker);
  
  /*!
   * \brief Get the power at an engine inflow boundary.
   * \param[in] val_marker - Name of the boundary.
   * \return The engine inflow power.
   */
  su2double GetInflow_Power(string val_marker);
  
  /*!
   * \brief Get the back pressure (static) at an engine exhaust boundary.
   * \param[in] val_marker - Name of the boundary.
   * \return The engine exhaust pressure.
   */
  su2double GetExhaust_Pressure(string val_marker);
  
  /*!
   * \brief Get the temperature (static) at an engine exhaust boundary.
   * \param[in] val_marker - Name of the boundary.
   * \return The engine exhaust temperature.
   */
  su2double GetExhaust_Temperature(string val_marker);
  
  /*!
   * \brief Get the massflow at an engine exhaust boundary.
   * \param[in] val_marker - Name of the boundary.
   * \return The engine exhaust massflow.
   */
  su2double GetExhaust_MassFlow(string val_marker);
  
  /*!
   * \brief Get the total pressure at an engine exhaust boundary.
   * \param[in] val_marker - Name of the boundary.
   * \return The engine exhaust total pressure.
   */
  su2double GetExhaust_TotalPressure(string val_marker);
  
  /*!
   * \brief Get the total temperature at an engine exhaust boundary.
   * \param[in] val_marker - Name of the boundary.
   * \return The total temperature.
   */
  su2double GetExhaust_TotalTemperature(string val_marker);
  
  /*!
   * \brief Get the gross thrust at an engine exhaust boundary.
   * \param[in] val_marker - Name of the boundary.
   * \return Gross thrust.
   */
  su2double GetExhaust_GrossThrust(string val_marker);
  
  /*!
   * \brief Get the force balance at an engine exhaust boundary.
   * \param[in] val_marker - Name of the boundary.
   * \return Force balance.
   */
  su2double GetExhaust_Force(string val_marker);
  
  /*!
   * \brief Get the power at an engine exhaust boundary.
   * \param[in] val_marker - Name of the boundary.
   * \return Power.
   */
  su2double GetExhaust_Power(string val_marker);
  
  /*!
   * \brief Get the back pressure (static) at an outlet boundary.
   * \param[in] val_index - Index corresponding to the outlet boundary.
   * \return The outlet pressure.
   */
  void SetInflow_Mach(unsigned short val_imarker, su2double val_fanface_mach);
  
  /*!
   * \brief Set the fan face static pressure at an engine inflow boundary.
   * \param[in] val_index - Index corresponding to the engine inflow boundary.
   * \param[in] val_fanface_pressure - Fan face static pressure.
   */
  void SetInflow_Pressure(unsigned short val_imarker, su2double val_fanface_pressure);
  
  /*!
   * \brief Set the massflow at an engine inflow boundary.
   * \param[in] val_index - Index corresponding to the engine inflow boundary.
   * \param[in] val_fanface_massflow - Massflow.
   */
  void SetInflow_MassFlow(unsigned short val_imarker, su2double val_fanface_massflow);
  
  /*!
   * \brief Set the reverse flow at an engine inflow boundary.
   * \param[in] val_index - Index corresponding to the engine inflow boundary.
   * \param[in] val_fanface_reversemassflow - reverse flow.
   */
  void SetInflow_ReverseMassFlow(unsigned short val_imarker, su2double val_fanface_reversemassflow);
  
  /*!
   * \brief Set the fan face total pressure at an engine inflow boundary.
   * \param[in] val_index - Index corresponding to the engine inflow boundary.
   * \param[in] val_fanface_totalpressure - Fan face total pressure.
   */
  void SetInflow_TotalPressure(unsigned short val_imarker, su2double val_fanface_totalpressure);
  
  /*!
   * \brief Set the fan face static temperature at an engine inflow boundary.
   * \param[in] val_index - Index corresponding to the engine inflow boundary.
   * \param[in] val_fanface_pressure - Fan face static temperature.
   */
  void SetInflow_Temperature(unsigned short val_imarker, su2double val_fanface_temperature);
  
  /*!
   * \brief Set the fan face total temperature at an engine inflow boundary.
   * \param[in] val_index - Index corresponding to the engine inflow boundary.
   * \param[in] val_fanface_totaltemperature - Fan face total temperature.
   */
  void SetInflow_TotalTemperature(unsigned short val_imarker, su2double val_fanface_totaltemperature);
  
  /*!
   * \brief Set the ram drag temperature at an engine inflow boundary.
   * \param[in] val_index - Index corresponding to the engine inflow boundary.
   * \param[in] val_fanface_ramdrag - Ram drag value.
   */
  void SetInflow_RamDrag(unsigned short val_imarker, su2double val_fanface_ramdrag);
  
  /*!
   * \brief Set the force balance at an engine inflow boundary.
   * \param[in] val_index - Index corresponding to the engine inflow boundary.
   * \param[in] val_fanface_force - Fan face force.
   */
  void SetInflow_Force(unsigned short val_imarker, su2double val_fanface_force);
  
  /*!
   * \brief Set the power at an engine inflow boundary.
   * \param[in] val_index - Index corresponding to the engine inflow boundary.
   * \param[in] val_fanface_force - Power.
   */
  void SetInflow_Power(unsigned short val_imarker, su2double val_fanface_power);
  
  /*!
   * \brief Set the back pressure (static) at an engine exhaust boundary.
   * \param[in] val_index - Index corresponding to the outlet boundary.
   * \param[in] val_exhaust_pressure - Exhaust static pressure.
   */
  void SetExhaust_Pressure(unsigned short val_imarker, su2double val_exhaust_pressure);
  
  /*!
   * \brief Set the temperature (static) at an engine exhaust boundary.
   * \param[in] val_index - Index corresponding to the outlet boundary.
   * \param[in] val_exhaust_temp - Exhaust static temperature.
   */
  void SetExhaust_Temperature(unsigned short val_imarker, su2double val_exhaust_temp);
  
  /*!
   * \brief Set the back pressure (static) at an engine exhaust boundary.
   * \param[in] val_index - Index corresponding to the outlet boundary.
   * \param[in] val_exhaust_temp - Exhaust static temperature.
   */
  void SetExhaust_MassFlow(unsigned short val_imarker, su2double val_exhaust_massflow);
  
  /*!
   * \brief Set the back pressure (total) at an engine exhaust boundary.
   * \param[in] val_index - Index corresponding to the outlet boundary.
   * \param[in] val_exhaust_totalpressure - Exhaust total pressure.
   */
  void SetExhaust_TotalPressure(unsigned short val_imarker, su2double val_exhaust_totalpressure);
  
  /*!
   * \brief Set the total temperature at an engine exhaust boundary.
   * \param[in] val_index - Index corresponding to the outlet boundary.
   * \param[in] val_exhaust_totaltemp - Exhaust total temperature.
   */
  void SetExhaust_TotalTemperature(unsigned short val_imarker, su2double val_exhaust_totaltemp);
  
  /*!
   * \brief Set the gross thrust at an engine exhaust boundary.
   * \param[in] val_index - Index corresponding to the outlet boundary.
   * \param[in] val_exhaust_grossthrust - Exhaust gross thrust temperature.
   */
  void SetExhaust_GrossThrust(unsigned short val_imarker, su2double val_exhaust_grossthrust);
  
  /*!
   * \brief Set the force balance at an engine exhaust boundary.
   * \param[in] val_index - Index corresponding to the outlet boundary.
   * \param[in] val_exhaust_force - Exhaust force balance.
   */
  void SetExhaust_Force(unsigned short val_imarker, su2double val_exhaust_force);
  
  /*!
   * \brief Set the power at an engine exhaust boundary.
   * \param[in] val_index - Index corresponding to the outlet boundary.
   * \param[in] val_exhaust_power - Exhaust power.
   */
  void SetExhaust_Power(unsigned short val_imarker, su2double val_exhaust_power);
  
  /*!
   * \brief Set the back pressure (static) at an outlet boundary.
   * \param[in] val_imarker - Index corresponding to a particular engine boundary.
   * \param[in] val_engine_mach - Exhaust power.
   */
  void SetEngine_Mach(unsigned short val_imarker, su2double val_engine_mach);
  
  /*!
   * \brief Set the back pressure (static) at an outlet boundary.
   * \param[in] val_imarker - Index corresponding to a particular engine boundary.
   * \param[in] val_engine_force - Exhaust power.
   */
  void SetEngine_Force(unsigned short val_imarker, su2double val_engine_force);
  
  /*!
   * \brief Get the back pressure (static) at an outlet boundary.
   * \param[in] val_imarker - Index corresponding to a particular engine boundary.
   * \param[in] val_engine_power - Exhaust power.
   */
  void SetEngine_Power(unsigned short val_imarker, su2double val_engine_power);
  
  /*!
   * \brief Get the back pressure (static) at an outlet boundary.
   * \param[in] val_imarker - Index corresponding to a particular engine boundary.
   * \param[in] val_engine_netthrust - Exhaust power.
   */
  void SetEngine_NetThrust(unsigned short val_imarker, su2double val_engine_netthrust);
  
  /*!
   * \brief Get the back pressure (static) at an outlet boundary.
   * \param[in] val_imarker - Index corresponding to a particular engine boundary.
   * \param[in] val_engine_grossthrust - Exhaust power.
   */
  void SetEngine_GrossThrust(unsigned short val_imarker, su2double val_engine_grossthrust);
  
  /*!
   * \brief Get the back pressure (static) at an outlet boundary.
   * \param[in] val_imarker - Index corresponding to a particular engine boundary.
   * \param[in] val_engine_area - Exhaust power.
   */
  void SetEngine_Area(unsigned short val_imarker, su2double val_engine_area);
  
  /*!
   * \brief Get the back pressure (static) at an outlet boundary.
   * \param[in] val_imarker - Index corresponding to a particular engine boundary.
   * \return The outlet pressure.
   */
  su2double GetEngine_Mach(unsigned short val_imarker);
  
  /*!
   * \brief Get the back pressure (static) at an outlet boundary.
   * \param[in] val_imarker - Index corresponding to a particular engine boundary.
   * \return The outlet pressure.
   */
  su2double GetEngine_Force(unsigned short val_imarker);
  
  /*!
   * \brief Get the back pressure (static) at an outlet boundary.
   * \param[in] val_imarker - Index corresponding to a particular engine boundary.
   * \return The outlet pressure.
   */
  su2double GetEngine_Power(unsigned short val_imarker);
  
  /*!
   * \brief Get the back pressure (static) at an outlet boundary.
   * \param[in] val_imarker - Index corresponding to a particular engine boundary.
   * \return The outlet pressure.
   */
  
  su2double GetEngine_NetThrust(unsigned short val_imarker);
  /*!
   * \brief Get the back pressure (static) at an outlet boundary.
   * \param[in] val_imarker - Index corresponding to a particular engine boundary.
   * \return The outlet pressure.
   */
  
  su2double GetEngine_GrossThrust(unsigned short val_imarker);
  
  /*!
   * \brief Get the back pressure (static) at an outlet boundary.
   * \param[in] val_imarker - Index corresponding to a particular engine boundary.
   * \return The outlet pressure.
   */
  su2double GetEngine_Area(unsigned short val_imarker);
  
  /*!
   * \brief Get the back pressure (static) at an outlet boundary.
   * \param[in] val_index - Index corresponding to the outlet boundary.
   * \return The outlet pressure.
   */
  void SetActDiskInlet_Temperature(unsigned short val_imarker, su2double val_actdisk_temp);
  
  /*!
   * \brief Get the back pressure (static) at an outlet boundary.
   * \param[in] val_index - Index corresponding to the outlet boundary.
   * \return The outlet pressure.
   */
  void SetActDiskInlet_TotalTemperature(unsigned short val_imarker, su2double val_actdisk_totaltemp);
  
  /*!
   * \brief Get the back pressure (static) at an outlet boundary.
   * \param[in] val_index - Index corresponding to the outlet boundary.
   * \return The outlet pressure.
   */
  su2double GetActDiskInlet_Temperature(string val_marker);
  
  /*!
   * \brief Get the back pressure (static) at an outlet boundary.
   * \param[in] val_index - Index corresponding to the outlet boundary.
   * \return The outlet pressure.
   */
  su2double GetActDiskInlet_TotalTemperature(string val_marker);
  
  /*!
   * \brief Get the back pressure (static) at an outlet boundary.
   * \param[in] val_index - Index corresponding to the outlet boundary.
   * \return The outlet pressure.
   */
  void SetActDiskOutlet_Temperature(unsigned short val_imarker, su2double val_actdisk_temp);
  
  /*!
   * \brief Get the back pressure (static) at an outlet boundary.
   * \param[in] val_index - Index corresponding to the outlet boundary.
   * \return The outlet pressure.
   */
  void SetActDiskOutlet_TotalTemperature(unsigned short val_imarker, su2double val_actdisk_totaltemp);
  
  /*!
   * \brief Get the back pressure (static) at an outlet boundary.
   * \param[in] val_index - Index corresponding to the outlet boundary.
   * \return The outlet pressure.
   */
  su2double GetActDiskOutlet_Temperature(string val_marker);
  
  /*!
   * \brief Get the back pressure (static) at an outlet boundary.
   * \param[in] val_index - Index corresponding to the outlet boundary.
   * \return The outlet pressure.
   */
  su2double GetActDiskOutlet_TotalTemperature(string val_marker);
  
  /*!
   * \brief Get the back pressure (static) at an outlet boundary.
   * \param[in] val_index - Index corresponding to the outlet boundary.
   * \return The outlet pressure.
   */
  su2double GetActDiskInlet_MassFlow(string val_marker);
  
  /*!
   * \brief Get the back pressure (static) at an outlet boundary.
   * \param[in] val_index - Index corresponding to the outlet boundary.
   * \return The outlet pressure.
   */
  void SetActDiskInlet_MassFlow(unsigned short val_imarker, su2double val_actdisk_massflow);
  
  /*!
   * \brief Get the back pressure (static) at an outlet boundary.
   * \param[in] val_index - Index corresponding to the outlet boundary.
   * \return The outlet pressure.
   */
  su2double GetActDiskOutlet_MassFlow(string val_marker);
  
  /*!
   * \brief Get the back pressure (static) at an outlet boundary.
   * \param[in] val_index - Index corresponding to the outlet boundary.
   * \return The outlet pressure.
   */
  void SetActDiskOutlet_MassFlow(unsigned short val_imarker, su2double val_actdisk_massflow);
  
  /*!
   * \brief Get the back pressure (static) at an outlet boundary.
   * \param[in] val_index - Index corresponding to the outlet boundary.
   * \return The outlet pressure.
   */
  su2double GetActDiskInlet_Pressure(string val_marker);
  
  /*!
   * \brief Get the back pressure (static) at an outlet boundary.
   * \param[in] val_index - Index corresponding to the outlet boundary.
   * \return The outlet pressure.
   */
  su2double GetActDiskInlet_TotalPressure(string val_marker);
  
  /*!
   * \brief Get the back pressure (static) at an outlet boundary.
   * \param[in] val_index - Index corresponding to the outlet boundary.
   * \return The outlet pressure.
   */
  su2double GetActDisk_DeltaPress(unsigned short val_marker);
  
  /*!
   * \brief Get the back pressure (static) at an outlet boundary.
   * \param[in] val_index - Index corresponding to the outlet boundary.
   * \return The outlet pressure.
   */
  su2double GetActDisk_DeltaTemp(unsigned short val_marker);
  
  /*!
   * \brief Get the back pressure (static) at an outlet boundary.
   * \param[in] val_index - Index corresponding to the outlet boundary.
   * \return The outlet pressure.
   */
  su2double GetActDisk_TotalPressRatio(unsigned short val_marker);
  
  /*!
   * \brief Get the back pressure (static) at an outlet boundary.
   * \param[in] val_index - Index corresponding to the outlet boundary.
   * \return The outlet pressure.
   */
  su2double GetActDisk_TotalTempRatio(unsigned short val_marker);
  
  /*!
   * \brief Get the back pressure (static) at an outlet boundary.
   * \param[in] val_index - Index corresponding to the outlet boundary.
   * \return The outlet pressure.
   */
  su2double GetActDisk_StaticPressRatio(unsigned short val_marker);
  
  /*!
   * \brief Get the back pressure (static) at an outlet boundary.
   * \param[in] val_index - Index corresponding to the outlet boundary.
   * \return The outlet pressure.
   */
  su2double GetActDisk_StaticTempRatio(unsigned short val_marker);
  
  /*!
   * \brief Get the back pressure (static) at an outlet boundary.
   * \param[in] val_index - Index corresponding to the outlet boundary.
   * \return The outlet pressure.
   */
  su2double GetActDisk_NetThrust(unsigned short val_marker);
  
  /*!
   * \brief Get the back pressure (static) at an outlet boundary.
   * \param[in] val_index - Index corresponding to the outlet boundary.
   * \return The outlet pressure.
   */
  su2double GetActDisk_BCThrust(unsigned short val_marker);
  
  /*!
   * \brief Get the back pressure (static) at an outlet boundary.
   * \param[in] val_index - Index corresponding to the outlet boundary.
   * \return The outlet pressure.
   */
  su2double GetActDisk_BCThrust_Old(unsigned short val_marker);
  
  /*!
   * \brief Get the back pressure (static) at an outlet boundary.
   * \param[in] val_index - Index corresponding to the outlet boundary.
   * \return The outlet pressure.
   */
  su2double GetActDisk_GrossThrust(unsigned short val_marker);
  
  /*!
   * \brief Get the back pressure (static) at an outlet boundary.
   * \param[in] val_index - Index corresponding to the outlet boundary.
   * \return The outlet pressure.
   */
  su2double GetActDisk_Area(unsigned short val_marker);
  
  /*!
   * \brief Get the back pressure (static) at an outlet boundary.
   * \param[in] val_index - Index corresponding to the outlet boundary.
   * \return The outlet pressure.
   */
  su2double GetActDisk_ReverseMassFlow(unsigned short val_marker);
  
  /*!
   * \brief Get the back pressure (static) at an outlet boundary.
   * \param[in] val_index - Index corresponding to the outlet boundary.
   * \return The outlet pressure.
   */
  su2double GetActDiskInlet_RamDrag(string val_marker);
  
  /*!
   * \brief Get the back pressure (static) at an outlet boundary.
   * \param[in] val_index - Index corresponding to the outlet boundary.
   * \return The outlet pressure.
   */
  su2double GetActDiskInlet_Force(string val_marker);
  
  /*!
   * \brief Get the back pressure (static) at an outlet boundary.
   * \param[in] val_index - Index corresponding to the outlet boundary.
   * \return The outlet pressure.
   */
  su2double GetActDiskInlet_Power(string val_marker);
  
  /*!
   * \brief Get the back pressure (static) at an outlet boundary.
   * \param[in] val_index - Index corresponding to the outlet boundary.
   * \return The outlet pressure.
   */
  void SetActDiskInlet_Pressure(unsigned short val_imarker, su2double val_actdisk_pressure);
  
  /*!
   * \brief Get the back pressure (static) at an outlet boundary.
   * \param[in] val_index - Index corresponding to the outlet boundary.
   * \return The outlet pressure.
   */
  void SetActDiskInlet_TotalPressure(unsigned short val_imarker, su2double val_actdisk_totalpressure);
  
  /*!
   * \brief Get the back pressure (static) at an outlet boundary.
   * \param[in] val_index - Index corresponding to the outlet boundary.
   * \return The outlet pressure.
   */
  void SetActDisk_DeltaPress(unsigned short val_imarker, su2double val_actdisk_deltapress);
  
  /*!
   * \brief Get the back pressure (static) at an outlet boundary.
   * \param[in] val_index - Index corresponding to the outlet boundary.
   * \return The outlet pressure.
   */
  void SetActDisk_Power(unsigned short val_imarker, su2double val_actdisk_power);
  
  /*!
   * \brief Get the back pressure (static) at an outlet boundary.
   * \param[in] val_index - Index corresponding to the outlet boundary.
   * \return The outlet pressure.
   */
  void SetActDisk_MassFlow(unsigned short val_imarker, su2double val_actdisk_massflow);
  
  /*!
   * \brief Get the back pressure (static) at an outlet boundary.
   * \param[in] val_index - Index corresponding to the outlet boundary.
   * \return The outlet pressure.
   */
  void SetActDisk_Mach(unsigned short val_imarker, su2double val_actdisk_mach);
  
  /*!
   * \brief Get the back pressure (static) at an outlet boundary.
   * \param[in] val_index - Index corresponding to the outlet boundary.
   * \return The outlet pressure.
   */
  void SetActDisk_Force(unsigned short val_imarker, su2double val_actdisk_force);
  
  /*!
   * \brief Get the back pressure (static) at an outlet boundary.
   * \param[in] val_index - Index corresponding to the outlet boundary.
   * \return The outlet pressure.
   */
  void SetSurface_DC60(unsigned short val_imarker, su2double val_surface_distortion);
  
  /*!
   * \brief Set the massflow at the surface.
   * \param[in] val_imarker - Index corresponding to the outlet boundary.
   * \param[in] val_surface_massflow - Value of the mass flow.
   */
  void SetSurface_MassFlow(unsigned short val_imarker, su2double val_surface_massflow);
  
  /*!
   * \brief Set the mach number at the surface.
   * \param[in] val_imarker - Index corresponding to the outlet boundary.
   * \param[in] val_surface_massflow - Value of the mach number.
   */
  void SetSurface_Mach(unsigned short val_imarker, su2double val_surface_mach);

  /*!
   * \brief Set the temperature at the surface.
   * \param[in] val_imarker - Index corresponding to the outlet boundary.
   * \param[in] val_surface_massflow - Value of the temperature.
   */
  void SetSurface_Temperature(unsigned short val_imarker, su2double val_surface_temperature);

  /*!
   * \brief Set the pressure at the surface.
   * \param[in] val_imarker - Index corresponding to the outlet boundary.
   * \param[in] val_surface_massflow - Value of the pressure.
   */
  void SetSurface_Pressure(unsigned short val_imarker, su2double val_surface_pressure);

  /*!
   * \brief Set the density at the surface.
   * \param[in] val_imarker - Index corresponding to the outlet boundary.
   * \param[in] val_surface_density - Value of the density.
   */
  void SetSurface_Density(unsigned short val_imarker, su2double val_surface_density);

  /*!
   * \brief Set the enthalpy at the surface.
   * \param[in] val_imarker - Index corresponding to the outlet boundary.
   * \param[in] val_surface_density - Value of the density.
   */
  void SetSurface_Enthalpy(unsigned short val_imarker, su2double val_surface_enthalpy);

  /*!
   * \brief Set the normal velocity at the surface.
   * \param[in] val_imarker - Index corresponding to the outlet boundary.
   * \param[in] val_surface_normalvelocity - Value of the normal velocity.
   */
  void SetSurface_NormalVelocity(unsigned short val_imarker, su2double val_surface_normalvelocity);

  /*!
   * \brief Set the streamwise flow uniformity at the surface.
   * \param[in] val_imarker - Index corresponding to the outlet boundary.
   * \param[in] val_surface_streamwiseuniformity - Value of the streamwise flow uniformity.
   */
  void SetSurface_Uniformity(unsigned short val_imarker, su2double val_surface_streamwiseuniformity);

  /*!
   * \brief Set the secondary flow strength at the surface.
   * \param[in] val_imarker - Index corresponding to the outlet boundary.
   * \param[in] val_surface_secondarystrength - Value of the secondary flow strength.
   */
  void SetSurface_SecondaryStrength(unsigned short val_imarker, su2double val_surface_secondarystrength);

  /*!
   * \brief Set the relative secondary flow strength at the surface.
   * \param[in] val_imarker - Index corresponding to the outlet boundary.
   * \param[in] val_surface_secondaryoverstream - Value of the relative seondary flow strength.
   */
  void SetSurface_SecondOverUniform(unsigned short val_imarker, su2double val_surface_secondaryoverstream);

  /*!
   * \brief Set the momentum distortion at the surface.
   * \param[in] val_imarker - Index corresponding to the outlet boundary.
   * \param[in] val_surface_momentumdistortion - Value of the momentum distortion.
   */
  void SetSurface_MomentumDistortion(unsigned short val_imarker, su2double val_surface_momentumdistortion);

  /*!
   * \brief Set the total temperature at the surface.
   * \param[in] val_imarker - Index corresponding to the outlet boundary.
   * \param[in] val_surface_totaltemperature - Value of the total temperature.
   */
  void SetSurface_TotalTemperature(unsigned short val_imarker, su2double val_surface_totaltemperature);

  /*!
   * \brief Set the total pressure at the surface.
   * \param[in] val_imarker - Index corresponding to the outlet boundary.
   * \param[in] val_surface_totalpressure - Value of the total pressure.
   */
  void SetSurface_TotalPressure(unsigned short val_imarker, su2double val_surface_totalpressure);

  /*!
   * \brief Set the pressure drop between two surfaces.
   * \param[in] val_imarker - Index corresponding to the outlet boundary.
   * \param[in] val_surface_pressuredrop - Value of the pressure drop.
   */
  void SetSurface_PressureDrop(unsigned short val_imarker, su2double val_surface_pressuredrop);

  /*!
   * \brief Get the back pressure (static) at an outlet boundary.
   * \param[in] val_index - Index corresponding to the outlet boundary.
   * \return The outlet pressure.
   */
  void SetSurface_IDC(unsigned short val_imarker, su2double val_surface_distortion);
  
  /*!
   * \brief Get the back pressure (static) at an outlet boundary.
   * \param[in] val_index - Index corresponding to the outlet boundary.
   * \return The outlet pressure.
   */
  void SetSurface_IDC_Mach(unsigned short val_imarker, su2double val_surface_distortion);
  
  /*!
   * \brief Get the back pressure (static) at an outlet boundary.
   * \param[in] val_index - Index corresponding to the outlet boundary.
   * \return The outlet pressure.
   */
  void SetSurface_IDR(unsigned short val_imarker, su2double val_surface_distortion);
  
  /*!
   * \brief Get the back pressure (static) at an outlet boundary.
   * \param[in] val_index - Index corresponding to the outlet boundary.
   * \return The outlet pressure.
   */
  void SetActDisk_DeltaTemp(unsigned short val_imarker, su2double val_actdisk_deltatemp);
  
  /*!
   * \brief Get the back pressure (static) at an outlet boundary.
   * \param[in] val_index - Index corresponding to the outlet boundary.
   * \return The outlet pressure.
   */
  void SetActDisk_TotalPressRatio(unsigned short val_imarker, su2double val_actdisk_pressratio);
  
  /*!
   * \brief Get the back pressure (static) at an outlet boundary.
   * \param[in] val_index - Index corresponding to the outlet boundary.
   * \return The outlet pressure.
   */
  void SetActDisk_TotalTempRatio(unsigned short val_imarker, su2double val_actdisk_tempratio);
  
  /*!
   * \brief Get the back pressure (static) at an outlet boundary.
   * \param[in] val_index - Index corresponding to the outlet boundary.
   * \return The outlet pressure.
   */
  void SetActDisk_StaticPressRatio(unsigned short val_imarker, su2double val_actdisk_pressratio);
  
  /*!
   * \brief Get the back pressure (static) at an outlet boundary.
   * \param[in] val_index - Index corresponding to the outlet boundary.
   * \return The outlet pressure.
   */
  void SetActDisk_StaticTempRatio(unsigned short val_imarker, su2double val_actdisk_tempratio);
  
  /*!
   * \brief Get the back pressure (static) at an outlet boundary.
   * \param[in] val_index - Index corresponding to the outlet boundary.
   * \return The outlet pressure.
   */
  void SetActDisk_NetThrust(unsigned short val_imarker, su2double val_actdisk_netthrust);
  
  /*!
   * \brief Get the back pressure (static) at an outlet boundary.
   * \param[in] val_index - Index corresponding to the outlet boundary.
   * \return The outlet pressure.
   */
  void SetActDisk_BCThrust(string val_marker, su2double val_actdisk_bcthrust);
  
  /*!
   * \brief Get the back pressure (static) at an outlet boundary.
   * \param[in] val_index - Index corresponding to the outlet boundary.
   * \return The outlet pressure.
   */
  void SetActDisk_BCThrust(unsigned short val_imarker, su2double val_actdisk_bcthrust);
  
  /*!
   * \brief Get the back pressure (static) at an outlet boundary.
   * \param[in] val_index - Index corresponding to the outlet boundary.
   * \return The outlet pressure.
   */
  void SetActDisk_BCThrust_Old(string val_marker, su2double val_actdisk_bcthrust_old);
  
  /*!
   * \brief Get the back pressure (static) at an outlet boundary.
   * \param[in] val_index - Index corresponding to the outlet boundary.
   * \return The outlet pressure.
   */
  void SetActDisk_BCThrust_Old(unsigned short val_imarker, su2double val_actdisk_bcthrust_old);
  
  /*!
   * \brief Get the back pressure (static) at an outlet boundary.
   * \param[in] val_index - Index corresponding to the outlet boundary.
   * \return The outlet pressure.
   */
  void SetActDisk_GrossThrust(unsigned short val_imarker, su2double val_actdisk_grossthrust);
  
  /*!
   * \brief Get the back pressure (static) at an outlet boundary.
   * \param[in] val_index - Index corresponding to the outlet boundary.
   * \return The outlet pressure.
   */
  void SetActDisk_Area(unsigned short val_imarker, su2double val_actdisk_area);
  
  /*!
   * \brief Get the back pressure (static) at an outlet boundary.
   * \param[in] val_index - Index corresponding to the outlet boundary.
   * \return The outlet pressure.
   */
  void SetActDiskInlet_ReverseMassFlow(unsigned short val_imarker, su2double val_actdisk_area);
  
  /*!
   * \brief Get the back pressure (static) at an outlet boundary.
   * \param[in] val_index - Index corresponding to the outlet boundary.
   * \return The outlet pressure.
   */
  void SetActDiskInlet_RamDrag(unsigned short val_imarker, su2double val_actdisk_ramdrag);
  
  /*!
   * \brief Get the back pressure (static) at an outlet boundary.
   * \param[in] val_index - Index corresponding to the outlet boundary.
   * \return The outlet pressure.
   */
  void SetActDiskInlet_Force(unsigned short val_imarker, su2double val_actdisk_force);
  
  /*!
   * \brief Get the back pressure (static) at an outlet boundary.
   * \param[in] val_index - Index corresponding to the outlet boundary.
   * \return The outlet pressure.
   */
  void SetActDiskInlet_Power(unsigned short val_imarker, su2double val_actdisk_power);
  
  /*!
   * \brief Get the back pressure (static) at an outlet boundary.
   * \param[in] val_index - Index corresponding to the outlet boundary.
   * \return The outlet pressure.
   */
  su2double GetActDisk_Power(unsigned short val_imarker);
  
  /*!
   * \brief Get the back pressure (static) at an outlet boundary.
   * \param[in] val_index - Index corresponding to the outlet boundary.
   * \return The outlet pressure.
   */
  su2double GetActDisk_MassFlow(unsigned short val_imarker);
  
  /*!
   * \brief Get the back pressure (static) at an outlet boundary.
   * \param[in] val_index - Index corresponding to the outlet boundary.
   * \return The outlet pressure.
   */
  su2double GetActDisk_Mach(unsigned short val_imarker);
  
  /*!
   * \brief Get the back pressure (static) at an outlet boundary.
   * \param[in] val_index - Index corresponding to the outlet boundary.
   * \return The outlet pressure.
   */
  su2double GetActDisk_Force(unsigned short val_imarker);
  
  /*!
   * \brief Get the back pressure (static) at an outlet boundary.
   * \param[in] val_index - Index corresponding to the outlet boundary.
   * \return The outlet pressure.
   */
  su2double GetSurface_DC60(unsigned short val_imarker);
  
  /*!
   * \brief Get the massflow at an outlet boundary.
   * \param[in] val_index - Index corresponding to the outlet boundary.
   * \return The massflow.
   */
  su2double GetSurface_MassFlow(unsigned short val_imarker);
  
  /*!
   * \brief Get the mach number at an outlet boundary.
   * \param[in] val_index - Index corresponding to the outlet boundary.
   * \return The mach number.
   */
  su2double GetSurface_Mach(unsigned short val_imarker);

  /*!
   * \brief Get the temperature at an outlet boundary.
   * \param[in] val_index - Index corresponding to the outlet boundary.
   * \return The temperature.
   */
  su2double GetSurface_Temperature(unsigned short val_imarker);

  /*!
   * \brief Get the pressure at an outlet boundary.
   * \param[in] val_index - Index corresponding to the outlet boundary.
   * \return The pressure.
   */
  su2double GetSurface_Pressure(unsigned short val_imarker);

  /*!
   * \brief Get the density at an outlet boundary.
   * \param[in] val_index - Index corresponding to the outlet boundary.
   * \return The density.
   */
  su2double GetSurface_Density(unsigned short val_imarker);

  /*!
   * \brief Get the enthalpy at an outlet boundary.
   * \param[in] val_index - Index corresponding to the outlet boundary.
   * \return The density.
   */
  su2double GetSurface_Enthalpy(unsigned short val_imarker);

  /*!
   * \brief Get the normal velocity at an outlet boundary.
   * \param[in] val_index - Index corresponding to the outlet boundary.
   * \return The normal velocity.
   */
  su2double GetSurface_NormalVelocity(unsigned short val_imarker);

  /*!
   * \brief Get the streamwise flow uniformity at the surface.
   * \param[in] val_imarker - Index corresponding to the outlet boundary.
   * \return The streamwise flow uniformity.
   */
  su2double GetSurface_Uniformity(unsigned short val_imarker);

  /*!
   * \brief Get the secondary flow strength at the surface.
   * \param[in] val_imarker - Index corresponding to the outlet boundary.
   * \return The secondary flow strength.
   */
  su2double GetSurface_SecondaryStrength(unsigned short val_imarker);

  /*!
   * \brief Get the relative secondary flow strength at the surface.
   * \param[in] val_imarker - Index corresponding to the outlet boundary.
   * \return The relative seondary flow strength.
   */
  su2double GetSurface_SecondOverUniform(unsigned short val_imarker);

  /*!
   * \brief Get the momentum distortion at the surface.
   * \param[in] val_imarker - Index corresponding to the outlet boundary.
   * \return The momentum distortion.
   */
  su2double GetSurface_MomentumDistortion(unsigned short val_imarker);

  /*!
   * \brief Get the total temperature at an outlet boundary.
   * \param[in] val_index - Index corresponding to the outlet boundary.
   * \return The total temperature.
   */
  su2double GetSurface_TotalTemperature(unsigned short val_imarker);

  /*!
   * \brief Get the total pressure at an outlet boundary.
   * \param[in] val_index - Index corresponding to the outlet boundary.
   * \return The total pressure.
   */
  su2double GetSurface_TotalPressure(unsigned short val_imarker);

  /*!
   * \brief Get the pressure drop between two surfaces.
   * \param[in] val_index - Index corresponding to the outlet boundary.
   * \return The pressure drop.
   */
  su2double GetSurface_PressureDrop(unsigned short val_imarker);

  /*!
   * \brief Get the back pressure (static) at an outlet boundary.
   * \param[in] val_index - Index corresponding to the outlet boundary.
   * \return The outlet pressure.
   */
  su2double GetSurface_IDC(unsigned short val_imarker);
  
  /*!
   * \brief Get the back pressure (static) at an outlet boundary.
   * \param[in] val_index - Index corresponding to the outlet boundary.
   * \return The outlet pressure.
   */
  su2double GetSurface_IDC_Mach(unsigned short val_imarker);
  
  /*!
   * \brief Get the back pressure (static) at an outlet boundary.
   * \param[in] val_index - Index corresponding to the outlet boundary.
   * \return The outlet pressure.
   */
  su2double GetSurface_IDR(unsigned short val_imarker);
  
  /*!
   * \brief Get the back pressure (static) at an outlet boundary.
   * \param[in] val_index - Index corresponding to the outlet boundary.
   * \return The outlet pressure.
   */
  su2double GetActDiskOutlet_Pressure(string val_marker);
  
  /*!
   * \brief Get the back pressure (static) at an outlet boundary.
   * \param[in] val_index - Index corresponding to the outlet boundary.
   * \return The outlet pressure.
   */
  su2double GetActDiskOutlet_TotalPressure(string val_marker);
  
  /*!
   * \brief Get the back pressure (static) at an outlet boundary.
   * \param[in] val_index - Index corresponding to the outlet boundary.
   * \return The outlet pressure.
   */
  su2double GetActDiskOutlet_GrossThrust(string val_marker);
  
  /*!
   * \brief Get the back pressure (static) at an outlet boundary.
   * \param[in] val_index - Index corresponding to the outlet boundary.
   * \return The outlet pressure.
   */
  su2double GetActDiskOutlet_Force(string val_marker);
  
  /*!
   * \brief Get the back pressure (static) at an outlet boundary.
   * \param[in] val_index - Index corresponding to the outlet boundary.
   * \return The outlet pressure.
   */
  su2double GetActDiskOutlet_Power(string val_marker);
  
  /*!
   * \brief Get the back pressure (static) at an outlet boundary.
   * \param[in] val_index - Index corresponding to the outlet boundary.
   * \return The outlet pressure.
   */
  void SetActDiskOutlet_Pressure(unsigned short val_imarker, su2double val_actdisk_pressure);
  
  /*!
   * \brief Get the back pressure (static) at an outlet boundary.
   * \param[in] val_index - Index corresponding to the outlet boundary.
   * \return The outlet pressure.
   */
  void SetActDiskOutlet_TotalPressure(unsigned short val_imarker, su2double val_actdisk_totalpressure);
  
  /*!
   * \brief Get the back pressure (static) at an outlet boundary.
   * \param[in] val_index - Index corresponding to the outlet boundary.
   * \return The outlet pressure.
   */
  void SetActDiskOutlet_GrossThrust(unsigned short val_imarker, su2double val_actdisk_grossthrust);
  
  /*!
   * \brief Get the back pressure (static) at an outlet boundary.
   * \param[in] val_index - Index corresponding to the outlet boundary.
   * \return The outlet pressure.
   */
  void SetActDiskOutlet_Force(unsigned short val_imarker, su2double val_actdisk_force);
  
  /*!
   * \brief Get the back pressure (static) at an outlet boundary.
   * \param[in] val_index - Index corresponding to the outlet boundary.
   * \return The outlet pressure.
   */
  void SetActDiskOutlet_Power(unsigned short val_imarker, su2double val_actdisk_power);
  
  /*!
   * \brief Get the displacement value at an displacement boundary.
   * \param[in] val_index - Index corresponding to the displacement boundary.
   * \return The displacement value.
   */
  su2double GetDispl_Value(string val_index);
  
  /*!
   * \brief Get the force value at an load boundary.
   * \param[in] val_index - Index corresponding to the load boundary.
   * \return The load value.
   */
  su2double GetLoad_Value(string val_index);
  
  /*!
   * \brief Get the constant value at a damper boundary.
   * \param[in] val_index - Index corresponding to the load boundary.
   * \return The damper constant.
   */
  su2double GetDamper_Constant(string val_index);
  
  /*!
   * \brief Get the force value at a load boundary defined in cartesian coordinates.
   * \param[in] val_index - Index corresponding to the load boundary.
   * \return The load value.
   */
  su2double GetLoad_Dir_Value(string val_index);
  
  /*!
   * \brief Get the force multiplier at a load boundary in cartesian coordinates.
   * \param[in] val_index - Index corresponding to the load boundary.
   * \return The load multiplier.
   */
  su2double GetLoad_Dir_Multiplier(string val_index);
  
  /*!
   * \brief Get the force value at a load boundary defined in cartesian coordinates.
   * \param[in] val_index - Index corresponding to the load boundary.
   * \return The load value.
   */
  su2double GetDisp_Dir_Value(string val_index);
  
  /*!
   * \brief Get the force multiplier at a load boundary in cartesian coordinates.
   * \param[in] val_index - Index corresponding to the load boundary.
   * \return The load multiplier.
   */
  su2double GetDisp_Dir_Multiplier(string val_index);
  
  /*!
   * \brief Get the force direction at a loaded boundary in cartesian coordinates.
   * \param[in] val_index - Index corresponding to the load boundary.
   * \return The load direction.
   */
  su2double* GetLoad_Dir(string val_index);
  
  /*!
   * \brief Get the force direction at a loaded boundary in cartesian coordinates.
   * \param[in] val_index - Index corresponding to the load boundary.
   * \return The load direction.
   */
  su2double* GetDisp_Dir(string val_index);
  
  /*!
   * \brief Get the amplitude of the sine-wave at a load boundary defined in cartesian coordinates.
   * \param[in] val_index - Index corresponding to the load boundary.
   * \return The load value.
   */
  su2double GetLoad_Sine_Amplitude(string val_index);
  
  /*!
   * \brief Get the frequency of the sine-wave at a load boundary in cartesian coordinates.
   * \param[in] val_index - Index corresponding to the load boundary.
   * \return The load frequency.
   */
  su2double GetLoad_Sine_Frequency(string val_index);
  
  /*!
   * \brief Get the force direction at a sine-wave loaded boundary in cartesian coordinates.
   * \param[in] val_index - Index corresponding to the load boundary.
   * \return The load direction.
   */
  su2double* GetLoad_Sine_Dir(string val_index);
  
  /*!
   * \brief Get the force value at an load boundary.
   * \param[in] val_index - Index corresponding to the load boundary.
   * \return The load value.
   */
  su2double GetFlowLoad_Value(string val_index);
  
  /*!
   * \brief Cyclic pitch amplitude for rotor blades.
   * \return The specified cyclic pitch amplitude.
   */
  su2double GetCyclic_Pitch(void);
  
  /*!
   * \brief Collective pitch setting for rotor blades.
   * \return The specified collective pitch setting.
   */
  su2double GetCollective_Pitch(void);
  
  /*!
   * \brief Get name of the arbitrary mesh motion input file.
   * \return File name of the arbitrary mesh motion input file.
   */
  string GetDV_Filename(void);
  
  /*!
   * \brief Set the config options.
   */
  void SetConfig_Options(unsigned short val_iZone, unsigned short val_nZone);
  
  /*!
   * \brief Set the config options.
   */
  void SetRunTime_Options(void);
  
  /*!
   * \brief Set the config file parsing.
   */
  void SetConfig_Parsing(char case_filename[MAX_STRING_SIZE]);
  
  /*!
   * \brief Set the config file parsing.
   */
  bool SetRunTime_Parsing(char case_filename[MAX_STRING_SIZE]);
  
  /*!
   * \brief Config file postprocessing.
   */
  void SetPostprocessing(unsigned short val_software, unsigned short val_izone, unsigned short val_nDim);
  
  /*!
   * \brief Config file markers processing.
   */
  void SetMarkers(unsigned short val_software);
  
  /*!
   * \brief Config file output.
   */
  void SetOutput(unsigned short val_software, unsigned short val_izone);
  
  /*!
   * \brief Value of Aeroelastic solution coordinate at time n+1.
   */
  vector<vector<su2double> > GetAeroelastic_np1(unsigned short iMarker);
  
  /*!
   * \brief Value of Aeroelastic solution coordinate at time n.
   */
  vector<vector<su2double> > GetAeroelastic_n(unsigned short iMarker);
  
  /*!
   * \brief Value of Aeroelastic solution coordinate at time n-1.
   */
  vector<vector<su2double> > GetAeroelastic_n1(unsigned short iMarker);
  
  /*!
   * \brief Value of Aeroelastic solution coordinate at time n+1.
   */
  void SetAeroelastic_np1(unsigned short iMarker, vector<vector<su2double> > solution);
  
  /*!
   * \brief Value of Aeroelastic solution coordinate at time n from time n+1.
   */
  void SetAeroelastic_n(void);
  
  /*!
   * \brief Value of Aeroelastic solution coordinate at time n-1 from time n.
   */
  void SetAeroelastic_n1(void);
  
  /*!
   * \brief Aeroelastic Flutter Speed Index.
   */
  su2double GetAeroelastic_Flutter_Speed_Index(void);
  
  /*!
   * \brief Uncoupled Aeroelastic Frequency Plunge.
   */
  su2double GetAeroelastic_Frequency_Plunge(void);
  
  /*!
   * \brief Uncoupled Aeroelastic Frequency Pitch.
   */
  su2double GetAeroelastic_Frequency_Pitch(void);
  
  /*!
   * \brief Aeroelastic Airfoil Mass Ratio.
   */
  su2double GetAeroelastic_Airfoil_Mass_Ratio(void);
  
  /*!
   * \brief Aeroelastic center of gravity location.
   */
  su2double GetAeroelastic_CG_Location(void);
  
  /*!
   * \brief Aeroelastic radius of gyration squared.
   */
  su2double GetAeroelastic_Radius_Gyration_Squared(void);
  
  /*!
   * \brief Aeroelastic solve every x inner iteration.
   */
  unsigned short GetAeroelasticIter(void);
  
  /*!
   * \brief Value of plunging coordinate.
   * \param[in] val_marker - the marker we are monitoring.
   * \return Value of plunging coordinate.
   */
  su2double GetAeroelastic_plunge(unsigned short val_marker);
  
  /*!
   * \brief Value of pitching coordinate.
   * \param[in] val_marker - the marker we are monitoring.
   * \return Value of pitching coordinate.
   */
  su2double GetAeroelastic_pitch(unsigned short val_marker);
  
  /*!
   * \brief Value of plunging coordinate.
   * \param[in] val_marker - the marker we are monitoring.
   * \param[in] val - value of plunging coordinate.
   */
  void SetAeroelastic_plunge(unsigned short val_marker, su2double val);
  
  /*!
   * \brief Value of pitching coordinate.
   * \param[in] val_marker - the marker we are monitoring.
   * \param[in] val - value of pitching coordinate.
   */
  void SetAeroelastic_pitch(unsigned short val_marker, su2double val);
  
  /*!
   * \brief Get information about the aeroelastic simulation.
   * \return <code>TRUE</code> if it is an aeroelastic case; otherwise <code>FALSE</code>.
   */
  bool GetAeroelastic_Simulation(void);
  
  /*!
   * \brief Get information about the wind gust.
   * \return <code>TRUE</code> if there is a wind gust; otherwise <code>FALSE</code>.
   */
  bool GetWind_Gust(void);
  
  /*!
   * \brief Get the type of gust to simulate.
   * \return type of gust to use for the simulation.
   */
  unsigned short GetGust_Type(void);
  
  /*!
   * \brief Get the gust direction.
   * \return the gust direction.
   */
  unsigned short GetGust_Dir(void);
  
  /*!
   * \brief Value of the gust wavelength.
   */
  su2double GetGust_WaveLength(void);
  
  /*!
   * \brief Value of the number of gust periods.
   */
  su2double GetGust_Periods(void);
  
  /*!
   * \brief Value of the gust amplitude.
   */
  su2double GetGust_Ampl(void);
  
  /*!
   * \brief Value of the time at which to begin the gust.
   */
  su2double GetGust_Begin_Time(void);
  
  /*!
   * \brief Value of the location ath which the gust begins.
   */
  su2double GetGust_Begin_Loc(void);
  
  /*!
   * \brief Get the number of iterations to evaluate the parametric coordinates.
   * \return Number of iterations to evaluate the parametric coordinates.
   */
  unsigned short GetnFFD_Iter(void);
  
  /*!
   * \brief Get the tolerance of the point inversion algorithm.
   * \return Tolerance of the point inversion algorithm.
   */
  su2double GetFFD_Tol(void);
  
  /*!
   * \brief Get the scale factor for the line search.
   * \return Scale factor for the line search.
   */
  su2double GetOpt_RelaxFactor(void);

  /*!
   * \brief Get the bound for the line search.
   * \return Bound for the line search.
   */
  su2double GetOpt_LineSearch_Bound(void);
  
  /*!
   * \brief Set the scale factor for the line search.
   * \param[in] val_scale - scale of the deformation.
   */
  void SetOpt_RelaxFactor(su2double val_scale);
  
  /*!
   * \brief Get the node number of the CV to visualize.
   * \return Node number of the CV to visualize.
   */
  long GetVisualize_CV(void);
  
  /*!
   * \brief Get information about whether to use fixed CL mode.
   * \return <code>TRUE</code> if fixed CL mode is active; otherwise <code>FALSE</code>.
   */
  bool GetFixed_CL_Mode(void);
  
  /*!
   * \brief Get information about whether to use fixed CL mode.
   * \return <code>TRUE</code> if fixed CL mode is active; otherwise <code>FALSE</code>.
   */
  bool GetFixed_CM_Mode(void);
  
  /*!
   * \brief Get information about whether to use fixed CL mode.
   * \return <code>TRUE</code> if fixed CL mode is active; otherwise <code>FALSE</code>.
   */
  bool GetEval_dOF_dCX(void);
  
  /*!
   * \brief Get information about whether to use fixed CL mode.
   * \return <code>TRUE</code> if fixed CL mode is active; otherwise <code>FALSE</code>.
   */
  bool GetDiscard_InFiles(void);
  
  /*!
   * \brief Get the value specified for the target CL.
   * \return Value of the target CL.
   */
  su2double GetTarget_CL(void);
  
  /*!
   * \brief Get the value for the lift curve slope for fixed CL mode.
   * \return Lift curve slope for fixed CL mode.
   */
  su2double GetdCL_dAlpha(void);
  
  /*!
   * \brief Get the value of iterations to re-evaluate the angle of attack.
   * \return Number of iterations.
   */
  unsigned long GetUpdate_Alpha(void);
  
  /*!
   * \brief Number of iterations to evaluate dCL_dAlpha.
   * \return Number of iterations.
   */
  unsigned long GetIter_dCL_dAlpha(void);
  
  /*!
   * \brief Get the value of the damping coefficient for fixed CL mode.
   * \return Damping coefficient for fixed CL mode.
   */
  su2double GetdCM_diH(void);
  
  /*!
   * \brief Get the value of iterations to re-evaluate the angle of attack.
   * \return Number of iterations.
   */
  unsigned long GetIter_Fixed_CL(void);
  
  /*!
   * \brief Get the value of iterations to re-evaluate the angle of attack.
   * \return Number of iterations.
   */
  unsigned long GetIter_Fixed_NetThrust(void);
  
  /*!
   * \brief Get the value of the damping coefficient for fixed CL mode.
   * \return Damping coefficient for fixed CL mode.
   */
  su2double GetdNetThrust_dBCThrust(void);
  
  /*!
   * \brief Get the value of iterations to re-evaluate the angle of attack.
   * \return Number of iterations.
   */
  unsigned long GetUpdate_BCThrust(void);
  
  /*!
   * \brief Set the value of the boolean for updating AoA in fixed lift mode.
   * \param[in] val_update - the bool for whether to update the AoA.
   */
  void SetUpdate_BCThrust_Bool(bool val_update);
  
  /*!
   * \brief Set the value of the boolean for updating AoA in fixed lift mode.
   * \param[in] val_update - the bool for whether to update the AoA.
   */
  void SetUpdate_AoA(bool val_update);
  
  /*!
   * \brief Get information about whether to update the AoA for fixed lift mode.
   * \return <code>TRUE</code> if we should update the AoA for fixed lift mode; otherwise <code>FALSE</code>.
   */
  bool GetUpdate_BCThrust_Bool(void);
  
  /*!
   * \brief Get information about whether to update the AoA for fixed lift mode.
   * \return <code>TRUE</code> if we should update the AoA for fixed lift mode; otherwise <code>FALSE</code>.
   */
  bool GetUpdate_AoA(void);
  
  /*!
   * \brief Set the current number of non-physical nodes in the solution.
   * \param[in] val_nonphys_points - current number of non-physical points.
   */
  void SetNonphysical_Points(unsigned long val_nonphys_points);
  
  /*!
   * \brief Get the current number of non-physical nodes in the solution.
   * \return Current number of non-physical points.
   */
  unsigned long GetNonphysical_Points(void);
  
  /*!
   * \brief Set the current number of non-physical reconstructions for 2nd-order upwinding.
   * \param[in] val_nonphys_reconstr - current number of non-physical reconstructions for 2nd-order upwinding.
   */
  void SetNonphysical_Reconstr(unsigned long val_nonphys_reconstr);
  
  /*!
   * \brief Get the current number of non-physical reconstructions for 2nd-order upwinding.
   * \return Current number of non-physical reconstructions for 2nd-order upwinding.
   */
  unsigned long GetNonphysical_Reconstr(void);
  
  /*!
   * \brief Given arrays x[1..n] and y[1..n] containing a tabulated function, i.e., yi = f(xi), with
   x1 < x2 < . . . < xN , and given values yp1 and ypn for the first derivative of the interpolating
   function at points 1 and n, respectively, this routine returns an array y2[1..n] that contains
   the second derivatives of the interpolating function at the tabulated points xi. If yp1 and/or
   ypn are equal to 1 × 1030 or larger, the routine is signaled to set the corresponding boundary
   condition for a natural spline, with zero second derivative on that boundary.
   Numerical Recipes: The Art of Scientific Computing, Third Edition in C++.
   */
  void SetSpline(vector<su2double> &x, vector<su2double> &y, unsigned long n, su2double yp1, su2double ypn, vector<su2double> &y2);
  
  /*!
   * \brief Given the arrays xa[1..n] and ya[1..n], which tabulate a function (with the xai’s in order),
   and given the array y2a[1..n], which is the output from spline above, and given a value of
   x, this routine returns a cubic-spline interpolated value y.
   Numerical Recipes: The Art of Scientific Computing, Third Edition in C++.
   * \returns The interpolated value of for x.
   */
  su2double GetSpline(vector<su2double> &xa, vector<su2double> &ya, vector<su2double> &y2a, unsigned long n, su2double x);

  /*!
   * \brief Start the timer for profiling subroutines.
   * \param[in] val_start_time - the value of the start time.
   */
  void Tick(double *val_start_time);

  /*!
   * \brief Stop the timer for profiling subroutines and store results.
   * \param[in] val_start_time - the value of the start time.
   * \param[in] val_function_name - string for the name of the profiled subroutine.
   * \param[in] val_group_id - string for the name of the profiled subroutine.
   */
  void Tock(double val_start_time, string val_function_name, int val_group_id);

  /*!
   * \brief Write a CSV file containing the results of the profiling.
   */
  void SetProfilingCSV(void);

  /*!
   * \brief Start the timer for profiling subroutines.
   * \param[in] val_start_time - the value of the start time.
   */
  void GEMM_Tick(double *val_start_time);

  /*!
   * \brief Stop the timer for the GEMM profiling and store results.
   * \param[in] val_start_time - The value of the start time.
   * \param[in] M, N, K        - Matrix size of the GEMM call.
   */
  void GEMM_Tock(double val_start_time, int M, int N, int K);

  /*!
   * \brief Write a CSV file containing the results of the profiling.
   */
  void GEMMProfilingCSV(void);

  /*!
   *
   * \brief Set freestream turbonormal for initializing solution.
   */
  void SetFreeStreamTurboNormal(su2double* turboNormal);

  /*!
   *
   * \brief Set freestream turbonormal for initializing solution.
   */
  su2double* GetFreeStreamTurboNormal(void);

  /*!
   * \brief Get the verbosity level of the console output.
   * \return Verbosity level for the console output.
   */
  unsigned short GetConsole_Output_Verb(void);
  
  /*!
   * \brief Get the kind of marker analyze marker (area-averaged, mass flux averaged, etc).
   * \return Kind of average.
   */
  unsigned short GetKind_Average(void);

  /*!
   *
   * \brief Get the direct differentation method.
   * \return direct differentiation method.
   */
  unsigned short GetDirectDiff();
  
  /*!
   * \brief Get the indicator whether we are solving an discrete adjoint problem.
   * \return the discrete adjoint indicator.
   */
  bool GetDiscrete_Adjoint(void);
  
  /*!
   * \brief Get the indicator whether we want to benchmark the MPI performance of FSI problems
   * \return The value for checking
   */
  bool CheckFSI_MPI(void);
  
  /*!
   * \brief Get the number of fluid subiterations roblems.
   * \return Number of FSI subiters.
   */
  unsigned short GetnIterFSI(void);
  
  /*!
   * \brief Get the number of subiterations while a ramp is applied.
   * \return Number of FSI subiters.
   */
  unsigned short GetnIterFSI_Ramp(void);
  
  /*!
   * \brief Get Aitken's relaxation parameter for static relaxation cases.
   * \return Aitken's relaxation parameters.
   */
  su2double GetAitkenStatRelax(void);
  
  /*!
   * \brief Get Aitken's maximum relaxation parameter for dynamic relaxation cases and first iteration.
   * \return Aitken's relaxation parameters.
   */
  su2double GetAitkenDynMaxInit(void);
  
  /*!
   * \brief Get Aitken's maximum relaxation parameter for dynamic relaxation cases and first iteration.
   * \return Aitken's relaxation parameters.
   */
  su2double GetAitkenDynMinInit(void);
  
  
  /*!
   * \brief Decide whether to apply dead loads to the model.
   * \return <code>TRUE</code> if the dead loads are to be applied, <code>FALSE</code> otherwise.
   */
  
  bool GetDeadLoad(void);
  
  /*!
   * \brief Identifies if the mesh is matching or not (temporary, while implementing interpolation procedures).
   * \return <code>TRUE</code> if the mesh is matching, <code>FALSE</code> otherwise.
   */
  
  bool GetPseudoStatic(void);
  
  /*!
    * \brief Identifies if the mesh is matching or not (temporary, while implementing interpolation procedures).
    * \return <code>TRUE</code> if the mesh is matching, <code>FALSE</code> otherwise.
    */
  
  bool GetMatchingMesh(void);
  
  /*!
   * \brief Identifies if we want to restart from a steady or an unsteady solution.
   * \return <code>TRUE</code> if we restart from steady state solution, <code>FALSE</code> otherwise.
   */
  
  bool GetSteadyRestart(void);
  
  
  /*!
   * \brief Provides information about the time integration of the structural analysis, and change the write in the output
   *        files information about the iteration.
   * \return The kind of time integration: Static or dynamic analysis
   */
  unsigned short GetDynamic_Analysis(void);
  
  /*!
   * \brief If we are prforming an unsteady simulation, there is only
   *        one value of the time step for the complete simulation.
   * \return Value of the time step in an unsteady simulation (non dimensional).
   */
  su2double GetDelta_DynTime(void);
  
  /*!
   * \brief If we are prforming an unsteady simulation, there is only
   *        one value of the time step for the complete simulation.
   * \return Value of the time step in an unsteady simulation (non dimensional).
   */
  su2double GetTotal_DynTime(void);
  
  /*!
   * \brief If we are prforming an unsteady simulation, there is only
   *        one value of the time step for the complete simulation.
   * \return Value of the time step in an unsteady simulation (non dimensional).
   */
  su2double GetCurrent_DynTime(void);
  
  /*!
   * \brief Get the current instance.
   * \return Current instance identifier.
   */
  unsigned short GetiInst(void);

  /*!
   * \brief Set the current instance.
   * \param[in] iInst - current instance identifier.
   */
  void SetiInst(unsigned short val_iInst);

  /*!
   * \brief Get information about writing dynamic structural analysis headers and file extensions.
   * \return 	<code>TRUE</code> means that dynamic structural analysis solution files will be written.
   */
  bool GetWrt_Dynamic(void);
  
  /*!
   * \brief Get Newmark alpha parameter.
   * \return Value of the Newmark alpha parameter.
   */
  su2double GetNewmark_beta(void);
  
  /*!
   * \brief Get Newmark delta parameter.
   * \return Value of the Newmark delta parameter.
   */
  su2double GetNewmark_gamma(void);
  
  /*!
   * \brief Get the number of integration coefficients provided by the user.
   * \return Number of integration coefficients.
   */
  unsigned short GetnIntCoeffs(void);
  
  /*!
   * \brief Get the number of different values for the elasticity modulus.
   * \return Number of different values for the elasticity modulus.
   */
  unsigned short GetnElasticityMod(void);
  
  /*!
   * \brief Get the number of different values for the Poisson ratio.
   * \return Number of different values for the Poisson ratio.
   */
  unsigned short GetnPoissonRatio(void);
  
  /*!
   * \brief Get the number of different values for the Material density.
   * \return Number of different values for the Material density.
   */
  unsigned short GetnMaterialDensity(void);
  
  /*!
   * \brief Get the integration coefficients for the Generalized Alpha - Newmark integration integration scheme.
   * \param[in] val_coeff - Index of the coefficient.
   * \return Alpha coefficient for the Runge-Kutta integration scheme.
   */
  su2double Get_Int_Coeffs(unsigned short val_coeff);
  
  /*!
   * \brief Get the number of different values for the modulus of the electric field.
   * \return Number of different values for the modulus of the electric field.
   */
  unsigned short GetnElectric_Field(void);
  
  /*!
   * \brief Get the dimensionality of the electric field.
   * \return Number of integration coefficients.
   */
  unsigned short GetnDim_Electric_Field(void);
  
  /*!
   * \brief Get the values for the electric field modulus.
   * \param[in] val_coeff - Index of the coefficient.
   * \return Alpha coefficient for the Runge-Kutta integration scheme.
   */
  su2double Get_Electric_Field_Mod(unsigned short val_coeff);
  
  /*!
   * \brief Set the values for the electric field modulus.
   * \param[in] val_coeff - Index of the electric field.
   * \param[in] val_el_field - Value of the electric field.
   */
  void Set_Electric_Field_Mod(unsigned short val_coeff, su2double val_el_field);
  
  /*!
   * \brief Get the direction of the electric field in reference configuration.
   * \param[in] val_coeff - Index of the coefficient.
   * \return Alpha coefficient for the Runge-Kutta integration scheme.
   */
  su2double* Get_Electric_Field_Dir(void);
  
  
  /*!
   * \brief Check if the user wants to apply the load as a ramp.
   * \return 	<code>TRUE</code> means that the load is to be applied as a ramp.
   */
  bool GetRamp_Load(void);
  
  /*!
   * \brief Get the maximum time of the ramp.
   * \return 	Value of the max time while the load is linearly increased
   */
  su2double GetRamp_Time(void);
  
  /*!
   * \brief Check if the user wants to apply the load as a ramp.
   * \return  <code>TRUE</code> means that the load is to be applied as a ramp.
   */
  bool GetRampAndRelease_Load(void);

  /*!
   * \brief Check if the user wants to apply the load as a ramp.
   * \return  <code>TRUE</code> means that the load is to be applied as a ramp.
   */
  bool GetSine_Load(void);

  /*!
   * \brief Get the sine load properties.
   * \param[in] val_index - Index corresponding to the load boundary.
   * \return The pointer to the sine load values.
   */
  su2double* GetLoad_Sine(void);
   /*!
    * \brief Get the kind of load transfer method we want to use for dynamic problems
    * \note This value is obtained from the config file, and it is constant
    *       during the computation.
    * \return Kind of transfer method for multiphysics problems
    */
   unsigned short GetDynamic_LoadTransfer(void);
  
   /*!
    * \brief Get the penalty weight value for the objective function.
    * \return  Penalty weight value for the reference geometry objective function.
    */
   su2double GetRefGeom_Penalty(void);
  
   /*!
    * \brief Get the penalty weight value for the objective function.
    * \return  Penalty weight value for the reference geometry objective function.
    */
   su2double GetTotalDV_Penalty(void);
  
  /*!
   * \brief Get the order of the predictor for FSI applications.
   * \return 	Order of predictor
   */
  unsigned short GetPredictorOrder(void);

  /*!
   * \brief Get boolean for using Persson's shock capturing method in Euler flow DG-FEM
   * \return Boolean for using Persson's shock capturing method in Euler flow DG-FEM
   */
  bool GetEulerPersson(void);

  /*!
   * \brief Set boolean for using Persson's shock capturing method in Euler flow DG-FEM
   * \param[in] val_EulerPersson - Boolean for using Persson's shock capturing method in Euler flow DG-FEM
   */
  void SetEulerPersson(bool val_EulerPersson);

  /*!
   * \brief Check if the simulation we are running is a FSI simulation
   * \return Value of the physical time in an unsteady simulation.
   */
  bool GetFSI_Simulation(void);
  
   /*!
    * \brief Get the ID for the FEA region that we want to compute the gradient for using direct differentiation
    * \return ID
    */
   unsigned short GetnID_DV(void);
  
  /*!
   * \brief Check if we want to apply an incremental load to the nonlinear structural simulation
   * \return <code>TRUE</code> means that the load is to be applied in increments.
   */
  bool GetIncrementalLoad(void);
  
  /*!
   * \brief Get the number of increments for an incremental load.
   * \return 	Number of increments.
   */
  unsigned long GetNumberIncrements(void);

  /*!
   * \brief Get the value of the criteria for applying incremental loading.
   * \return Value of the log10 of the residual.
   */
  su2double GetIncLoad_Criteria(unsigned short val_var);
  
  /*!
   * \brief Get the relaxation method chosen for the simulation
   * \return Value of the relaxation method
   */
  unsigned short GetRelaxation_Method_FSI(void);

  /*!
   * \brief Get the kind of Riemann solver for the DG method (FEM flow solver).
   * \note This value is obtained from the config file, and it is constant
   *       during the computation.
   * \return Kind of Riemann solver for the DG method (FEM flow solver).
   */
  unsigned short GetRiemann_Solver_FEM(void);

  /*!
   * \brief Get the factor applied during quadrature of straight elements.
   * \return The specified straight element quadrature factor.
   */
  su2double GetQuadrature_Factor_Straight(void);

  /*!
   * \brief Get the factor applied during quadrature of curved elements.
   * \return The specified curved element quadrature factor.
   */
  su2double GetQuadrature_Factor_Curved(void);

  /*!
   * \brief Get the factor applied during time quadrature for ADER-DG.
   * \return The specified ADER-DG time quadrature factor.
   */
  su2double GetQuadrature_Factor_Time_ADER_DG(void);

  /*!
   * \brief Function to make available the multiplication factor theta of the
            symmetrizing terms in the DG discretization of the viscous terms.
   * \return The specified factor for the DG discretization.
   */
  su2double GetTheta_Interior_Penalty_DGFEM(void);

  /*!
   * \brief Function to make available the matrix size in vectorization in
            order to optimize the gemm performance.
   * \return The matrix size in this direction.
   */
  unsigned short GetSizeMatMulPadding(void);

  /*!
   * \brief Function to make available whether or not the entropy must be computed.
   * \return The boolean whether or not the entropy must be computed.
   */
  bool GetCompute_Entropy(void);

  /*!
   * \brief Function to make available whether or not the lumped mass matrix
            must be used for steady computations.
   * \return The boolean whether or not to use the lumped mass matrix.
   */
  bool GetUse_Lumped_MassMatrix_DGFEM(void);

  /*!
   * \brief Function to make available whether or not only the exact Jacobian
            of the spatial discretization must be computed.
   * \return The boolean whether or not the Jacobian must be computed.
   */
  bool GetJacobian_Spatial_Discretization_Only(void);

  /*!
   * \brief Get the interpolation method used for matching between zones.
   */
  inline unsigned short GetKindInterpolation(void);
	
	/*!
	 * \brief Get option of whether to use conservative interpolation between zones.
	 */
  inline bool GetConservativeInterpolation(void);
	
  /*!
   * \brief Get the basis function to use for radial basis function interpolation for FSI.
   */
  inline unsigned short GetKindRadialBasisFunction(void);
	
  /*!
   * \brief Get option of whether to use polynomial terms in Radial Basis Function interpolation.
   */
  inline bool GetRadialBasisFunctionPolynomialOption(void);
	
  /*!
   * \brief Get the basis function radius to use for radial basis function interpolation for FSI.
   */
  inline su2double GetRadialBasisFunctionParameter(void);
  
  /*!
   * \brief Get information about whether to use wall functions.
   * \return <code>TRUE</code> if wall functions are on; otherwise <code>FALSE</code>.
   */
  bool GetWall_Functions(void);
  /*!
   * \brief Get the AD support.
   */
  bool GetAD_Mode(void);

  /*!
   * \brief Set the maximum velocity^2 in the domain for the incompressible preconditioner.
   * \param[in] Value of the maximum velocity^2 in the domain for the incompressible preconditioner.
   */
  void SetMax_Vel2(su2double val_max_vel2);

  /*!
   * \brief Get the maximum velocity^2 in the domain for the incompressible preconditioner.
   * \return Value of the maximum velocity^2 in the domain for the incompressible preconditioner.
   */
  su2double GetMax_Vel2(void);
  
  /*!
   * \brief Set the sum of the bandwidth for writing binary restarts (to be averaged later).
   * \param[in] Sum of the bandwidth for writing binary restarts.
   */
  void SetRestart_Bandwidth_Agg(su2double val_restart_bandwidth_sum);
  
  /*!
   * \brief Set the sum of the bandwidth for writing binary restarts (to be averaged later).
   * \return Sum of the bandwidth for writing binary restarts.
   */
  su2double GetRestart_Bandwidth_Agg(void);

  /*!
   * \brief Get the frequency for writing the surface solution file in Dual Time.
   * \return It writes the surface solution file with this frequency.
   */
  unsigned long GetWrt_Surf_Freq_DualTime(void);
    
  /*!
   * \brief Get the Kind of Hybrid RANS/LES.
   * \return Value of Hybrid RANS/LES method.
   */
  unsigned short GetKind_HybridRANSLES(void);

  /*!
   * \brief Get the Kind of Roe Low Dissipation Scheme for Unsteady flows.
   * \return Value of Low dissipation approach.
   */
   unsigned short GetKind_RoeLowDiss(void);
    
  /*!
   * \brief Get the DES Constant.
   * \return Value of DES constant.
   */
   su2double GetConst_DES(void);

  /*!
   * \brief Get QCR (SA-QCR2000).
   */
  bool GetQCR(void);

  /*!
   * \brief Get if AD preaccumulation should be performed.
   */
  bool GetAD_Preaccumulation(void);

  /*!
   * \brief Get the heat equation.
   * \return YES if weakly coupled heat equation for inc. flow is enabled.
   */
  bool GetWeakly_Coupled_Heat(void);

  /*!
   * \brief Check if values passed to the BC_HeatFlux-Routine are already integrated.
   * \return YES if the passed values is the integrated heat flux over the marker's surface.
   */
  bool GetIntegrated_HeatFlux(void);

  /*!
   * \brief Retrieve the ofstream of the history file for the current zone.
   */
  ofstream* GetHistFile(void);

  /*!
   * \brief Set the ofstream of the history file for the current zone.
   */
  void SetHistFile(ofstream *HistFile);
<<<<<<< HEAD

  /*!
   * \brief Get topology optimization.
   */
  bool GetTopology_Optimization(void) const;

  /*!
   * \brief Get name of output file for topology optimization derivatives.
   */
  string GetTopology_Optim_FileName(void) const;

  /*!
   * \brief Get exponent for density-based stiffness penalization.
   */
  su2double GetSIMP_Exponent(void) const;

  /*!
   * \brief Get lower bound for density-based stiffness penalization.
   */
  su2double GetSIMP_MinStiffness(void) const;
  
  /*!
   * \brief Number of kernels to use in filtering the design density field.
   */
  unsigned short GetTopology_Optim_Num_Kernels(void) const;
  
  /*!
   * \brief Get the i'th kernel to use, its parameter, and the radius.
   */
  void GetTopology_Optim_Kernel(const unsigned short iKernel, unsigned short &type,
                                su2double &param, su2double &radius) const;
  /*!
   * \brief Get the type and parameter for the projection function used in topology optimization
   */
  void GetTopology_Optim_Projection(unsigned short &type, su2double &param) const;
=======
  
  /*!
   * \brief Get Compute Average.
   * \return YES if start computing averages
   */
  bool GetCompute_Average(void);
>>>>>>> 0811066f

};

#include "config_structure.inl"<|MERGE_RESOLUTION|>--- conflicted
+++ resolved
@@ -8708,18 +8708,13 @@
    * \return YES if the passed values is the integrated heat flux over the marker's surface.
    */
   bool GetIntegrated_HeatFlux(void);
-
-  /*!
-   * \brief Retrieve the ofstream of the history file for the current zone.
-   */
-  ofstream* GetHistFile(void);
-
-  /*!
-   * \brief Set the ofstream of the history file for the current zone.
-   */
-  void SetHistFile(ofstream *HistFile);
-<<<<<<< HEAD
-
+  
+  /*!
+   * \brief Get Compute Average.
+   * \return YES if start computing averages
+   */
+  bool GetCompute_Average(void);
+  
   /*!
    * \brief Get topology optimization.
    */
@@ -8754,14 +8749,16 @@
    * \brief Get the type and parameter for the projection function used in topology optimization
    */
   void GetTopology_Optim_Projection(unsigned short &type, su2double &param) const;
-=======
-  
-  /*!
-   * \brief Get Compute Average.
-   * \return YES if start computing averages
-   */
-  bool GetCompute_Average(void);
->>>>>>> 0811066f
+
+  /*!
+   * \brief Retrieve the ofstream of the history file for the current zone.
+   */
+  ofstream* GetHistFile(void);
+
+  /*!
+   * \brief Set the ofstream of the history file for the current zone.
+   */
+  void SetHistFile(ofstream *HistFile);
 
 };
 
