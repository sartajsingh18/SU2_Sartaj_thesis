--- conflicted
+++ resolved
@@ -109,19 +109,12 @@
   bool Write_Conv_FSI;			/*!< \brief Write convergence file for FSI problems. */
   bool ContinuousAdjoint,			/*!< \brief Flag to know if the code is solving an adjoint problem. */
   Viscous,                /*!< \brief Flag to know if the code is solving a viscous problem. */
-<<<<<<< HEAD
   EquivArea,				      /*!< \brief Flag to know if the code is going to compute and plot the equivalent area. */
+  Engine,  /*!< \brief Flag to know if the code is going to compute a problem with engine. */
   InvDesign_Cp,				    /*!< \brief Flag to know if the code is going to compute and plot the inverse design. */
   InvDesign_HeatFlux,			/*!< \brief Flag to know if the code is going to compute and plot the inverse design. */
   Grid_Movement,			    /*!< \brief Flag to know if there is grid movement. */
   Periodic_Rigid_Movement,/*!< \brief Flag to know if there is periodic rigid movement. */
-=======
-  EquivArea,				/*!< \brief Flag to know if the code is going to compute and plot the equivalent area. */
-  Engine,				/*!< \brief Flag to know if the code is going to compute a problem with engine. */
-  InvDesign_Cp,				/*!< \brief Flag to know if the code is going to compute and plot the inverse design. */
-  InvDesign_HeatFlux,				/*!< \brief Flag to know if the code is going to compute and plot the inverse design. */
-  Grid_Movement,			/*!< \brief Flag to know if there is grid movement. */
->>>>>>> 7a8d49ce
   Wind_Gust,              /*!< \brief Flag to know if there is a wind gust. */
   Aeroelastic_Simulation, /*!< \brief Flag to know if there is an aeroelastic simulation. */
   Rotating_Frame,			/*!< \brief Flag to know if there is a rotating frame. */
@@ -750,38 +743,6 @@
   *PeriodicityRotation_Z;     /*!< \brief Periodic distance in y-direction. */
   su2double *Omega_HB;        /*!< \brief Frequency for Harmonic Balance Operator (in rad/s). */
   unsigned short nMotion_Origin_X,    /*!< \brief Number of X-coordinate mesh motion origins. */
-<<<<<<< HEAD
-	nMotion_Origin_Y,           /*!< \brief Number of Y-coordinate mesh motion origins. */
-	nMotion_Origin_Z,           /*!< \brief Number of Z-coordinate mesh motion origins. */
-	nTranslation_Rate_X,        /*!< \brief Number of Translational x-velocities for mesh motion. */
-	nTranslation_Rate_Y,        /*!< \brief Number of Translational y-velocities for mesh motion. */
-	nTranslation_Rate_Z,        /*!< \brief Number of Translational z-velocities for mesh motion. */
-	nRotation_Rate_X,           /*!< \brief Number of Angular velocities about the x-axis for mesh motion. */
-	nRotation_Rate_Y,           /*!< \brief Number of Angular velocities about the y-axis for mesh motion. */
-	nRotation_Rate_Z,           /*!< \brief Number of Angular velocities about the z-axis for mesh motion. */
-	nPitching_Omega_X,          /*!< \brief Number of Angular frequencies about the x-axis for pitching. */
-	nPitching_Omega_Y,          /*!< \brief Number of Angular frequencies about the y-axis for pitching. */
-	nPitching_Omega_Z,          /*!< \brief Number of Angular frequencies about the z-axis for pitching. */
-	nPitching_Ampl_X,           /*!< \brief Number of Pitching amplitudes about the x-axis. */
-	nPitching_Ampl_Y,           /*!< \brief Number of Pitching amplitudes about the y-axis. */
-	nPitching_Ampl_Z,           /*!< \brief Number of Pitching amplitudes about the z-axis. */
-	nPitching_Phase_X,          /*!< \brief Number of Pitching phase offsets about the x-axis. */
-	nPitching_Phase_Y,          /*!< \brief Number of Pitching phase offsets about the y-axis. */
-	nPitching_Phase_Z,          /*!< \brief Number of Pitching phase offsets about the z-axis. */
-	nPlunging_Omega_X,          /*!< \brief Number of Angular frequencies in the x-direction for plunging. */
-	nPlunging_Omega_Y,          /*!< \brief Number of Angular frequencies in the y-direction for plunging. */
-	nPlunging_Omega_Z,          /*!< \brief Number of Angular frequencies in the z-direction for plunging. */
-	nPlunging_Ampl_X,           /*!< \brief Number of Plunging amplitudes in the x-direction. */
-	nPlunging_Ampl_Y,           /*!< \brief Number of Plunging amplitudes in the y-direction. */
-	nPlunging_Ampl_Z,           /*!< \brief Number of Plunging amplitudes in the z-direction. */
-	nPeriodicityTranslation_X,  /*!< \brief Number of periodic option distance y-direction. */
-	nPeriodicityTranslation_Y,  /*!< \brief Number of periodic option distance y-direction. */
-	nPeriodicityTranslation_Z,  /*!< \brief Number of periodic option distance y-direction. */
-	nPeriodicityRotation_X,     /*!< \brief Number of periodic option distance y-direction. */
-	nPeriodicityRotation_Y,     /*!< \brief Number of periodic option distance y-direction. */
-	nPeriodicityRotation_Z,     /*!< \brief Number of periodic option distance y-direction. */
-    nOmega_HB,                /*!< \brief Number of frequencies in Harmonic Balance Operator. */
-=======
   nMotion_Origin_Y,           /*!< \brief Number of Y-coordinate mesh motion origins. */
   nMotion_Origin_Z,           /*!< \brief Number of Z-coordinate mesh motion origins. */
   nTranslation_Rate_X,        /*!< \brief Number of Translational x-velocities for mesh motion. */
@@ -805,8 +766,13 @@
   nPlunging_Ampl_X,           /*!< \brief Number of Plunging amplitudes in the x-direction. */
   nPlunging_Ampl_Y,           /*!< \brief Number of Plunging amplitudes in the y-direction. */
   nPlunging_Ampl_Z,           /*!< \brief Number of Plunging amplitudes in the z-direction. */
+  nPeriodicityTranslation_X,  /*!< \brief Number of periodic option distance y-direction. */
+  nPeriodicityTranslation_Y,  /*!< \brief Number of periodic option distance y-direction. */
+  nPeriodicityTranslation_Z,  /*!< \brief Number of periodic option distance y-direction. */
+  nPeriodicityRotation_X,     /*!< \brief Number of periodic option distance y-direction. */
+  nPeriodicityRotation_Y,     /*!< \brief Number of periodic option distance y-direction. */
+  nPeriodicityRotation_Z,     /*!< \brief Number of periodic option distance y-direction. */
   nOmega_HB,                /*!< \brief Number of frequencies in Harmonic Balance Operator. */
->>>>>>> 7a8d49ce
   nMoveMotion_Origin,         /*!< \brief Number of motion origins. */
   *MoveMotion_Origin;         /*!< \brief Keeps track if we should move moment origin. */
   vector<vector<vector<su2double> > > Aeroelastic_np1, /*!< \brief Aeroelastic solution at time level n+1. */
@@ -1151,55 +1117,31 @@
     COptionBase* val = new COptionPython(name);
     option_map.insert(pair<string, COptionBase *>(name, val));
   }
-<<<<<<< HEAD
+  
 public:
-
-
+  
   vector<string> fields; /*!< \brief Tags for the different fields in a restart file. */
-
-=======
-  
-public:
-  
-  vector<string> fields; /*!< \brief Tags for the different fields in a restart file. */
-  
->>>>>>> 7a8d49ce
+  
   /*!
    * \brief Constructor of the class which reads the input file.
    */
   CConfig(char case_filename[MAX_STRING_SIZE], unsigned short val_software, unsigned short val_iZone, unsigned short val_nZone, unsigned short val_nDim, unsigned short verb_level);
-<<<<<<< HEAD
-
-=======
-  
->>>>>>> 7a8d49ce
+  
   /*!
    * \brief Constructor of the class which reads the input file.
    */
   CConfig(char case_filename[MAX_STRING_SIZE], unsigned short val_software);
-<<<<<<< HEAD
-
-=======
-  
->>>>>>> 7a8d49ce
+  
   /*!
    * \brief Constructor of the class which reads the input file.
    */
   CConfig(char case_filename[MAX_STRING_SIZE], CConfig *config);
-<<<<<<< HEAD
-
-=======
-  
->>>>>>> 7a8d49ce
+  
   /*!
    * \brief Destructor of the class.
    */
   ~CConfig(void);
-<<<<<<< HEAD
-
-=======
-  
->>>>>>> 7a8d49ce
+  
   /*!
    * \brief Gets the number of zones in the mesh file.
    * \param[in] val_mesh_filename - Name of the file with the grid information.
@@ -2470,281 +2412,9 @@
    * \brief Retrieves the number of periodic time instances for Harmonic Balance.
    * \return: Number of periodic time instances for Harmonic Balance.
    */
-<<<<<<< HEAD
-  void SetDV_Value(unsigned short val_dv, unsigned short val_ind, su2double val);
 
-	/*!
-	 * \brief Get information about the grid movement.
-	 * \return <code>TRUE</code> if there is a grid movement; otherwise <code>FALSE</code>.
-	 */
-	bool GetGrid_Movement(void);
+  unsigned short GetnTimeInstances(void);
 
-	/*!
-	 * \brief Get information about periodic rigid movement.
-	 * \return <code>TRUE</code> if there is a periodic rigid movement; otherwise <code>FALSE</code>.
-	 */
-	bool GetPeriodic_Rigid_Movement(void);
-
-	/*!
-	 * \brief Get the type of dynamic mesh motion.
-	 * \param[in] val_iZone - Number for the current zone in the mesh (each zone has independent motion).
-	 * \return Type of dynamic mesh motion.
-	 */
-	unsigned short GetKind_GridMovement(unsigned short val_iZone);
-
-	/*!
-	 * \brief Set the type of dynamic mesh motion.
-	 * \param[in] val_iZone - Number for the current zone in the mesh (each zone has independent motion).
-	 * \param[in] motion_Type - Specify motion type.
-	 */
-	void SetKind_GridMovement(unsigned short val_iZone, unsigned short motion_Type);
-
-	/*!
-	 * \brief Get the mach number based on the mesh velocity and freestream quantities.
-	 * \return Mach number based on the mesh velocity and freestream quantities.
-	 */
-	su2double GetMach_Motion(void);
-
-	/*!
-	 * \brief Get angular periodicity for rotation about x-axis.
-	 * \param[in] val_iZone - Number for the current zone in the mesh (each zone has independent motion).
-	 * \return Angular periodicity about x-axis.
-	 */
-	su2double GetPeriodicityRotation_X(unsigned short val_iZone);
-
-	/*!
-	 * \brief Get angular periodicity for rotation about y-axis.
-	 * \param[in] val_iZone - Number for the current zone in the mesh (each zone has independent motion).
-	 * \return Angular periodicity about y-axis.
-	 */
-	su2double GetPeriodicityRotation_Y(unsigned short val_iZone);
-
-	/*!
-	 * \brief Get angular periodicity for rotation about z-axis.
-	 * \param[in] val_iZone - Number for the current zone in the mesh (each zone has independent motion).
-	 * \return Angular periodicity for rotation about z-axis.
-	 */
-	su2double GetPeriodicityRotation_Z(unsigned short val_iZone);
-	/*!
-	 * \brief Get periodicity in x-direction.
-	 * \param[in] val_iZone - Number for the current zone in the mesh (each zone has independent motion).
-	 * \return X-distance of periodicity.
-	 */
-	su2double GetPeriodicityTranslation_X(unsigned short val_iZone);
-
-	/*!
-	 * \brief Get periodicity in y-direction.
-	 * \param[in] val_iZone - Number for the current zone in the mesh (each zone has independent motion).
-	 * \return Y-distance of periodicity.
-	 */
-	su2double GetPeriodicityTranslation_Y(unsigned short val_iZone);
-
-	/*!
-	 * \brief Get periodicity in z-direction.
-	 * \param[in] val_iZone - Number for the current zone in the mesh (each zone has independent motion).
-	 * \return Z-distance of periodicity.
-	 */
-	su2double GetPeriodicityTranslation_Z(unsigned short val_iZone);
-
-	/*!
-	 * \brief Get x-coordinate of the mesh motion origin.
-	 * \param[in] val_iZone - Number for the current zone in the mesh (each zone has independent motion).
-	 * \return X-coordinate of the mesh motion origin.
-	 */
-	su2double GetMotion_Origin_X(unsigned short val_iZone);
-
-	/*!
-	 * \brief Get y-coordinate of the mesh motion origin
-	 * \param[in] val_iZone - Number for the current zone in the mesh (each zone has independent motion).
-	 * \return Y-coordinate of the mesh motion origin.
-	 */
-	su2double GetMotion_Origin_Y(unsigned short val_iZone);
-
-	/*!
-	 * \brief Get z-coordinate of the mesh motion origin
-	 * \param[in] val_iZone - Number for the current zone in the mesh (each zone has independent motion).
-	 * \return Z-coordinate of the mesh motion origin.
-	 */
-	su2double GetMotion_Origin_Z(unsigned short val_iZone);
-
-	/*!
-	 * \brief Set x-coordinate of the mesh motion origin.
-	 * \param[in] val_iZone - Number for the current zone in the mesh (each zone has independent motion).
-	 * \param[in] val_origin - New x-coordinate of the mesh motion origin.
-	 */
-	void SetMotion_Origin_X(unsigned short val_iZone, su2double val_origin);
-
-	/*!
-	 * \brief Set y-coordinate of the mesh motion origin
-	 * \param[in] val_iZone - Number for the current zone in the mesh (each zone has independent motion).
-	 * \param[in] val_origin - New y-coordinate of the mesh motion origin.
-	 */
-	void SetMotion_Origin_Y(unsigned short val_iZone, su2double val_origin);
-
-	/*!
-	 * \brief Set z-coordinate of the mesh motion origin
-	 * \param[in] val_iZone - Number for the current zone in the mesh (each zone has independent motion).
-	 * \param[in] val_origin - New y-coordinate of the mesh motion origin.
-	 */
-	void SetMotion_Origin_Z(unsigned short val_iZone, su2double val_origin);
-
-	/*!
-	 * \brief Get the translational velocity of the mesh in the x-direction.
-	 * \param[in] val_iZone - Number for the current zone in the mesh (each zone has independent motion).
-	 * \return Translational velocity of the mesh in the x-direction.
-	 */
-	su2double GetTranslation_Rate_X(unsigned short val_iZone);
-
-	/*!
-	 * \brief Get the translational velocity of the mesh in the y-direction.
-	 * \param[in] val_iZone - Number for the current zone in the mesh (each zone has independent motion).
-	 * \return Translational velocity of the mesh in the y-direction.
-	 */
-	su2double GetTranslation_Rate_Y(unsigned short val_iZone);
-
-	/*!
-	 * \brief Get the translational velocity of the mesh in the z-direction.
-	 * \param[in] val_iZone - Number for the current zone in the mesh (each zone has independent motion).
-	 * \return Translational velocity of the mesh in the z-direction.
-	 */
-	su2double GetTranslation_Rate_Z(unsigned short val_iZone);
-
-	/*!
-	 * \brief Get the angular velocity of the mesh about the x-axis.
-	 * \param[in] val_iZone - Number for the current zone in the mesh (each zone has independent motion).
-	 * \return Angular velocity of the mesh about the x-axis.
-	 */
-	su2double GetRotation_Rate_X(unsigned short val_iZone);
-
-	/*!
-	 * \brief Get the angular velocity of the mesh about the y-axis.
-	 * \param[in] val_iZone - Number for the current zone in the mesh (each zone has independent motion).
-	 * \return Angular velocity of the mesh about the y-axis.
-	 */
-	su2double GetRotation_Rate_Y(unsigned short val_iZone);
-
-	/*!
-	 * \brief Get the angular velocity of the mesh about the z-axis.
-	 * \param[in] val_iZone - Number for the current zone in the mesh (each zone has independent motion).
-	 * \return Angular velocity of the mesh about the z-axis.
-	 */
-	su2double GetRotation_Rate_Z(unsigned short val_iZone);
-
-	/*!
-	 * \brief Get the angular frequency of a mesh pitching about the x-axis.
-	 * \param[in] val_iZone - Number for the current zone in the mesh (each zone has independent motion).
-	 * \return Angular frequency of a mesh pitching about the x-axis.
-	 */
-	su2double GetPitching_Omega_X(unsigned short val_iZone);
-
-	/*!
-	 * \brief Get the angular frequency of a mesh pitching about the y-axis.
-	 * \param[in] val_iZone - Number for the current zone in the mesh (each zone has independent motion).
-	 * \return Angular frequency of a mesh pitching about the y-axis.
-	 */
-	su2double GetPitching_Omega_Y(unsigned short val_iZone);
-
-	/*!
-	 * \brief Get the angular frequency of a mesh pitching about the z-axis.
-	 * \param[in] val_iZone - Number for the current zone in the mesh (each zone has independent motion).
-	 * \return Angular frequency of a mesh pitching about the z-axis.
-	 */
-	su2double GetPitching_Omega_Z(unsigned short val_iZone);
-
-	/*!
-	 * \brief Get the pitching amplitude about the x-axis.
-	 * \param[in] val_iZone - Number for the current zone in the mesh (each zone has independent motion).
-	 * \return Pitching amplitude about the x-axis.
-	 */
-	su2double GetPitching_Ampl_X(unsigned short val_iZone);
-
-	/*!
-	 * \brief Get the pitching amplitude about the y-axis.
-	 * \param[in] val_iZone - Number for the current zone in the mesh (each zone has independent motion).
-	 * \return Pitching amplitude about the y-axis.
-	 */
-	su2double GetPitching_Ampl_Y(unsigned short val_iZone);
-
-	/*!
-	 * \brief Get the pitching amplitude about the z-axis.
-	 * \param[in] val_iZone - Number for the current zone in the mesh (each zone has independent motion).
-	 * \return Pitching amplitude about the z-axis.
-	 */
-	su2double GetPitching_Ampl_Z(unsigned short val_iZone);
-
-	/*!
-	 * \brief Get the pitching phase offset about the x-axis.
-	 * \param[in] val_iZone - Number for the current zone in the mesh (each zone has independent motion).
-	 * \return Pitching phase offset about the x-axis.
-	 */
-	su2double GetPitching_Phase_X(unsigned short val_iZone);
-
-	/*!
-	 * \brief Get the pitching phase offset about the y-axis.
-	 * \param[in] val_iZone - Number for the current zone in the mesh (each zone has independent motion).
-	 * \return Pitching phase offset about the y-axis.
-	 */
-	su2double GetPitching_Phase_Y(unsigned short val_iZone);
-
-	/*!
-	 * \brief Get the pitching phase offset about the z-axis.
-	 * \param[in] val_iZone - Number for the current zone in the mesh (each zone has independent motion).
-	 * \return Pitching phase offset about the z-axis.
-	 */
-	su2double GetPitching_Phase_Z(unsigned short val_iZone);
-
-	/*!
-	 * \brief Get the angular frequency of a mesh plunging in the x-direction.
-	 * \param[in] val_iZone - Number for the current zone in the mesh (each zone has independent motion).
-	 * \return Angular frequency of a mesh plunging in the x-direction.
-	 */
-	su2double GetPlunging_Omega_X(unsigned short val_iZone);
-
-	/*!
-	 * \brief Get the angular frequency of a mesh plunging in the y-direction.
-	 * \param[in] val_iZone - Number for the current zone in the mesh (each zone has independent motion).
-	 * \return Angular frequency of a mesh plunging in the y-direction.
-	 */
-	su2double GetPlunging_Omega_Y(unsigned short val_iZone);
-
-	/*!
-	 * \brief Get the angular frequency of a mesh plunging in the z-direction.
-	 * \param[in] val_iZone - Number for the current zone in the mesh (each zone has independent motion).
-	 * \return Angular frequency of a mesh plunging in the z-direction.
-	 */
-	su2double GetPlunging_Omega_Z(unsigned short val_iZone);
-
-	/*!
-	 * \brief Get the plunging amplitude in the x-direction.
-	 * \param[in] val_iZone - Number for the current zone in the mesh (each zone has independent motion).
-	 * \return Plunging amplitude in the x-direction.
-	 */
-	su2double GetPlunging_Ampl_X(unsigned short val_iZone);
-
-	/*!
-	 * \brief Get the plunging amplitude in the y-direction.
-	 * \param[in] val_iZone - Number for the current zone in the mesh (each zone has independent motion).
-	 * \return Plunging amplitude in the y-direction.
-	 */
-	su2double GetPlunging_Ampl_Y(unsigned short val_iZone);
-
-	/*!
-	 * \brief Get the plunging amplitude in the z-direction.
-	 * \param[in] val_iZone - Number for the current zone in the mesh (each zone has independent motion).
-	 * \return Plunging amplitude in the z-direction.
-	 */
-	su2double GetPlunging_Ampl_Z(unsigned short val_iZone);
-    
-    /*!
-     * \brief Get the Harmonic Balance frequency pointer.
-     * \return Harmonic Balance Frequency pointer.
-     */
-    su2double* GetOmega_HB(void);
-
-=======
-  unsigned short GetnTimeInstances(void);
-  
->>>>>>> 7a8d49ce
   /*!
    * \brief Retrieves the period of oscillations to be used with Harmonic Balance.
    * \return: Period for Harmonic Balance.
@@ -4680,222 +4350,270 @@
    * \param[in] val    - Value of the design variable.
    */
   void SetDV_Value(unsigned short val_dv, unsigned short val_ind, su2double val);
-  
+
   /*!
    * \brief Get information about the grid movement.
    * \return <code>TRUE</code> if there is a grid movement; otherwise <code>FALSE</code>.
    */
   bool GetGrid_Movement(void);
-  
+
+  /*!
+   * \brief Get information about periodic rigid movement.
+   * \return <code>TRUE</code> if there is a periodic rigid movement; otherwise <code>FALSE</code>.
+   */
+  bool GetPeriodic_Rigid_Movement(void);
+
   /*!
    * \brief Get the type of dynamic mesh motion.
    * \param[in] val_iZone - Number for the current zone in the mesh (each zone has independent motion).
    * \return Type of dynamic mesh motion.
    */
   unsigned short GetKind_GridMovement(unsigned short val_iZone);
-  
+
   /*!
    * \brief Set the type of dynamic mesh motion.
    * \param[in] val_iZone - Number for the current zone in the mesh (each zone has independent motion).
    * \param[in] motion_Type - Specify motion type.
    */
   void SetKind_GridMovement(unsigned short val_iZone, unsigned short motion_Type);
-  
+
   /*!
    * \brief Get the mach number based on the mesh velocity and freestream quantities.
    * \return Mach number based on the mesh velocity and freestream quantities.
    */
   su2double GetMach_Motion(void);
-  
+
+  /*!
+   * \brief Get angular periodicity for rotation about x-axis.
+   * \param[in] val_iZone - Number for the current zone in the mesh (each zone has independent motion).
+   * \return Angular periodicity about x-axis.
+   */
+  su2double GetPeriodicityRotation_X(unsigned short val_iZone);
+
+  /*!
+   * \brief Get angular periodicity for rotation about y-axis.
+   * \param[in] val_iZone - Number for the current zone in the mesh (each zone has independent motion).
+   * \return Angular periodicity about y-axis.
+   */
+  su2double GetPeriodicityRotation_Y(unsigned short val_iZone);
+
+  /*!
+   * \brief Get angular periodicity for rotation about z-axis.
+   * \param[in] val_iZone - Number for the current zone in the mesh (each zone has independent motion).
+   * \return Angular periodicity for rotation about z-axis.
+   */
+  su2double GetPeriodicityRotation_Z(unsigned short val_iZone);
+  /*!
+   * \brief Get periodicity in x-direction.
+   * \param[in] val_iZone - Number for the current zone in the mesh (each zone has independent motion).
+   * \return X-distance of periodicity.
+   */
+  su2double GetPeriodicityTranslation_X(unsigned short val_iZone);
+
+  /*!
+   * \brief Get periodicity in y-direction.
+   * \param[in] val_iZone - Number for the current zone in the mesh (each zone has independent motion).
+   * \return Y-distance of periodicity.
+   */
+  su2double GetPeriodicityTranslation_Y(unsigned short val_iZone);
+
+  /*!
+   * \brief Get periodicity in z-direction.
+   * \param[in] val_iZone - Number for the current zone in the mesh (each zone has independent motion).
+   * \return Z-distance of periodicity.
+   */
+  su2double GetPeriodicityTranslation_Z(unsigned short val_iZone);
+
   /*!
    * \brief Get x-coordinate of the mesh motion origin.
    * \param[in] val_iZone - Number for the current zone in the mesh (each zone has independent motion).
    * \return X-coordinate of the mesh motion origin.
    */
   su2double GetMotion_Origin_X(unsigned short val_iZone);
-  
+
   /*!
    * \brief Get y-coordinate of the mesh motion origin
    * \param[in] val_iZone - Number for the current zone in the mesh (each zone has independent motion).
    * \return Y-coordinate of the mesh motion origin.
    */
   su2double GetMotion_Origin_Y(unsigned short val_iZone);
-  
+
   /*!
    * \brief Get z-coordinate of the mesh motion origin
    * \param[in] val_iZone - Number for the current zone in the mesh (each zone has independent motion).
    * \return Z-coordinate of the mesh motion origin.
    */
   su2double GetMotion_Origin_Z(unsigned short val_iZone);
-  
+
   /*!
    * \brief Set x-coordinate of the mesh motion origin.
    * \param[in] val_iZone - Number for the current zone in the mesh (each zone has independent motion).
    * \param[in] val_origin - New x-coordinate of the mesh motion origin.
    */
   void SetMotion_Origin_X(unsigned short val_iZone, su2double val_origin);
-  
+
   /*!
    * \brief Set y-coordinate of the mesh motion origin
    * \param[in] val_iZone - Number for the current zone in the mesh (each zone has independent motion).
    * \param[in] val_origin - New y-coordinate of the mesh motion origin.
    */
   void SetMotion_Origin_Y(unsigned short val_iZone, su2double val_origin);
-  
+
   /*!
    * \brief Set z-coordinate of the mesh motion origin
    * \param[in] val_iZone - Number for the current zone in the mesh (each zone has independent motion).
    * \param[in] val_origin - New y-coordinate of the mesh motion origin.
    */
   void SetMotion_Origin_Z(unsigned short val_iZone, su2double val_origin);
-  
+
   /*!
    * \brief Get the translational velocity of the mesh in the x-direction.
    * \param[in] val_iZone - Number for the current zone in the mesh (each zone has independent motion).
    * \return Translational velocity of the mesh in the x-direction.
    */
   su2double GetTranslation_Rate_X(unsigned short val_iZone);
-  
+
   /*!
    * \brief Get the translational velocity of the mesh in the y-direction.
    * \param[in] val_iZone - Number for the current zone in the mesh (each zone has independent motion).
    * \return Translational velocity of the mesh in the y-direction.
    */
   su2double GetTranslation_Rate_Y(unsigned short val_iZone);
-  
+
   /*!
    * \brief Get the translational velocity of the mesh in the z-direction.
    * \param[in] val_iZone - Number for the current zone in the mesh (each zone has independent motion).
    * \return Translational velocity of the mesh in the z-direction.
    */
   su2double GetTranslation_Rate_Z(unsigned short val_iZone);
-  
+
   /*!
    * \brief Get the angular velocity of the mesh about the x-axis.
    * \param[in] val_iZone - Number for the current zone in the mesh (each zone has independent motion).
    * \return Angular velocity of the mesh about the x-axis.
    */
   su2double GetRotation_Rate_X(unsigned short val_iZone);
-  
+
   /*!
    * \brief Get the angular velocity of the mesh about the y-axis.
    * \param[in] val_iZone - Number for the current zone in the mesh (each zone has independent motion).
    * \return Angular velocity of the mesh about the y-axis.
    */
   su2double GetRotation_Rate_Y(unsigned short val_iZone);
-  
+
   /*!
    * \brief Get the angular velocity of the mesh about the z-axis.
    * \param[in] val_iZone - Number for the current zone in the mesh (each zone has independent motion).
    * \return Angular velocity of the mesh about the z-axis.
    */
   su2double GetRotation_Rate_Z(unsigned short val_iZone);
-  
+
   /*!
    * \brief Get the angular frequency of a mesh pitching about the x-axis.
    * \param[in] val_iZone - Number for the current zone in the mesh (each zone has independent motion).
    * \return Angular frequency of a mesh pitching about the x-axis.
    */
   su2double GetPitching_Omega_X(unsigned short val_iZone);
-  
+
   /*!
    * \brief Get the angular frequency of a mesh pitching about the y-axis.
    * \param[in] val_iZone - Number for the current zone in the mesh (each zone has independent motion).
    * \return Angular frequency of a mesh pitching about the y-axis.
    */
   su2double GetPitching_Omega_Y(unsigned short val_iZone);
-  
+
   /*!
    * \brief Get the angular frequency of a mesh pitching about the z-axis.
    * \param[in] val_iZone - Number for the current zone in the mesh (each zone has independent motion).
    * \return Angular frequency of a mesh pitching about the z-axis.
    */
   su2double GetPitching_Omega_Z(unsigned short val_iZone);
-  
+
   /*!
    * \brief Get the pitching amplitude about the x-axis.
    * \param[in] val_iZone - Number for the current zone in the mesh (each zone has independent motion).
    * \return Pitching amplitude about the x-axis.
    */
   su2double GetPitching_Ampl_X(unsigned short val_iZone);
-  
+
   /*!
    * \brief Get the pitching amplitude about the y-axis.
    * \param[in] val_iZone - Number for the current zone in the mesh (each zone has independent motion).
    * \return Pitching amplitude about the y-axis.
    */
   su2double GetPitching_Ampl_Y(unsigned short val_iZone);
-  
+
   /*!
    * \brief Get the pitching amplitude about the z-axis.
    * \param[in] val_iZone - Number for the current zone in the mesh (each zone has independent motion).
    * \return Pitching amplitude about the z-axis.
    */
   su2double GetPitching_Ampl_Z(unsigned short val_iZone);
-  
+
   /*!
    * \brief Get the pitching phase offset about the x-axis.
    * \param[in] val_iZone - Number for the current zone in the mesh (each zone has independent motion).
    * \return Pitching phase offset about the x-axis.
    */
   su2double GetPitching_Phase_X(unsigned short val_iZone);
-  
+
   /*!
    * \brief Get the pitching phase offset about the y-axis.
    * \param[in] val_iZone - Number for the current zone in the mesh (each zone has independent motion).
    * \return Pitching phase offset about the y-axis.
    */
   su2double GetPitching_Phase_Y(unsigned short val_iZone);
-  
+
   /*!
    * \brief Get the pitching phase offset about the z-axis.
    * \param[in] val_iZone - Number for the current zone in the mesh (each zone has independent motion).
    * \return Pitching phase offset about the z-axis.
    */
   su2double GetPitching_Phase_Z(unsigned short val_iZone);
-  
+
   /*!
    * \brief Get the angular frequency of a mesh plunging in the x-direction.
    * \param[in] val_iZone - Number for the current zone in the mesh (each zone has independent motion).
    * \return Angular frequency of a mesh plunging in the x-direction.
    */
   su2double GetPlunging_Omega_X(unsigned short val_iZone);
-  
+
   /*!
    * \brief Get the angular frequency of a mesh plunging in the y-direction.
    * \param[in] val_iZone - Number for the current zone in the mesh (each zone has independent motion).
    * \return Angular frequency of a mesh plunging in the y-direction.
    */
   su2double GetPlunging_Omega_Y(unsigned short val_iZone);
-  
+
   /*!
    * \brief Get the angular frequency of a mesh plunging in the z-direction.
    * \param[in] val_iZone - Number for the current zone in the mesh (each zone has independent motion).
    * \return Angular frequency of a mesh plunging in the z-direction.
    */
   su2double GetPlunging_Omega_Z(unsigned short val_iZone);
-  
+
   /*!
    * \brief Get the plunging amplitude in the x-direction.
    * \param[in] val_iZone - Number for the current zone in the mesh (each zone has independent motion).
    * \return Plunging amplitude in the x-direction.
    */
   su2double GetPlunging_Ampl_X(unsigned short val_iZone);
-  
+
   /*!
    * \brief Get the plunging amplitude in the y-direction.
    * \param[in] val_iZone - Number for the current zone in the mesh (each zone has independent motion).
    * \return Plunging amplitude in the y-direction.
    */
   su2double GetPlunging_Ampl_Y(unsigned short val_iZone);
-  
+
   /*!
    * \brief Get the plunging amplitude in the z-direction.
    * \param[in] val_iZone - Number for the current zone in the mesh (each zone has independent motion).
    * \return Plunging amplitude in the z-direction.
    */
   su2double GetPlunging_Ampl_Z(unsigned short val_iZone);
-  
+
+
   /*!
    * \brief Get the Harmonic Balance frequency pointer.
    * \return Harmonic Balance Frequency pointer.
