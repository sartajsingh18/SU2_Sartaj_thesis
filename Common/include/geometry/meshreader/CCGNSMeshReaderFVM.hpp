--- conflicted
+++ resolved
@@ -39,58 +39,11 @@
  * \brief Reads a CGNS zone into linear partitions for the finite volume solver (FVM).
  * \author: T. Economon
  */
-<<<<<<< HEAD
 class CCGNSMeshReaderFVM final: public CCGNSMeshReaderBase {
   
-=======
-class CCGNSMeshReaderFVM: public CMeshReaderFVM {
-
->>>>>>> 2d2238a3
 private:
 
 #ifdef HAVE_CGNS
-<<<<<<< HEAD
-=======
-  int cgnsFileID; /*!< \brief CGNS file identifier. */
-  int cgnsBase;   /*!< \brief CGNS database index. */
-  int cgnsZone;   /*!< \brief CGNS zone index. */
-
-  int nZones;     /*!< \brief Total number of zones in the CGNS file. */
-  int nSections;  /*!< \brief Total number of sections in the CGNS file. */
-
-  vector<bool> isInterior;             /*!< \brief Vector of booleans to store whether each section in the CGNS file is an interior or boundary section. */
-  vector<unsigned long> nElems;        /*!< \brief Vector containing the local number of elements found within each CGNS section. */
-  vector<unsigned long> elemOffset;    /*!< \brief Global ID offset for each interior section (i.e., the total number of global elements that came before it). */
-  vector<vector<cgsize_t> > connElems; /*!< \brief Vector containing the local element connectivity found within each CGNS section. First index is the section, second contains the connectivity in format [globalID VTK n1 n2 n3 n4 n5 n6 n7 n8] for each element. */
-  vector<vector<char> > sectionNames;  /*!< \brief Vector for storing the names of each boundary section (marker). */
-
-  /*!
-   * \brief Open the CGNS file and checks for errors.
-   * \param[in] val_filename - string name of the CGNS file to be read.
-   */
-  void OpenCGNSFile(string val_filename);
-
-  /*!
-   * \brief Reads all CGNS database metadata and checks for errors.
-   */
-  void ReadCGNSDatabaseMetadata();
-
-  /*!
-   * \brief Reads all CGNS zone metadata and checks for errors.
-   */
-  void ReadCGNSZoneMetadata();
-
-  /*!
-   * \brief Reads the grid points from a CGNS zone into linear partitions across all ranks.
-   */
-  void ReadCGNSPointCoordinates();
-
-  /*!
-   * \brief Reads the metadata for each CGNS section in a zone and collect information, including the size and whether it is an interior or boundary section.
-   */
-  void ReadCGNSSectionMetadata();
-
->>>>>>> 2d2238a3
   /*!
    * \brief Reads the interior volume elements from one section of a CGNS zone into linear partitions across all ranks.
    * \param[in] val_section - CGNS section index.
@@ -112,19 +65,7 @@
    * \brief Reformats the CGNS volume connectivity from file into the standard base class data structures.
    */
   void ReformatCGNSSurfaceConnectivity();
-<<<<<<< HEAD
   
-=======
-
-  /*!
-   * \brief Get the VTK type and string name for a CGNS element type.
-   * \param[in] val_elem_type - CGNS element type.
-   * \param[out] val_vtk_type - VTK type identifier index.
-   * \returns String containing the name of the element type.
-   */
-  string GetCGNSElementType(ElementType_t val_elem_type,
-                            int           &val_vtk_type);
->>>>>>> 2d2238a3
 #endif
 
   /*!
