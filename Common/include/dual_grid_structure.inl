/*!
 * \file dual_grid_structure.inl
 * \brief In-Line subroutines of the <i>dual_grid_structure.hpp</i> file.
 * \author F. Palacios, T. Economon
<<<<<<< HEAD
 * \version 4.0.0 "Cardinal"
=======
 * \version 4.1.0 "Cardinal"
>>>>>>> 47b0d6fe
 *
 * SU2 Lead Developers: Dr. Francisco Palacios (Francisco.D.Palacios@boeing.com).
 *                      Dr. Thomas D. Economon (economon@stanford.edu).
 *
 * SU2 Developers: Prof. Juan J. Alonso's group at Stanford University.
 *                 Prof. Piero Colonna's group at Delft University of Technology.
 *                 Prof. Nicolas R. Gauger's group at Kaiserslautern University of Technology.
 *                 Prof. Alberto Guardone's group at Polytechnic University of Milan.
 *                 Prof. Rafael Palacios' group at Imperial College London.
 *
 * Copyright (C) 2012-2015 SU2, the open-source CFD code.
 *
 * SU2 is free software; you can redistribute it and/or
 * modify it under the terms of the GNU Lesser General Public
 * License as published by the Free Software Foundation; either
 * version 2.1 of the License, or (at your option) any later version.
 *
 * SU2 is distributed in the hope that it will be useful,
 * but WITHOUT ANY WARRANTY; without even the implied warranty of
 * MERCHANTABILITY or FITNESS FOR A PARTICULAR PURPOSE. See the GNU
 * Lesser General Public License for more details.
 *
 * You should have received a copy of the GNU Lesser General Public
 * License along with SU2. If not, see <http://www.gnu.org/licenses/>.
 */

#pragma once

inline void CPoint::SetElem(unsigned long val_elem) { Elem.push_back(val_elem); nElem = Elem.size(); }

<<<<<<< HEAD
inline void CPoint::ResetBoundary(void) { if (vertex != NULL) delete [] vertex; Boundary = false; }
=======
inline void CPoint::ResetBoundary(void) { if (Vertex != NULL) delete [] Vertex; Boundary = false; }
>>>>>>> 47b0d6fe

inline void CPoint::ResetElem(void) { Elem.clear(); nElem = 0; }

inline void CPoint::ResetPoint(void) { Point.clear(); Edge.clear(); nPoint = 0; }

<<<<<<< HEAD
inline su2double CPoint::GetCoord(unsigned short val_dim) { return coord[val_dim]; }

inline su2double *CPoint::GetCoord(void) { return coord; }

inline bool CPoint::GetFlip_Orientation(void) { return Flip_Orientation; }

inline void CPoint::SetCoord(unsigned short val_dim, su2double val_coord) { coord[val_dim] = val_coord; }

inline void CPoint::SetFlip_Orientation(void) { Flip_Orientation = true; }

inline void CPoint::AddCoord(unsigned short val_dim, su2double val_coord) { coord[val_dim] += val_coord; }

inline void CPoint::SetCoord(su2double *val_coord) { 
	for (unsigned short iDim = 0; iDim < nDim; iDim++) 
		coord[iDim]=val_coord[iDim]; 
=======
inline su2double CPoint::GetCoord(unsigned short val_dim) { return Coord[val_dim]; }

inline su2double *CPoint::GetCoord(void) { return Coord; }

inline bool CPoint::GetFlip_Orientation(void) { return Flip_Orientation; }

inline void CPoint::SetCoord(unsigned short val_dim, su2double val_coord) { Coord[val_dim] = val_coord; }

inline void CPoint::SetFlip_Orientation(void) { Flip_Orientation = true; }

inline void CPoint::AddCoord(unsigned short val_dim, su2double val_coord) { Coord[val_dim] += val_coord; }

inline void CPoint::SetCoord(su2double *val_coord) { 
	for (unsigned short iDim = 0; iDim < nDim; iDim++) 
		Coord[iDim]=val_coord[iDim];
>>>>>>> 47b0d6fe
}

inline void CPoint::SetnElem(unsigned short val_nElem) { nElem = val_nElem; }

inline unsigned short CPoint::GetnElem(void) { return nElem; }

inline void CPoint::SetEdge(long val_edge, unsigned short val_nedge) { Edge[val_nedge] = val_edge; }

inline unsigned long CPoint::GetElem(unsigned short val_elem) {	return Elem[val_elem]; }

inline long CPoint::GetEdge(unsigned short val_edge) { return Edge[val_edge]; }

inline void CPoint::SetnPoint(unsigned short val_nPoint) { nPoint = val_nPoint; }

inline unsigned short CPoint::GetnPoint(void) {	return nPoint; }

inline unsigned long CPoint::GetPoint(unsigned short val_point) { return Point[val_point]; }

inline su2double CPoint::GetVolume (void) { return Volume[0]; }

inline bool CPoint::GetMove (void) { return Move; }

inline bool CPoint::GetBoundary(void) { return Boundary; }

inline void CPoint::SetBoundary(bool val_boundary) { Boundary = val_boundary; }

inline void CPoint::SetPhysicalBoundary(bool val_boundary) { PhysicalBoundary = val_boundary; }

inline bool CPoint::GetPhysicalBoundary(void) { return PhysicalBoundary; }

inline void CPoint::SetSolidBoundary(bool val_boundary) { SolidBoundary = val_boundary; }

inline bool CPoint::GetSolidBoundary(void) { return SolidBoundary; }

inline void CPoint::AddVolume (su2double val_Volume) { Volume[0] += val_Volume; }

inline void CPoint::SetVolume (su2double val_Volume) { Volume[0] = val_Volume; }

inline void CPoint::SetMove(bool val_move) { Move = val_move; }

<<<<<<< HEAD
inline su2double *CPoint::GetCoord_Old(void) { return Coord_old; }

inline su2double *CPoint::GetCoord_Sum(void) { return Coord_sum; }
=======
inline su2double *CPoint::GetCoord_Old(void) { return Coord_Old; }

inline su2double *CPoint::GetCoord_Sum(void) { return Coord_Sum; }
>>>>>>> 47b0d6fe

inline su2double *CPoint::GetGridVel(void) { return GridVel; }

inline su2double **CPoint::GetGridVel_Grad(void) { return GridVel_Grad; }

inline void CPoint::SetCoord_Old(su2double *val_coord_old) {
	for (unsigned short iDim = 0; iDim < nDim; iDim++)
<<<<<<< HEAD
		Coord_old[iDim] = val_coord_old[iDim]; 
=======
		Coord_Old[iDim] = val_coord_old[iDim]; 
>>>>>>> 47b0d6fe
}

inline void CPoint::SetCoord_SumZero(void) {
	for (unsigned short iDim = 0; iDim < nDim; iDim++)
<<<<<<< HEAD
	Coord_sum[iDim] = 0.0; 
=======
	Coord_Sum[iDim] = 0.0; 
>>>>>>> 47b0d6fe
}

inline void CPoint::AddCoord_Sum(su2double *val_coord_sum) { 
	for (unsigned short iDim = 0; iDim < nDim; iDim++) 
<<<<<<< HEAD
		Coord_sum[iDim] += val_coord_sum[iDim]; 
=======
		Coord_Sum[iDim] += val_coord_sum[iDim]; 
>>>>>>> 47b0d6fe
}

inline void CPoint::SetGridVel(unsigned short val_dim, su2double val_gridvel) { GridVel[val_dim] = val_gridvel; }

inline void CPoint::SetGridVel_Grad(unsigned short val_var, unsigned short val_dim, su2double val_value) { GridVel_Grad[val_var][val_dim] = val_value; }

inline void CPoint::SetChildren_CV (unsigned short val_nchildren_CV, unsigned long val_children_CV) {
	if (Children_CV.size() <= val_nchildren_CV) Children_CV.resize(val_nchildren_CV+1);
	Children_CV[val_nchildren_CV] = val_children_CV; 
}

inline unsigned short CPoint::GetnNodes() { return 0; }

inline unsigned long CPoint::GetParent_CV (void) { return Parent_CV; }

inline unsigned long CPoint::GetChildren_CV (unsigned short val_nchildren_CV) {	return Children_CV[val_nchildren_CV]; }

inline bool CPoint::GetAgglomerate (void) { return Agglomerate; }

inline bool CPoint::GetAgglomerate_Indirect (void) { return Agglomerate_Indirect; }

inline void CPoint::SetAgglomerate_Indirect(bool val_agglomerate) { Agglomerate_Indirect = val_agglomerate; };

inline void CPoint::SetVertex(long val_vertex, unsigned short val_nmarker) { 
<<<<<<< HEAD
	if (Boundary) vertex[val_nmarker] = val_vertex; 
=======
	if (Boundary) Vertex[val_nmarker] = val_vertex;
>>>>>>> 47b0d6fe
}

inline unsigned short CPoint::GetnChildren_CV (void) { return nChildren_CV; }

inline long CPoint::GetVertex(unsigned short val_marker) { 
<<<<<<< HEAD
	if (Boundary) return vertex[val_marker]; 
=======
	if (Boundary) return Vertex[val_marker];
>>>>>>> 47b0d6fe
	else return -1; 
}

inline void CPoint::SetnChildren_CV (unsigned short val_nchildren_CV) {	nChildren_CV = val_nchildren_CV; }

inline void CPoint::SetParent_CV (unsigned long val_parent_CV) { Parent_CV = val_parent_CV; Agglomerate = true; }

inline void CPoint::SetGridVel(su2double *val_gridvel) { 
	for (unsigned short iDim = 0; iDim < nDim; iDim++)
		GridVel[iDim] = val_gridvel[iDim];
}

inline void CPoint::SetVolume_n (void) { Volume[1] = Volume[0]; }

inline void CPoint::SetVolume_nM1 (void) { Volume[2] = Volume[1]; }

inline su2double CPoint::GetVolume_n (void) { return Volume[1]; }

inline su2double CPoint::GetVolume_nM1 (void) { return Volume[2]; }

inline void CPoint::SetCoord_n (void) { 
	for (unsigned short iDim = 0; iDim < nDim; iDim++)
<<<<<<< HEAD
		Coord_n[iDim] = coord[iDim]; 
=======
		Coord_n[iDim] = Coord[iDim];
>>>>>>> 47b0d6fe
}

inline void CPoint::SetCoord_n1 (void) { 
	for (unsigned short iDim = 0; iDim < nDim; iDim++)
		Coord_n1[iDim] = Coord_n[iDim]; 
}

inline void CPoint::SetCoord_p1(su2double *val_coord) { 
	for (unsigned short iDim = 0; iDim < nDim; iDim++)
		Coord_p1[iDim] = val_coord[iDim]; 
}

inline su2double *CPoint::GetCoord_n (void) { return Coord_n; }

inline su2double *CPoint::GetCoord_n1 (void) { return Coord_n1; }

inline su2double *CPoint::GetCoord_p1 (void) { return Coord_p1; }

inline void CPoint::SetColor(unsigned short val_color) { color = val_color; }

inline void CPoint::SetnNeighbor(unsigned short val_nneighbor) { nNeighbor = val_nneighbor; }

inline unsigned short CPoint::GetnNeighbor(void) { return nNeighbor; }

inline unsigned short CPoint::GetColor(void) { return color; }

inline unsigned long CPoint::GetGlobalIndex(void) { return GlobalIndex; }

inline void CPoint::SetGlobalIndex(unsigned long val_globalindex) { GlobalIndex = val_globalindex; }

inline void CPoint::SetDomain(bool val_domain) { Domain = val_domain; }

inline bool CPoint::GetDomain(void) { return Domain; }

inline void CPoint::SetWall_Distance(su2double val_distance) { Wall_Distance = val_distance; }

inline void CPoint::SetCurvature(su2double val_curvature) { Curvature = val_curvature; }

inline void CPoint::SetSharpEdge_Distance(su2double val_distance) { SharpEdge_Distance = val_distance; }

inline su2double CPoint::GetWall_Distance(void) { return Wall_Distance; }

inline su2double CPoint::GetCurvature(void) { return Curvature; }

inline su2double CPoint::GetSharpEdge_Distance(void) { return SharpEdge_Distance; }

inline void CPoint::SetNodes_Coord(su2double *val_coord_Edge_CG, su2double *val_coord_FaceElem_CG, su2double *val_coord_Elem_CG) { }

inline void CPoint::SetNodes_Coord(su2double *val_coord_Edge_CG, su2double *val_coord_Elem_CG) { }

inline void  CPoint::GetNormal(su2double *val_normal) { }

inline su2double *CPoint::GetNormal(void) { return 0; }

inline void CPoint::SetNormal(su2double *val_face_normal) { }

inline void CPoint::SetZeroValues(void) { }

inline void CPoint::AddNormal(su2double *val_face_normal) { }

inline unsigned short CEdge::GetnNodes() { return 2; }

inline unsigned long CEdge::GetNode(unsigned short val_node) { return Nodes[val_node]; }

inline su2double CEdge::GetCG(unsigned short val_dim) { return Coord_CG[val_dim]; }

inline su2double *CEdge::GetNormal(void) {	return Normal; }

inline void CEdge::GetNormal(su2double *val_normal) { 
	for (unsigned short iDim = 0; iDim < nDim; iDim++) 
		val_normal[iDim] = Normal[iDim]; 
}

inline void CEdge::SetNormal(su2double *val_face_normal) { 
	for (unsigned short iDim = 0; iDim < nDim; iDim++) 
		Normal[iDim]=val_face_normal[iDim]; 
}

inline void CEdge::AddNormal(su2double *val_face_normal) { 
	for (unsigned short iDim = 0; iDim < nDim; iDim++) 
		Normal[iDim] += val_face_normal[iDim];
}

inline void CEdge::SetZeroValues(void) { 
	for (unsigned short iDim = 0; iDim < nDim; iDim ++) 
		Normal[iDim] = 0.0;
}

inline su2double *CEdge::GetCoord(void) { return NULL; }

inline void CEdge::SetCoord(su2double *val_coord) { }

inline unsigned short CVertex::GetnNodes() { return 1; }

inline unsigned long CVertex::GetNode() { return Nodes[0]; }

inline su2double *CVertex::GetNormal(void) { return Normal; }

inline su2double *CVertex::GetVarCoord(void) { return VarCoord; }

inline su2double *CVertex::GetCoord(void) { return CartCoord; }

inline su2double CVertex::GetCoord(unsigned short val_dim) { return CartCoord[val_dim]; }

inline void CVertex::SetAuxVar(su2double val_auxvar) { Aux_Var = val_auxvar; }

inline void CVertex::AddAuxVar(su2double val_auxvar) { Aux_Var += val_auxvar; }

inline su2double CVertex::GetAuxVar(void) { return Aux_Var; }

inline void CVertex::GetNormal(su2double *val_normal) { 
	for (unsigned short iDim = 0; iDim < nDim; iDim++) 
		val_normal[iDim] = Normal[iDim]; 
}

inline void CVertex::SetNormal(su2double *val_face_normal) { 
	for (unsigned short iDim = 0; iDim < nDim; iDim++) 
		Normal[iDim]=val_face_normal[iDim];
}

inline void CVertex::SetVarCoord(su2double *val_varcoord) { 
	for (unsigned short iDim = 0; iDim < nDim; iDim++) 
		VarCoord[iDim] = val_varcoord[iDim];
}

inline void CVertex::AddVarCoord(su2double *val_varcoord) { 
	for (unsigned short iDim = 0; iDim < nDim; iDim++) 
		VarCoord[iDim] += val_varcoord[iDim];
}

inline void CVertex::SetCoord(su2double *val_coord) { 
	for (unsigned short iDim = 0; iDim < nDim; iDim++) 
		CartCoord[iDim] = val_coord[iDim];
}

inline void CVertex::SetRotation_Type(short val_rotation_type) { Rotation_Type = val_rotation_type; }

inline short CVertex::GetRotation_Type(void) { return Rotation_Type; }

inline void CVertex::SetDonorPoint(long val_periodicpoint, long val_processor) { 
	PeriodicPoint[0] = val_periodicpoint; 
	PeriodicPoint[1] = val_processor; 
}

inline void CVertex::SetDonorElem(long val_donorelem) { Donor_Elem = val_donorelem; }

inline long CVertex::GetDonorElem(void) { return Donor_Elem; }

inline long CVertex::GetDonorPoint(void) { return PeriodicPoint[0]; }

inline long CVertex::GetDonorProcessor(void) { return PeriodicPoint[1]; }

inline void CVertex::SetBasisFunction(unsigned short val_node, su2double val_basis) { Basis_Function[val_node] = val_basis; }

inline su2double CVertex::GetBasisFunction(unsigned short val_node) { return Basis_Function[val_node]; }

inline long *CVertex::GetPeriodicPointDomain(void) { return PeriodicPoint; }

inline void CVertex::SetZeroValues(void) { 
	for (unsigned short iDim = 0; iDim < nDim; iDim ++) 
		Normal[iDim] = 0.0; 
}

inline unsigned long CVertex::GetNormal_Neighbor(void) { return Normal_Neighbor; }

inline void CVertex::SetNormal_Neighbor(unsigned long val_Normal_Neighbor) { Normal_Neighbor = val_Normal_Neighbor; }

<|MERGE_RESOLUTION|>--- conflicted
+++ resolved
@@ -2,11 +2,7 @@
  * \file dual_grid_structure.inl
  * \brief In-Line subroutines of the <i>dual_grid_structure.hpp</i> file.
  * \author F. Palacios, T. Economon
-<<<<<<< HEAD
- * \version 4.0.0 "Cardinal"
-=======
  * \version 4.1.0 "Cardinal"
->>>>>>> 47b0d6fe
  *
  * SU2 Lead Developers: Dr. Francisco Palacios (Francisco.D.Palacios@boeing.com).
  *                      Dr. Thomas D. Economon (economon@stanford.edu).
@@ -37,49 +33,27 @@
 
 inline void CPoint::SetElem(unsigned long val_elem) { Elem.push_back(val_elem); nElem = Elem.size(); }
 
-<<<<<<< HEAD
-inline void CPoint::ResetBoundary(void) { if (vertex != NULL) delete [] vertex; Boundary = false; }
-=======
 inline void CPoint::ResetBoundary(void) { if (Vertex != NULL) delete [] Vertex; Boundary = false; }
->>>>>>> 47b0d6fe
 
 inline void CPoint::ResetElem(void) { Elem.clear(); nElem = 0; }
 
 inline void CPoint::ResetPoint(void) { Point.clear(); Edge.clear(); nPoint = 0; }
 
-<<<<<<< HEAD
-inline su2double CPoint::GetCoord(unsigned short val_dim) { return coord[val_dim]; }
-
-inline su2double *CPoint::GetCoord(void) { return coord; }
+inline su2double CPoint::GetCoord(unsigned short val_dim) { return Coord[val_dim]; }
+
+inline su2double *CPoint::GetCoord(void) { return Coord; }
 
 inline bool CPoint::GetFlip_Orientation(void) { return Flip_Orientation; }
 
-inline void CPoint::SetCoord(unsigned short val_dim, su2double val_coord) { coord[val_dim] = val_coord; }
+inline void CPoint::SetCoord(unsigned short val_dim, su2double val_coord) { Coord[val_dim] = val_coord; }
 
 inline void CPoint::SetFlip_Orientation(void) { Flip_Orientation = true; }
 
-inline void CPoint::AddCoord(unsigned short val_dim, su2double val_coord) { coord[val_dim] += val_coord; }
+inline void CPoint::AddCoord(unsigned short val_dim, su2double val_coord) { Coord[val_dim] += val_coord; }
 
 inline void CPoint::SetCoord(su2double *val_coord) { 
 	for (unsigned short iDim = 0; iDim < nDim; iDim++) 
-		coord[iDim]=val_coord[iDim]; 
-=======
-inline su2double CPoint::GetCoord(unsigned short val_dim) { return Coord[val_dim]; }
-
-inline su2double *CPoint::GetCoord(void) { return Coord; }
-
-inline bool CPoint::GetFlip_Orientation(void) { return Flip_Orientation; }
-
-inline void CPoint::SetCoord(unsigned short val_dim, su2double val_coord) { Coord[val_dim] = val_coord; }
-
-inline void CPoint::SetFlip_Orientation(void) { Flip_Orientation = true; }
-
-inline void CPoint::AddCoord(unsigned short val_dim, su2double val_coord) { Coord[val_dim] += val_coord; }
-
-inline void CPoint::SetCoord(su2double *val_coord) { 
-	for (unsigned short iDim = 0; iDim < nDim; iDim++) 
 		Coord[iDim]=val_coord[iDim];
->>>>>>> 47b0d6fe
 }
 
 inline void CPoint::SetnElem(unsigned short val_nElem) { nElem = val_nElem; }
@@ -120,15 +94,9 @@
 
 inline void CPoint::SetMove(bool val_move) { Move = val_move; }
 
-<<<<<<< HEAD
-inline su2double *CPoint::GetCoord_Old(void) { return Coord_old; }
-
-inline su2double *CPoint::GetCoord_Sum(void) { return Coord_sum; }
-=======
 inline su2double *CPoint::GetCoord_Old(void) { return Coord_Old; }
 
 inline su2double *CPoint::GetCoord_Sum(void) { return Coord_Sum; }
->>>>>>> 47b0d6fe
 
 inline su2double *CPoint::GetGridVel(void) { return GridVel; }
 
@@ -136,29 +104,17 @@
 
 inline void CPoint::SetCoord_Old(su2double *val_coord_old) {
 	for (unsigned short iDim = 0; iDim < nDim; iDim++)
-<<<<<<< HEAD
-		Coord_old[iDim] = val_coord_old[iDim]; 
-=======
-		Coord_Old[iDim] = val_coord_old[iDim]; 
->>>>>>> 47b0d6fe
+		Coord_Old[iDim] = val_coord_old[iDim];
 }
 
 inline void CPoint::SetCoord_SumZero(void) {
 	for (unsigned short iDim = 0; iDim < nDim; iDim++)
-<<<<<<< HEAD
-	Coord_sum[iDim] = 0.0; 
-=======
-	Coord_Sum[iDim] = 0.0; 
->>>>>>> 47b0d6fe
+	Coord_Sum[iDim] = 0.0;
 }
 
 inline void CPoint::AddCoord_Sum(su2double *val_coord_sum) { 
-	for (unsigned short iDim = 0; iDim < nDim; iDim++) 
-<<<<<<< HEAD
-		Coord_sum[iDim] += val_coord_sum[iDim]; 
-=======
-		Coord_Sum[iDim] += val_coord_sum[iDim]; 
->>>>>>> 47b0d6fe
+	for (unsigned short iDim = 0; iDim < nDim; iDim++)
+		Coord_Sum[iDim] += val_coord_sum[iDim];
 }
 
 inline void CPoint::SetGridVel(unsigned short val_dim, su2double val_gridvel) { GridVel[val_dim] = val_gridvel; }
@@ -182,22 +138,14 @@
 
 inline void CPoint::SetAgglomerate_Indirect(bool val_agglomerate) { Agglomerate_Indirect = val_agglomerate; };
 
-inline void CPoint::SetVertex(long val_vertex, unsigned short val_nmarker) { 
-<<<<<<< HEAD
-	if (Boundary) vertex[val_nmarker] = val_vertex; 
-=======
+inline void CPoint::SetVertex(long val_vertex, unsigned short val_nmarker) {
 	if (Boundary) Vertex[val_nmarker] = val_vertex;
->>>>>>> 47b0d6fe
 }
 
 inline unsigned short CPoint::GetnChildren_CV (void) { return nChildren_CV; }
 
-inline long CPoint::GetVertex(unsigned short val_marker) { 
-<<<<<<< HEAD
-	if (Boundary) return vertex[val_marker]; 
-=======
+inline long CPoint::GetVertex(unsigned short val_marker) {
 	if (Boundary) return Vertex[val_marker];
->>>>>>> 47b0d6fe
 	else return -1; 
 }
 
@@ -220,11 +168,7 @@
 
 inline void CPoint::SetCoord_n (void) { 
 	for (unsigned short iDim = 0; iDim < nDim; iDim++)
-<<<<<<< HEAD
-		Coord_n[iDim] = coord[iDim]; 
-=======
 		Coord_n[iDim] = Coord[iDim];
->>>>>>> 47b0d6fe
 }
 
 inline void CPoint::SetCoord_n1 (void) { 
