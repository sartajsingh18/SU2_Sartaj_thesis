--- conflicted
+++ resolved
@@ -3,11 +3,7 @@
  * \brief Headers of the main subroutines for storing the primal grid structure.
  *        The subroutines and functions are in the <i>primal_grid_structure.cpp</i> file.
  * \author F. Palacios
-<<<<<<< HEAD
- * \version 4.0.0 "Cardinal"
-=======
  * \version 4.1.0 "Cardinal"
->>>>>>> 47b0d6fe
  *
  * SU2 Lead Developers: Dr. Francisco Palacios (Francisco.D.Palacios@boeing.com).
  *                      Dr. Thomas D. Economon (economon@stanford.edu).
@@ -51,11 +47,7 @@
  * \class CPrimalGrid
  * \brief Class to define the numerical primal grid.
  * \author F. Palacios
-<<<<<<< HEAD
- * \version 4.0.0 "Cardinal"
-=======
  * \version 4.1.0 "Cardinal"
->>>>>>> 47b0d6fe
  */
 class CPrimalGrid {
 protected:
@@ -65,11 +57,7 @@
 	su2double **Coord_FaceElems_CG;	/*!< \brief Coordinates of the center-of-gravity of the face of the
                                  elements. */
 	static unsigned short nDim;		/*!< \brief Dimension of the element (2D or 3D) useful for triangles,
-<<<<<<< HEAD
-                                 rectangles and edges. */
-=======
                                  quadrilateral and edges. */
->>>>>>> 47b0d6fe
 	unsigned long DomainElement;	/*!< \brief Only for boundaries, in this variable the 3D elements which
                                  correspond with a boundary element is stored. */
 	bool Divide;                  /*!< \brief Marker used to know if we are going to divide this element
@@ -113,11 +101,7 @@
 	 * \brief Set the center of gravity of an element (including edges).
 	 * \param[in] val_coord - Coordinates of the element.
 	 */
-<<<<<<< HEAD
-	void SetCG(su2double **val_coord);
-=======
 	void SetCoord_CG(su2double **val_coord);
->>>>>>> 47b0d6fe
 	
 	/*!
 	 * \brief Get the center of gravity of an element (including edges).
@@ -263,11 +247,7 @@
  * \brief Class for vertex element definition. This kind
  *        of element is used in the parallelization stuff.
  * \author F. Palacios
-<<<<<<< HEAD
- * \version 4.0.0 "Cardinal"
-=======
  * \version 4.1.0 "Cardinal"
->>>>>>> 47b0d6fe
  */
 class CVertexMPI : public CPrimalGrid {
 private:
@@ -384,11 +364,7 @@
  * \class CLine
  * \brief Class for line element definition.
  * \author F. Palacios
-<<<<<<< HEAD
- * \version 4.0.0 "Cardinal"
-=======
  * \version 4.1.0 "Cardinal"
->>>>>>> 47b0d6fe
  */
 class CLine : public CPrimalGrid {
 private:
@@ -514,11 +490,7 @@
  * \class CTriangle
  * \brief Class for triangle element definition.
  * \author F. Palacios
-<<<<<<< HEAD
- * \version 4.0.0 "Cardinal"
-=======
  * \version 4.1.0 "Cardinal"
->>>>>>> 47b0d6fe
  */
 class CTriangle : public CPrimalGrid {
 private:
@@ -643,21 +615,12 @@
 };
 
 /*!
-<<<<<<< HEAD
- * \class CRectangle
- * \brief Class for rectangle element definition.
- * \author F. Palacios
- * \version 4.0.0 "Cardinal"
- */
-class CRectangle : public CPrimalGrid {
-=======
  * \class CQuadrilateral
  * \brief Class for quadrilateral element definition.
  * \author F. Palacios
  * \version 4.1.0 "Cardinal"
  */
 class CQuadrilateral : public CPrimalGrid {
->>>>>>> 47b0d6fe
 private:
 	static unsigned short Faces[4][2];			/*!< \brief Matrix to store the local nodes of all the faces. */
 	static unsigned short Neighbor_Nodes[4][2];	/*!< \brief Neighbor to a nodes in the element. */
@@ -679,29 +642,17 @@
 	 * \param[in] val_point_3 - Index of the 4th point read from the grid file.
 	 * \param[in] val_nDim - Number of dimension of the problem (2D or 3D).
 	 */
-<<<<<<< HEAD
-	CRectangle(unsigned long val_point_0, unsigned long val_point_1,
-=======
 	CQuadrilateral(unsigned long val_point_0, unsigned long val_point_1,
->>>>>>> 47b0d6fe
              unsigned long val_point_2, unsigned long val_point_3, unsigned short val_nDim);
   
   /*!
 	 * \brief Destructor of the class.
 	 */
-<<<<<<< HEAD
-	~CRectangle(void);
-  
-	/*!
-	 * \brief Get the nodes shared by the triangle.
-	 * \param[in] val_node - Local (to the rectangle) index of the node (a rectangle has 4 nodes).
-=======
 	~CQuadrilateral(void);
   
 	/*!
 	 * \brief Get the nodes shared by the triangle.
 	 * \param[in] val_node - Local (to the quadrilateral) index of the node (a quadrilateral has 4 nodes).
->>>>>>> 47b0d6fe
 	 * \return Global index of the triangle node.
 	 */
 	unsigned long GetNode(unsigned short val_node);
@@ -717,11 +668,7 @@
 	 * \brief Get the face index of and element.
 	 * \param[in] val_face - Local index of the face.
 	 * \param[in] val_index - Local (to the face) index of the nodes that compose the face.
-<<<<<<< HEAD
-	 * \return Local (to the rectangle) index of the nodes that compose the face.
-=======
 	 * \return Local (to the quadrilateral) index of the nodes that compose the face.
->>>>>>> 47b0d6fe
 	 */
 	unsigned short GetFaces(unsigned short val_face, unsigned short val_index);
   
@@ -729,11 +676,7 @@
 	 * \brief Get the local index of the neighbors to a node (given the local index).
 	 * \param[in] val_node - Local (to the element) index of a node.
 	 * \param[in] val_index - Local (to the neighbor nodes of val_node) index of the nodes that are neighbor to val_node.
-<<<<<<< HEAD
-	 * \return Local (to the rectangle) index of the nodes that are neighbor to val_node.
-=======
 	 * \return Local (to the quadrilateral) index of the nodes that are neighbor to val_node.
->>>>>>> 47b0d6fe
 	 */
 	unsigned short GetNeighbor_Nodes(unsigned short val_node, unsigned short val_index);
   
@@ -803,11 +746,7 @@
  * \class CTetrahedron
  * \brief Class for tetrahedron element definition.
  * \author F. Palacios
-<<<<<<< HEAD
- * \version 4.0.0 "Cardinal"
-=======
  * \version 4.1.0 "Cardinal"
->>>>>>> 47b0d6fe
  */
 class CTetrahedron : public CPrimalGrid {
 private:
@@ -922,11 +861,7 @@
  * \class CHexahedron
  * \brief Class for hexahedron element definition.
  * \author F. Palacios
-<<<<<<< HEAD
- * \version 4.0.0 "Cardinal"
-=======
  * \version 4.1.0 "Cardinal"
->>>>>>> 47b0d6fe
  */
 class CHexahedron : public CPrimalGrid {
 private:
@@ -1048,11 +983,7 @@
  * \class CPrism
  * \brief Class for prism element definition.
  * \author F. Palacios
-<<<<<<< HEAD
- * \version 4.0.0 "Cardinal"
-=======
  * \version 4.1.0 "Cardinal"
->>>>>>> 47b0d6fe
  */
 class CPrism : public CPrimalGrid {
 private:
@@ -1170,11 +1101,7 @@
  * \class CPyramid
  * \brief Class for pyramid element definition.
  * \author F. Palacios
-<<<<<<< HEAD
- * \version 4.0.0 "Cardinal"
-=======
  * \version 4.1.0 "Cardinal"
->>>>>>> 47b0d6fe
  */
 class CPyramid : public CPrimalGrid {
 private:
