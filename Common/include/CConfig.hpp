--- conflicted
+++ resolved
@@ -523,13 +523,10 @@
   Kind_FEM_Flow,                /*!< \brief Finite element scheme for the flow equations. */
   Kind_FEM_DG_Shock,            /*!< \brief Shock capturing method for the FEM DG solver. */
   Kind_Matrix_Coloring,         /*!< \brief Type of matrix coloring for sparse Jacobian computation. */
-<<<<<<< HEAD
   Kind_Incomp_System,           /*!< \brief Pressure-based solver for incompressible flows. */
   Kind_PBIter,                  /*!< \brief Pressure-based solver for incompressible flows. */
   Kind_Solver_Fluid_FSI,        /*!< \brief Kind of solver for the fluid in FSI applications. */
   Kind_Solver_Struc_FSI,        /*!< \brief Kind of solver for the structure in FSI applications. */
-=======
->>>>>>> f8d46030
   Kind_BGS_RelaxMethod,         /*!< \brief Kind of relaxation method for Block Gauss Seidel method in FSI problems. */
   Kind_CHT_Coupling;            /*!< \brief Kind of coupling method used at CHT interfaces. */
   bool ReconstructionGradientRequired; /*!< \brief Enable or disable a second gradient calculation for upwind reconstruction only. */
@@ -583,13 +580,9 @@
   unsigned long Linear_Solver_Iter_Poisson;      /*!< \brief Max iterations of the linear solver for the implicit formulation in the poisson solver of the pressure based method. */
   su2double SemiSpan;                   /*!< \brief Wing Semi span. */
   su2double Roe_Kappa;                  /*!< \brief Relaxation of the Roe scheme. */
-<<<<<<< HEAD
   su2double RCFactor;                   /*!< \brief Relaxation for Rhie Chow interpolation contribution. */
   su2double Relaxation_Factor_PBFlow;   /*!< \brief Relaxation coefficient of the flow corrections in PB solver. */
-  su2double Relaxation_Factor_AdjFlow;  /*!< \brief Relaxation coefficient of the linear solver adjoint mean flow. */
-=======
   su2double Relaxation_Factor_Adjoint;  /*!< \brief Relaxation coefficient for variable updates of adjoint solvers. */
->>>>>>> f8d46030
   su2double Relaxation_Factor_CHT;      /*!< \brief Relaxation coefficient for the update of conjugate heat variables. */
   su2double AdjTurb_Linear_Error;       /*!< \brief Min error of the turbulent adjoint linear solver for the implicit formulation. */
   su2double EntropyFix_Coeff;           /*!< \brief Entropy fix coefficient. */
@@ -2139,18 +2132,6 @@
   bool GetPrestretch(void) const { return Prestretch; }
 
   /*!
-<<<<<<< HEAD
-    * \brief Decide whether it's necessary to add the cross term for adjoint FSI.
-    * \return <code>TRUE</code> if it's necessary to add the cross term, <code>FALSE</code> otherwise.
-    */
-  bool Add_CrossTerm(void) const { return addCrossTerm; }
-
-  /*!
-    * \brief Set the boolean addCrossTerm to true or false.
-    */
-  void Set_CrossTerm(bool needCrossTerm) { addCrossTerm = needCrossTerm; }
-
-  /*!
     * \brief Return the value of pressure reference.
     * \return PRef_Value.
     */
@@ -2164,8 +2145,6 @@
   su2double* GetPRef_Coord(void) {return PRef_Coord;}
   
   /*!
-=======
->>>>>>> f8d46030
    * \brief Get the name of the file with the element properties for structural problems.
    * \return Name of the file with the element properties of the structural problem.
    */
@@ -4123,12 +4102,6 @@
    * \return Relaxation factor.
    */
   su2double GetLinear_Solver_Smoother_Relaxation(void) const { return Linear_Solver_Smoother_Relaxation; }
-
-  /*!
-   * \brief Get the relaxation factor for solution updates of adjoint solvers.
-   */
-<<<<<<< HEAD
-  su2double GetRelaxation_Factor_AdjFlow(void) const { return Relaxation_Factor_AdjFlow; }
   
   /*!
    * \brief Get the relaxation coefficient of the flow correction for PB solver.
@@ -4141,9 +4114,11 @@
    * \return relaxation coefficient of the flow correction for PB solver
    */
   su2double GetRCFactor(void) const  { return RCFactor; }
-=======
+
+  /*!
+   * \brief Get the relaxation factor for solution updates of adjoint solvers.
+   */
   su2double GetRelaxation_Factor_Adjoint(void) const { return Relaxation_Factor_Adjoint; }
->>>>>>> f8d46030
 
   /*!
    * \brief Get the relaxation coefficient of the CHT coupling.
