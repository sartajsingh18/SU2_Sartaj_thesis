--- conflicted
+++ resolved
@@ -992,7 +992,6 @@
   array<su2double, N_POLY_COEFFS> mu_polycoeffs{{0.0}};  /*!< \brief Array for viscosity polynomial coefficients. */
   array<su2double, N_POLY_COEFFS> kt_polycoeffs{{0.0}};  /*!< \brief Array for thermal conductivity polynomial coefficients. */
   bool Body_Force;                      /*!< \brief Flag to know if a body force is included in the formulation. */
-<<<<<<< HEAD
   su2double *Body_Force_Vector;         /*!< \brief Values of the prescribed body force vector. */
 
   unsigned short Kind_Streamwise_Periodic;          /*!< \brief Flag to know if a body force is included in the formulation, used for periodic BC as inlet & outlet. */
@@ -1005,8 +1004,6 @@
             Streamwise_Periodic_InletTemperature;   /*!< /brief Area avg static Temp [K] at the periodic inlet. Used for adaptive outlet heatsink. */
   vector<su2double> Streamwise_Periodic_RefNode;    /*!< \brief Coordinates of the reference node [m] on the receiving periodic marker, for recovered pressure computation only. Size nDim.*/
 
-=======
->>>>>>> 5c530937
   su2double *FreeStreamTurboNormal;     /*!< \brief Direction to initialize the flow in turbomachinery computation */
   su2double Restart_Bandwidth_Agg;      /*!< \brief The aggregate of the bandwidth for writing binary restarts (to be averaged later). */
   su2double Max_Vel2;                   /*!< \brief The maximum velocity^2 in the domain for the incompressible preconditioner. */
