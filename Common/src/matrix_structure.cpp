/*!
 * \file matrix_structure.cpp
 * \brief Main subroutines for doing the sparse structures
 * \author F. Palacios, A. Bueno, T. Economon
 * \version 4.3.0 "Cardinal"
 *
 * SU2 Lead Developers: Dr. Francisco Palacios (Francisco.D.Palacios@boeing.com).
 *                      Dr. Thomas D. Economon (economon@stanford.edu).
 *
 * SU2 Developers: Prof. Juan J. Alonso's group at Stanford University.
 *                 Prof. Piero Colonna's group at Delft University of Technology.
 *                 Prof. Nicolas R. Gauger's group at Kaiserslautern University of Technology.
 *                 Prof. Alberto Guardone's group at Polytechnic University of Milan.
 *                 Prof. Rafael Palacios' group at Imperial College London.
 *                 Prof. Edwin van der Weide's group at the University of Twente.
 *                 Prof. Vincent Terrapon's group at the University of Liege.
 *
 * Copyright (C) 2012-2016 SU2, the open-source CFD code.
 *
 * SU2 is free software; you can redistribute it and/or
 * modify it under the terms of the GNU Lesser General Public
 * License as published by the Free Software Foundation; either
 * version 2.1 of the License, or (at your option) any later version.
 *
 * SU2 is distributed in the hope that it will be useful,
 * but WITHOUT ANY WARRANTY; without even the implied warranty of
 * MERCHANTABILITY or FITNESS FOR A PARTICULAR PURPOSE. See the GNU
 * Lesser General Public License for more details.
 *
 * You should have received a copy of the GNU Lesser General Public
 * License along with SU2. If not, see <http://www.gnu.org/licenses/>.
 */

#include "../include/matrix_structure.hpp"

CSysMatrix::CSysMatrix(void) {
  
  /*--- Array initialization ---*/

  matrix            = NULL;
  ILU_matrix        = NULL;
  row_ptr           = NULL;
  col_ind           = NULL;
  block             = NULL;
  prod_block_vector = NULL;
  prod_row_vector   = NULL;
  aux_vector        = NULL;
  sum_vector        = NULL;
  invM              = NULL;
  block_weight      = NULL;
  block_inverse     = NULL;

  /*--- Linelet preconditioner ---*/
  
  LineletBool     = NULL;
  LineletPoint    = NULL;
  UBlock          = NULL;
  invUBlock       = NULL;
  LBlock          = NULL;
  yVector         = NULL;
  zVector         = NULL;
  rVector         = NULL;
  LFBlock         = NULL;
  LyVector        = NULL;
  FzVector        = NULL;
  max_nElem       = 0;
  
}

CSysMatrix::~CSysMatrix(void) {
  
  unsigned long iElem;
  
  /*--- Memory deallocation ---*/
  
  if (matrix != NULL)             delete [] matrix;
  if (ILU_matrix != NULL)         delete [] ILU_matrix;
  if (row_ptr != NULL)            delete [] row_ptr;
  if (col_ind != NULL)            delete [] col_ind;
  if (block != NULL)              delete [] block;
  if (block_weight != NULL)       delete [] block_weight;
  if (block_inverse != NULL)      delete [] block_inverse;
  
  if (prod_block_vector != NULL)  delete [] prod_block_vector;
  if (prod_row_vector != NULL)    delete [] prod_row_vector;
  if (aux_vector != NULL)         delete [] aux_vector;
  if (sum_vector != NULL)         delete [] sum_vector;
  if (invM != NULL)               delete [] invM;
  if (LineletBool != NULL)        delete [] LineletBool;
  if (LineletPoint != NULL)       delete [] LineletPoint;
  
  for (iElem = 0; iElem < max_nElem; iElem++) {
    if (UBlock[iElem] != NULL)      delete [] UBlock[iElem];
    if (invUBlock[iElem] != NULL)   delete [] invUBlock[iElem];
    if (LBlock[iElem] != NULL)      delete [] LBlock[iElem];
    if (yVector[iElem] != NULL)     delete [] yVector[iElem];
    if (zVector[iElem] != NULL)     delete [] zVector[iElem];
    if (rVector[iElem] != NULL)     delete [] rVector[iElem];
  }
  if (UBlock != NULL)     delete [] UBlock;
  if (invUBlock != NULL)  delete [] invUBlock;
  if (LBlock != NULL)     delete [] LBlock;
  if (yVector != NULL)    delete [] yVector;
  if (zVector != NULL)    delete [] zVector;
  if (rVector != NULL)    delete [] rVector;

  if (LFBlock != NULL)    delete [] LFBlock;
  if (LyVector != NULL)   delete [] LyVector;
  if (FzVector != NULL)   delete [] FzVector;
  
}

void CSysMatrix::Initialize(unsigned long nPoint, unsigned long nPointDomain,
                            unsigned short nVar, unsigned short nEqn,
                            bool EdgeConnect, CGeometry *geometry, CConfig *config) {
  
  unsigned long iPoint, *row_ptr, *col_ind, index, nnz, Elem;
  unsigned short iNeigh, iElem, iNode, *nNeigh;
  vector<unsigned long>::iterator it;
  vector<unsigned long> vneighs;
  
  /*--- Don't delete *row_ptr, *col_ind because they are
   asigned to the Jacobian structure. ---*/
  
  /*--- Compute the number of neighbors ---*/
  
  nNeigh = new unsigned short [nPoint];
  for (iPoint = 0; iPoint < nPoint; iPoint++) {
    
    if (EdgeConnect) {
      nNeigh[iPoint] = (geometry->node[iPoint]->GetnPoint()+1);  // +1 -> to include diagonal element
    }
    else {
      vneighs.clear();
      for (iElem = 0; iElem < geometry->node[iPoint]->GetnElem(); iElem++) {
        Elem =  geometry->node[iPoint]->GetElem(iElem);
        for (iNode = 0; iNode < geometry->elem[Elem]->GetnNodes(); iNode++)
          vneighs.push_back(geometry->elem[Elem]->GetNode(iNode));
      }
      vneighs.push_back(iPoint);
      
      sort(vneighs.begin(), vneighs.end());
      it = unique(vneighs.begin(), vneighs.end());
      vneighs.resize(it - vneighs.begin());
      nNeigh[iPoint] = vneighs.size();
    }
    
  }
  
  /*--- Create row_ptr structure, using the number of neighbors ---*/
  
  row_ptr = new unsigned long [nPoint+1];
  row_ptr[0] = 0;
  for (iPoint = 0; iPoint < nPoint; iPoint++)
    row_ptr[iPoint+1] = row_ptr[iPoint] + nNeigh[iPoint];
  nnz = row_ptr[nPoint];
  
  /*--- Create col_ind structure ---*/
  
  col_ind = new unsigned long [nnz];
  for (iPoint = 0; iPoint < nPoint; iPoint++) {
    
    vneighs.clear();
    
    if (EdgeConnect) {
      for (iNeigh = 0; iNeigh < geometry->node[iPoint]->GetnPoint(); iNeigh++)
        vneighs.push_back(geometry->node[iPoint]->GetPoint(iNeigh));
      vneighs.push_back(iPoint);
    }
    else {
      for (iElem = 0; iElem < geometry->node[iPoint]->GetnElem(); iElem++) {
        Elem =  geometry->node[iPoint]->GetElem(iElem);
        for (iNode = 0; iNode < geometry->elem[Elem]->GetnNodes(); iNode++)
          vneighs.push_back(geometry->elem[Elem]->GetNode(iNode));
      }
      vneighs.push_back(iPoint);
    }
    
    sort(vneighs.begin(), vneighs.end());
    it = unique(vneighs.begin(), vneighs.end());
    vneighs.resize( it - vneighs.begin() );
    
    index = row_ptr[iPoint];
    for (iNeigh = 0; iNeigh < vneighs.size(); iNeigh++) {
      col_ind[index] = vneighs[iNeigh];
      index++;
    }
    
  }
  
  /*--- Set the indices in the in the sparce matrix structure, and memory allocation ---*/
  
  SetIndexes(nPoint, nPointDomain, nVar, nEqn, row_ptr, col_ind, nnz, config);
  
  /*--- Initialization matrix to zero ---*/
  
  SetValZero();
  
  delete [] nNeigh;
  
}

void CSysMatrix::SetIndexes(unsigned long val_nPoint, unsigned long val_nPointDomain, unsigned short val_nVar, unsigned short val_nEq, unsigned long* val_row_ptr, unsigned long* val_col_ind, unsigned long val_nnz, CConfig *config) {
  
  unsigned long iVar;
  
  nPoint       = val_nPoint;        // Assign number of points in the mesh
  nPointDomain = val_nPointDomain;  // Assign number of points in the mesh
  nVar         = val_nVar;          // Assign number of vars in each block system
  nEqn         = val_nEq;           // Assign number of eqns in each block system
  nnz          = val_nnz;           // Assign number of possible non zero blocks
  row_ptr      = val_row_ptr;
  col_ind      = val_col_ind;
  
  matrix            = new su2double [nnz*nVar*nEqn];  // Reserve memory for the values of the matrix
  block             = new su2double [nVar*nEqn];
  block_weight      = new su2double [nVar*nEqn];
  block_inverse     = new su2double [nVar*nEqn];

  prod_block_vector = new su2double [nEqn];
  prod_row_vector   = new su2double [nVar];
  aux_vector        = new su2double [nVar];
  sum_vector        = new su2double [nVar];
  
  /*--- Memory initialization ---*/
  
  for (iVar = 0; iVar < nnz*nVar*nEqn; iVar++) matrix[iVar] = 0.0;
  for (iVar = 0; iVar < nVar*nEqn; iVar++)     block[iVar] = 0.0;
  for (iVar = 0; iVar < nVar*nEqn; iVar++)     block_weight[iVar] = 0.0;
  for (iVar = 0; iVar < nVar*nEqn; iVar++)     block_inverse[iVar] = 0.0;

  for (iVar = 0; iVar < nEqn; iVar++)          prod_block_vector[iVar] = 0.0;
  for (iVar = 0; iVar < nVar; iVar++)          prod_row_vector[iVar] = 0.0;
  for (iVar = 0; iVar < nVar; iVar++)          aux_vector[iVar] = 0.0;
  for (iVar = 0; iVar < nVar; iVar++)          sum_vector[iVar] = 0.0;
  
  /*--- Set specific preconditioner matrices (ILU) ---*/
  
  if ((config->GetKind_Linear_Solver_Prec() == ILU) ||
<<<<<<< HEAD
      (config->GetKind_Linear_Solver() == SMOOTHER_ILU) ||
      (config->GetDiscrete_Adjoint() && config->GetKind_DiscAdj_Linear_Prec() == ILU) ||
      (config->GetKind_Deform_Linear_Solver_Prec() == ILU)) {
=======
  		((config->GetKind_SU2() == SU2_DEF) && (config->GetKind_Deform_Linear_Solver_Prec() == ILU)) ||
  		((config->GetKind_SU2() == SU2_DOT) && (config->GetKind_Deform_Linear_Solver_Prec() == ILU)) ||
  		(config->GetKind_Linear_Solver() == SMOOTHER_ILU) ||
      (config->GetFSI_Simulation() && config->GetKind_Deform_Linear_Solver_Prec() == ILU) ||
      (config->GetDiscrete_Adjoint() && config->GetKind_DiscAdj_Linear_Prec() == ILU)) {
>>>>>>> 119823bd
    
    /*--- Reserve memory for the ILU matrix. ---*/
    
    ILU_matrix = new su2double [nnz*nVar*nEqn];
    for (iVar = 0; iVar < nnz*nVar*nEqn; iVar++) ILU_matrix[iVar] = 0.0;

  }
  
  /*--- Set specific preconditioner matrices (Jacobi and Linelet) ---*/
  
  if ((config->GetKind_Linear_Solver_Prec() == JACOBI) ||
      (config->GetKind_Linear_Solver_Prec() == LINELET) ||
   		((config->GetKind_SU2() == SU2_DEF) && (config->GetKind_Deform_Linear_Solver_Prec() == JACOBI)) ||
    	((config->GetKind_SU2() == SU2_DOT) && (config->GetKind_Deform_Linear_Solver_Prec() == JACOBI)) ||
      (config->GetKind_Linear_Solver() == SMOOTHER_JACOBI) ||
      (config->GetKind_Linear_Solver() == SMOOTHER_LINELET) ||
      (config->GetDiscrete_Adjoint() && config->GetKind_DiscAdj_Linear_Solver() == JACOBI) ||
      (config->GetKind_Deform_Linear_Solver_Prec() == JACOBI))   {
    
    /*--- Reserve memory for the values of the inverse of the preconditioner. ---*/
    
    invM = new su2double [nPoint*nVar*nEqn];
    for (iVar = 0; iVar < nPoint*nVar*nEqn; iVar++) invM[iVar] = 0.0;

  }

}

su2double *CSysMatrix::GetBlock(unsigned long block_i, unsigned long block_j) {
  
  unsigned long step = 0, index;
  
  for (index = row_ptr[block_i]; index < row_ptr[block_i+1]; index++) {
    step++;
    if (col_ind[index] == block_j) { return &(matrix[(row_ptr[block_i]+step-1)*nVar*nEqn]); }
  }
  return NULL;
  
}

su2double CSysMatrix::GetBlock(unsigned long block_i, unsigned long block_j, unsigned short iVar, unsigned short jVar) {
  
  unsigned long step = 0, index;
  
  for (index = row_ptr[block_i]; index < row_ptr[block_i+1]; index++) {
    step++;
    if (col_ind[index] == block_j) { return matrix[(row_ptr[block_i]+step-1)*nVar*nEqn+iVar*nEqn+jVar]; }
  }
  return 0;
  
}

void CSysMatrix::SetBlock(unsigned long block_i, unsigned long block_j, su2double **val_block) {
  
  unsigned long iVar, jVar, index, step = 0;
  
  for (index = row_ptr[block_i]; index < row_ptr[block_i+1]; index++) {
    step++;
    if (col_ind[index] == block_j) {
      for (iVar = 0; iVar < nVar; iVar++)
        for (jVar = 0; jVar < nEqn; jVar++)
          matrix[(row_ptr[block_i]+step-1)*nVar*nEqn+iVar*nEqn+jVar] = SU2_TYPE::GetValue(val_block[iVar][jVar]);
      break;
    }
  }
  
}
  
void CSysMatrix::SetBlock(unsigned long block_i, unsigned long block_j, su2double *val_block) {
  
  unsigned long iVar, jVar, index, step = 0;
  
  for (index = row_ptr[block_i]; index < row_ptr[block_i+1]; index++) {
    step++;
    if (col_ind[index] == block_j) {
      for (iVar = 0; iVar < nVar; iVar++)
        for (jVar = 0; jVar < nEqn; jVar++)
          matrix[(row_ptr[block_i]+step-1)*nVar*nEqn+iVar*nEqn+jVar] = SU2_TYPE::GetValue(val_block[iVar*nVar+jVar]);
      break;
    }
  }
  
}

void CSysMatrix::AddBlock(unsigned long block_i, unsigned long block_j, su2double **val_block) {
  
  unsigned long iVar, jVar, index, step = 0;
  
  for (index = row_ptr[block_i]; index < row_ptr[block_i+1]; index++) {
    step++;
    if (col_ind[index] == block_j) {
      for (iVar = 0; iVar < nVar; iVar++)
        for (jVar = 0; jVar < nEqn; jVar++)
          matrix[(row_ptr[block_i]+step-1)*nVar*nEqn+iVar*nEqn+jVar] += SU2_TYPE::GetValue(val_block[iVar][jVar]);
      break;
    }
  }
  
}

void CSysMatrix::SubtractBlock(unsigned long block_i, unsigned long block_j, su2double **val_block) {
  
  unsigned long iVar, jVar, index, step = 0;
  
  for (index = row_ptr[block_i]; index < row_ptr[block_i+1]; index++) {
    step++;
    if (col_ind[index] == block_j) {
      for (iVar = 0; iVar < nVar; iVar++)
        for (jVar = 0; jVar < nEqn; jVar++)
          matrix[(row_ptr[block_i]+step-1)*nVar*nEqn+iVar*nEqn+jVar] -= SU2_TYPE::GetValue(val_block[iVar][jVar]);
      break;
    }
  }
  
}

su2double *CSysMatrix::GetBlock_ILUMatrix(unsigned long block_i, unsigned long block_j) {
  
  unsigned long step = 0, index;
  
  for (index = row_ptr[block_i]; index < row_ptr[block_i+1]; index++) {
    step++;
    if (col_ind[index] == block_j) { return &(ILU_matrix[(row_ptr[block_i]+step-1)*nVar*nEqn]); }
  }
  return NULL;
  
}

void CSysMatrix::SetBlock_ILUMatrix(unsigned long block_i, unsigned long block_j, su2double *val_block) {
  
  unsigned long iVar, jVar, index, step = 0;
  
  for (index = row_ptr[block_i]; index < row_ptr[block_i+1]; index++) {
    step++;
    if (col_ind[index] == block_j) {
      for (iVar = 0; iVar < nVar; iVar++)
        for (jVar = 0; jVar < nEqn; jVar++)
          ILU_matrix[(row_ptr[block_i]+step-1)*nVar*nEqn+iVar*nEqn+jVar] = val_block[iVar*nVar+jVar];
      break;
    }
  }
  
}

void CSysMatrix::SetBlockTransposed_ILUMatrix(unsigned long block_i, unsigned long block_j, su2double *val_block) {

  unsigned long iVar, jVar, index, step = 0;

  for (index = row_ptr[block_i]; index < row_ptr[block_i+1]; index++) {
    step++;
    if (col_ind[index] == block_j) {
      for (iVar = 0; iVar < nVar; iVar++)
        for (jVar = 0; jVar < nEqn; jVar++)
          ILU_matrix[(row_ptr[block_i]+step-1)*nVar*nEqn+iVar*nEqn+jVar] = val_block[jVar*nVar+iVar];
      break;
    }
  }

}

void CSysMatrix::SubtractBlock_ILUMatrix(unsigned long block_i, unsigned long block_j, su2double *val_block) {
  
  unsigned long iVar, jVar, index, step = 0;
  
  for (index = row_ptr[block_i]; index < row_ptr[block_i+1]; index++) {
    step++;
    if (col_ind[index] == block_j) {
      for (iVar = 0; iVar < nVar; iVar++)
        for (jVar = 0; jVar < nEqn; jVar++)
          ILU_matrix[(row_ptr[block_i]+step-1)*nVar*nEqn+iVar*nEqn+jVar] -= val_block[iVar*nVar+jVar];
      break;
    }
  }
  
}

void CSysMatrix::MatrixVectorProduct(su2double *matrix, su2double *vector, su2double *product) {
  
  unsigned short iVar, jVar;
  
  for (iVar = 0; iVar < nVar; iVar++) {
    product[iVar] = 0.0;
    for (jVar = 0; jVar < nVar; jVar++) {
      product[iVar] += matrix[iVar*nVar+jVar] * vector[jVar];
    }
  }
  
}

void CSysMatrix::MatrixMatrixProduct(su2double *matrix_a, su2double *matrix_b, su2double *product) {
  
  unsigned short iVar, jVar, kVar;

  for (iVar = 0; iVar < nVar; iVar++) {
    for (jVar = 0; jVar < nVar; jVar++) {
      product[iVar*nVar+jVar] = 0.0;
      for (kVar = 0; kVar < nVar; kVar++) {
        product[iVar*nVar+jVar] += matrix_a[iVar*nVar+kVar]*matrix_b[kVar*nVar+jVar];
      }
    }
  }
  
}

void CSysMatrix::AddVal2Diag(unsigned long block_i, su2double val_matrix) {
  
  unsigned long step = 0, iVar, index;
  
  for (index = row_ptr[block_i]; index < row_ptr[block_i+1]; index++) {
    step++;
    if (col_ind[index] == block_i) {	// Only elements on the diagonal
      for (iVar = 0; iVar < nVar; iVar++)
        matrix[(row_ptr[block_i]+step-1)*nVar*nVar+iVar*nVar+iVar] += SU2_TYPE::GetValue(val_matrix);
      break;
    }
  }
  
}

void CSysMatrix::SetVal2Diag(unsigned long block_i, su2double val_matrix) {
  
  unsigned long step = 0, iVar, jVar, index;
  
  for (index = row_ptr[block_i]; index < row_ptr[block_i+1]; index++) {
    step++;
    if (col_ind[index] == block_i) {	// Only elements on the diagonal
      
      for (iVar = 0; iVar < nVar; iVar++)
        for (jVar = 0; jVar < nVar; jVar++)
          matrix[(row_ptr[block_i]+step-1)*nVar*nVar+iVar*nVar+jVar] = 0.0;
      
      for (iVar = 0; iVar < nVar; iVar++)
        matrix[(row_ptr[block_i]+step-1)*nVar*nVar+iVar*nVar+iVar] = SU2_TYPE::GetValue(val_matrix);
      
      break;
    }
  }
  
}

void CSysMatrix::DeleteValsRowi(unsigned long i) {
  
  unsigned long block_i = i/nVar;
  unsigned long row = i - block_i*nVar;
  unsigned long index, iVar;
  
  for (index = row_ptr[block_i]; index < row_ptr[block_i+1]; index++) {
    for (iVar = 0; iVar < nVar; iVar++)
      matrix[index*nVar*nVar+row*nVar+iVar] = 0.0; // Delete row values in the block
    if (col_ind[index] == block_i)
      matrix[index*nVar*nVar+row*nVar+row] = 1.0; // Set 1 to the diagonal element
  }
  
}


su2double CSysMatrix::MatrixDeterminant(su2double **a, unsigned long n) {
  
  unsigned long i, j, j1, j2;
  su2double det = 0;
  su2double **m = NULL;
  
  if (n < 1) { }
  else if (n == 1) { det = a[0][0]; }
  else if (n == 2) { det = a[0][0] * a[1][1] - a[1][0] * a[0][1]; }
  else {
    det = 0.0;

    for (j1=0;j1<n;j1++) {
      m = new su2double*[n-1];
      for (i=0;i<n-1;i++)
        m[i] = new su2double[n-1];
      
      for (i=1;i<n;i++) {
        j2 = 0;
        for (j=0;j<n;j++) {
          if (j == j1)
          continue;
          m[i-1][j2] = a[i][j];
          j2++;
        }
      }
      
      det += pow(-1.0,j1+2.0) * a[0][j1] * MatrixDeterminant(m,n-1);
      for (i=0;i<n-1;i++)
      delete [] m[i];
      delete [] m;
    }
    
  }
  
  return(det);
  
}

void CSysMatrix::MatrixCoFactor(su2double **a, unsigned long n, su2double **b) {
  
  unsigned long i,j,ii,jj,i1,j1;
  su2double det;
  su2double **c;
  
  c = new su2double*[n-1];
  for (i=0;i<n-1;i++)
    c[i] = new su2double[n-1];
  
  for (j=0;j<n;j++) {
    for (i=0;i<n;i++) {
      
      /*--- Form the adjoint a_ij ---*/
      i1 = 0;
      for (ii=0;ii<n;ii++) {
        if (ii == i)
        continue;
        j1 = 0;
        for (jj=0;jj<n;jj++) {
          if (jj == j)
          continue;
          c[i1][j1] = a[ii][jj];
          j1++;
        }
        i1++;
      }
      
      /*--- Calculate the determinate ---*/
      det = MatrixDeterminant(c,n-1);
      
      /*--- Fill in the elements of the cofactor ---*/
      b[i][j] = pow(-1.0,i+j+2.0) * det;
    }
  }
  for (i=0;i<n-1;i++)
    delete [] c[i];
  delete [] c;
  
}

void CSysMatrix::MatrixTranspose(su2double **a, unsigned long n) {
  
  unsigned long i, j;
  su2double tmp;
  
  for (i=1;i<n;i++) {
    for (j=0;j<i;j++) {
      tmp = a[i][j];
      a[i][j] = a[j][i];
      a[j][i] = tmp;
    }
  }
  
}

void CSysMatrix::Gauss_Elimination(unsigned long block_i, su2double* rhs, bool transposed) {
  
  short iVar, jVar, kVar; // This is important, otherwise some compilers optimizations will fail
  su2double weight, aux;
  
  su2double *Block = GetBlock(block_i, block_i);
  
  /*--- Copy block matrix, note that the original matrix
   is modified by the algorithm---*/
  
  if (!transposed) {
    for (iVar = 0; iVar < (short)nVar; iVar++)
      for (jVar = 0; jVar < (short)nVar; jVar++)
        block[iVar*nVar+jVar] = Block[iVar*nVar+jVar];
  } else {
    for (iVar = 0; iVar < (short)nVar; iVar++)
      for (jVar = 0; jVar < (short)nVar; jVar++)
        block[iVar*nVar+jVar] = Block[jVar*nVar+iVar];
  }
  /*--- Gauss elimination ---*/
  
  if (nVar == 1) {
    rhs[0] /= block[0];
  }
  else {
    
    /*--- Transform system in Upper Matrix ---*/
    
    for (iVar = 1; iVar < (short)nVar; iVar++) {
      for (jVar = 0; jVar < iVar; jVar++) {
        weight = block[iVar*nVar+jVar] / block[jVar*nVar+jVar];
        for (kVar = jVar; kVar < (short)nVar; kVar++)
          block[iVar*nVar+kVar] -= weight*block[jVar*nVar+kVar];
        rhs[iVar] -= weight*rhs[jVar];
      }
    }
    
    /*--- Backwards substitution ---*/
    
    rhs[nVar-1] = rhs[nVar-1] / block[nVar*nVar-1];
    for (iVar = (short)nVar-2; iVar >= 0; iVar--) {
      aux = 0.0;
      for (jVar = iVar+1; jVar < (short)nVar; jVar++)
        aux += block[iVar*nVar+jVar]*rhs[jVar];
      rhs[iVar] = (rhs[iVar]-aux) / block[iVar*nVar+iVar];
      if (iVar == 0) break;
    }
  }
  
}

void CSysMatrix::Gauss_Elimination_ILUMatrix(unsigned long block_i, su2double* rhs) {
  
  short iVar, jVar, kVar; // This is important, otherwise some compilers optimizations will fail
  su2double weight, aux;
  
  su2double *Block = GetBlock_ILUMatrix(block_i, block_i);
  
  /*--- Copy block matrix, note that the original matrix
   is modified by the algorithm---*/
  
  for (iVar = 0; iVar < (short)nVar; iVar++)
    for (jVar = 0; jVar < (short)nVar; jVar++)
      block[iVar*nVar+jVar] = Block[iVar*nVar+jVar];
  
  /*--- Gauss elimination ---*/
  if (nVar == 1) {
    rhs[0] /= block[0];
  }
  else {
    
    /*--- Transform system in Upper Matrix ---*/
    for (iVar = 1; iVar < (short)nVar; iVar++) {
      for (jVar = 0; jVar < iVar; jVar++) {
        weight = block[iVar*nVar+jVar] / block[jVar*nVar+jVar];
        for (kVar = jVar; kVar < (short)nVar; kVar++)
          block[iVar*nVar+kVar] -= weight*block[jVar*nVar+kVar];
        rhs[iVar] -= weight*rhs[jVar];
      }
    }
    
    /*--- Backwards substitution ---*/
    rhs[nVar-1] = rhs[nVar-1] / block[nVar*nVar-1];
    for (iVar = (short)nVar-2; iVar >= 0; iVar--) {
      aux = 0.0;
      for (jVar = iVar+1; jVar < (short)nVar; jVar++)
        aux += block[iVar*nVar+jVar]*rhs[jVar];
      rhs[iVar] = (rhs[iVar]-aux) / block[iVar*nVar+iVar];
      if (iVar == 0) break;
    }
  }
  
}

void CSysMatrix::Gauss_Elimination(su2double* Block, su2double* rhs) {
  
  short iVar, jVar, kVar; // This is important, otherwise some compilers optimizations will fail
  su2double weight, aux;
  
  /*--- Copy block matrix, note that the original matrix
   is modified by the algorithm---*/
  
  for (iVar = 0; iVar < (short)nVar; iVar++)
    for (jVar = 0; jVar < (short)nVar; jVar++)
      block[iVar*nVar+jVar] = Block[iVar*nVar+jVar];
  
  
  if (nVar == 1) {
    rhs[0] /= block[0];
  }
  else {
    /*--- Transform system in Upper Matrix ---*/
    for (iVar = 1; iVar < (short)nVar; iVar++) {
      for (jVar = 0; jVar < iVar; jVar++) {
        weight = block[iVar*nVar+jVar] / block[jVar*nVar+jVar];
        for (kVar = jVar; kVar < (short)nVar; kVar++)
          block[iVar*nVar+kVar] -= weight*block[jVar*nVar+kVar];
        rhs[iVar] -= weight*rhs[jVar];
      }
    }
    
    /*--- Backwards substitution ---*/
    rhs[nVar-1] = rhs[nVar-1] / block[nVar*nVar-1];
    for (iVar = (short)nVar-2; iVar >= 0; iVar--) {
      aux = 0.0;
      for (jVar = iVar+1; jVar < (short)nVar; jVar++)
        aux += block[iVar*nVar+jVar]*rhs[jVar];
      rhs[iVar] = (rhs[iVar]-aux) / block[iVar*nVar+iVar];
      if (iVar == 0) break;
    }
  }
  
}

void CSysMatrix::ProdBlockVector(unsigned long block_i, unsigned long block_j, const CSysVector & vec) {
  
  unsigned long j = block_j*nVar;
  unsigned short iVar, jVar;
  
  su2double *block = GetBlock(block_i, block_j);
  
  for (iVar = 0; iVar < nVar; iVar++) {
    prod_block_vector[iVar] = 0;
    for (jVar = 0; jVar < nVar; jVar++)
      prod_block_vector[iVar] += block[iVar*nVar+jVar]*vec[j+jVar];
  }
  
}

void CSysMatrix::UpperProduct(CSysVector & vec, unsigned long row_i) {
  
  unsigned long iVar, index;
  
  for (iVar = 0; iVar < nVar; iVar++)
    prod_row_vector[iVar] = 0;
  
  for (index = row_ptr[row_i]; index < row_ptr[row_i+1]; index++) {
    if (col_ind[index] > row_i) {
      ProdBlockVector(row_i, col_ind[index], vec);
      for (iVar = 0; iVar < nVar; iVar++)
        prod_row_vector[iVar] += prod_block_vector[iVar];
    }
  }
  
}

void CSysMatrix::LowerProduct(CSysVector & vec, unsigned long row_i) {
  
  unsigned long iVar, index;
  
  for (iVar = 0; iVar < nVar; iVar++)
    prod_row_vector[iVar] = 0;
  
  for (index = row_ptr[row_i]; index < row_ptr[row_i+1]; index++) {
    if (col_ind[index] < row_i) {
      ProdBlockVector(row_i, col_ind[index], vec);
      for (iVar = 0; iVar < nVar; iVar++)
        prod_row_vector[iVar] += prod_block_vector[iVar];
    }
  }

}

void CSysMatrix::DiagonalProduct(CSysVector & vec, unsigned long row_i) {
  
  unsigned long iVar, index;
  
  for (iVar = 0; iVar < nVar; iVar++)
    prod_row_vector[iVar] = 0;
  
  for (index = row_ptr[row_i]; index < row_ptr[row_i+1]; index++) {
    if (col_ind[index] == row_i) {
      ProdBlockVector(row_i, col_ind[index], vec);
      for (iVar = 0; iVar < nVar; iVar++)
        prod_row_vector[iVar] += prod_block_vector[iVar];
    }
  }
  
}

void CSysMatrix::SendReceive_Solution(CSysVector & x, CGeometry *geometry, CConfig *config) {
  
  unsigned short iVar, iMarker, MarkerS, MarkerR;
  unsigned long iVertex, iPoint, nVertexS, nVertexR, nBufferS_Vector, nBufferR_Vector;
  su2double *Buffer_Receive = NULL, *Buffer_Send = NULL;
  
#ifdef HAVE_MPI
  int send_to, receive_from;
  MPI_Status status;
#endif
  
  for (iMarker = 0; iMarker < config->GetnMarker_All(); iMarker++) {
    
    if ((config->GetMarker_All_KindBC(iMarker) == SEND_RECEIVE) &&
        (config->GetMarker_All_SendRecv(iMarker) > 0)) {
      
      MarkerS = iMarker;  MarkerR = iMarker+1;
      
#ifdef HAVE_MPI

      send_to = config->GetMarker_All_SendRecv(MarkerS)-1;
      receive_from = abs(config->GetMarker_All_SendRecv(MarkerR))-1;
      
#endif

      nVertexS = geometry->nVertex[MarkerS];  nVertexR = geometry->nVertex[MarkerR];
      nBufferS_Vector = nVertexS*nVar;        nBufferR_Vector = nVertexR*nVar;
      
      /*--- Allocate Receive and send buffers  ---*/
      
      Buffer_Receive = new su2double [nBufferR_Vector];
      Buffer_Send = new su2double[nBufferS_Vector];
      
      /*--- Copy the solution that should be sended ---*/
      
      for (iVertex = 0; iVertex < nVertexS; iVertex++) {
        iPoint = geometry->vertex[MarkerS][iVertex]->GetNode();
        for (iVar = 0; iVar < nVar; iVar++)
          Buffer_Send[iVertex*nVar+iVar] = x[iPoint*nVar+iVar];
      }
      
#ifdef HAVE_MPI
      
      /*--- Send/Receive information using Sendrecv ---*/
      
      SU2_MPI::Sendrecv(Buffer_Send, nBufferS_Vector, MPI_DOUBLE, send_to, 0,
                   Buffer_Receive, nBufferR_Vector, MPI_DOUBLE, receive_from, 0, MPI_COMM_WORLD, &status);
      
#else
      
      /*--- Receive information without MPI ---*/
      
      for (iVertex = 0; iVertex < nVertexR; iVertex++) {
        for (iVar = 0; iVar < nVar; iVar++)
          Buffer_Receive[iVar*nVertexR+iVertex] = Buffer_Send[iVar*nVertexR+iVertex];
      }
      
#endif
      
      /*--- Deallocate send buffer ---*/
      
      delete [] Buffer_Send;
      
      /*--- Do the coordinate transformation ---*/
      
      for (iVertex = 0; iVertex < nVertexR; iVertex++) {
        
        /*--- Find point and its type of transformation ---*/
        
        iPoint = geometry->vertex[MarkerR][iVertex]->GetNode();
        
        /*--- Copy transformed conserved variables back into buffer. ---*/
        
        for (iVar = 0; iVar < nVar; iVar++)
          x[iPoint*nVar+iVar] = Buffer_Receive[iVertex*nVar+iVar];
        
      }
      
      /*--- Deallocate receive buffer ---*/
      
      delete [] Buffer_Receive;
      
    }
    
  }
  
}

void CSysMatrix::SendReceive_SolutionTransposed(CSysVector & x, CGeometry *geometry, CConfig *config) {

  unsigned short iVar, iMarker, MarkerS, MarkerR;
  unsigned long iVertex, iPoint, nVertexS, nVertexR, nBufferS_Vector, nBufferR_Vector;
  su2double *Buffer_Receive = NULL, *Buffer_Send = NULL;

#ifdef HAVE_MPI
  int send_to, receive_from;
  MPI_Status status;
#endif

  for (iMarker = 0; iMarker < config->GetnMarker_All(); iMarker++) {

    if ((config->GetMarker_All_KindBC(iMarker) == SEND_RECEIVE) &&
        (config->GetMarker_All_SendRecv(iMarker) > 0)) {

      MarkerS = iMarker + 1;  MarkerR = iMarker;

#ifdef HAVE_MPI

      receive_from = config->GetMarker_All_SendRecv(MarkerR)-1;
      send_to = abs(config->GetMarker_All_SendRecv(MarkerS))-1;

#endif

      nVertexS = geometry->nVertex[MarkerS];  nVertexR = geometry->nVertex[MarkerR];
      nBufferS_Vector = nVertexS*nVar;        nBufferR_Vector = nVertexR*nVar;

      /*--- Allocate Receive and send buffers  ---*/

      Buffer_Receive = new su2double [nBufferR_Vector];
      Buffer_Send = new su2double[nBufferS_Vector];

      /*--- Copy the solution that should be sended ---*/

      for (iVertex = 0; iVertex < nVertexS; iVertex++) {
        iPoint = geometry->vertex[MarkerS][iVertex]->GetNode();
        for (iVar = 0; iVar < nVar; iVar++)
          Buffer_Send[iVertex*nVar+iVar] = x[iPoint*nVar+iVar];
      }

#ifdef HAVE_MPI

      /*--- Send/Receive information using Sendrecv ---*/

      SU2_MPI::Sendrecv(Buffer_Send, nBufferS_Vector, MPI_DOUBLE, send_to, 0,
                   Buffer_Receive, nBufferR_Vector, MPI_DOUBLE, receive_from, 0, MPI_COMM_WORLD, &status);

#else

      /*--- Receive information without MPI ---*/

      for (iVertex = 0; iVertex < nVertexR; iVertex++) {
        for (iVar = 0; iVar < nVar; iVar++)
          Buffer_Receive[iVar*nVertexR+iVertex] = Buffer_Send[iVar*nVertexR+iVertex];
      }

#endif

      /*--- Deallocate send buffer ---*/

      delete [] Buffer_Send;

      /*--- Do the coordinate transformation ---*/

      for (iVertex = 0; iVertex < nVertexR; iVertex++) {

        /*--- Find point and its type of transformation ---*/

        iPoint = geometry->vertex[MarkerR][iVertex]->GetNode();

        /*--- Copy transformed conserved variables back into buffer. ---*/

        for (iVar = 0; iVar < nVar; iVar++)
          x[iPoint*nVar+iVar] += Buffer_Receive[iVertex*nVar+iVar];

      }

      /*--- Deallocate receive buffer ---*/

      delete [] Buffer_Receive;

    }

  }

}

void CSysMatrix::RowProduct(const CSysVector & vec, unsigned long row_i) {
  
  unsigned long iVar, index;
  
  for (iVar = 0; iVar < nVar; iVar++)
    prod_row_vector[iVar] = 0;
  
  for (index = row_ptr[row_i]; index < row_ptr[row_i+1]; index++) {
    ProdBlockVector(row_i, col_ind[index], vec);
    for (iVar = 0; iVar < nVar; iVar++)
      prod_row_vector[iVar] += prod_block_vector[iVar];
  }
  
}

void CSysMatrix::MatrixVectorProduct(const CSysVector & vec, CSysVector & prod) {
  
  unsigned long iPoint, iVar;
  
  for (iPoint = 0; iPoint < nPointDomain; iPoint++) {
    RowProduct(vec, iPoint);
    for (iVar = 0; iVar < nVar; iVar++)
      prod[iPoint*nVar+iVar] = prod_row_vector[iVar];
  }
  
}

void CSysMatrix::MatrixVectorProduct(const CSysVector & vec, CSysVector & prod, CGeometry *geometry, CConfig *config) {
  
  unsigned long prod_begin, vec_begin, mat_begin, index, iVar, jVar, row_i;
  
  /*--- Some checks for consistency between CSysMatrix and the CSysVectors ---*/
  if ( (nVar != vec.GetNVar()) || (nVar != prod.GetNVar()) ) {
    cerr << "CSysMatrix::MatrixVectorProduct(const CSysVector&, CSysVector): "
    << "nVar values incompatible." << endl;
    throw(-1);
  }
  if ( (nPoint != vec.GetNBlk()) || (nPoint != prod.GetNBlk()) ) {
    cerr << "CSysMatrix::MatrixVectorProduct(const CSysVector&, CSysVector): "
    << "nPoint and nBlk values incompatible." << endl;
    throw(-1);
  }
  
  prod = su2double(0.0); // set all entries of prod to zero
  for (row_i = 0; row_i < nPointDomain; row_i++) {
    prod_begin = row_i*nVar; // offset to beginning of block row_i
    for (index = row_ptr[row_i]; index < row_ptr[row_i+1]; index++) {
      vec_begin = col_ind[index]*nVar; // offset to beginning of block col_ind[index]
      mat_begin = (index*nVar*nVar); // offset to beginning of matrix block[row_i][col_ind[indx]]
      for (iVar = 0; iVar < nVar; iVar++) {
        for (jVar = 0; jVar < nVar; jVar++) {
          prod[(unsigned long)(prod_begin+iVar)] += matrix[(unsigned long)(mat_begin+iVar*nVar+jVar)]*vec[(unsigned long)(vec_begin+jVar)];
        }
      }
    }
  }
  
  /*--- MPI Parallelization ---*/
  SendReceive_Solution(prod, geometry, config);
  
}

void CSysMatrix::MatrixVectorProductTransposed(const CSysVector & vec, CSysVector & prod, CGeometry *geometry, CConfig *config) {

  unsigned long prod_begin, vec_begin, mat_begin, index, iVar, jVar , row_i;

  /*--- Some checks for consistency between CSysMatrix and the CSysVectors ---*/
  if ( (nVar != vec.GetNVar()) || (nVar != prod.GetNVar()) ) {
    cerr << "CSysMatrix::MatrixVectorProductTransposed(const CSysVector&, CSysVector): "
    << "nVar values incompatible." << endl;
    throw(-1);
  }
  if ( (nPoint != vec.GetNBlk()) || (nPoint != prod.GetNBlk()) ) {
    cerr << "CSysMatrix::MatrixVectorProductTransposed(const CSysVector&, CSysVector): "
    << "nPoint and nBlk values incompatible." << endl;
    throw(-1);
  }

  prod = su2double(0.0); // set all entries of prod to zero
  for (row_i = 0; row_i < nPointDomain; row_i++) {
    vec_begin = row_i*nVar; // offset to beginning of block col_ind[index]
    for (index = row_ptr[row_i]; index < row_ptr[row_i+1]; index++) {
      prod_begin = col_ind[index]*nVar; // offset to beginning of block row_i
      mat_begin = (index*nVar*nVar); // offset to beginning of matrix block[row_i][col_ind[indx]]
      for (iVar = 0; iVar < nVar; iVar++) {
        for (jVar = 0; jVar < nVar; jVar++) {
            prod[(unsigned long)(prod_begin+jVar)] += matrix[(unsigned long)(mat_begin+iVar*nVar+jVar)]*vec[(unsigned long)(vec_begin+iVar)];
        }
      }
    }
  }

  /*--- MPI Parallelization ---*/
  SendReceive_SolutionTransposed(prod, geometry, config);

}

void CSysMatrix::GetMultBlockBlock(su2double *c, su2double *a, su2double *b) {
  
  unsigned long iVar, jVar, kVar;
  
  for (iVar = 0; iVar < nVar; iVar++)
    for (jVar = 0; jVar < nVar; jVar++) {
      c[iVar*nVar+jVar] = 0.0;
      for (kVar = 0; kVar < nVar; kVar++)
        c[iVar*nVar+jVar] += a[iVar*nVar+kVar] * b[kVar*nVar+jVar];
    }
  
}

void CSysMatrix::GetMultBlockVector(su2double *c, su2double *a, su2double *b) {
  
  unsigned long iVar, jVar;
  
  for (iVar = 0; iVar < nVar; iVar++) {
    c[iVar] =  0.0;
    for (jVar = 0; jVar < nVar; jVar++)
      c[iVar] += a[iVar*nVar+jVar] * b[jVar];
  }
  
}

void CSysMatrix::GetSubsBlock(su2double *c, su2double *a, su2double *b) {
  
  unsigned long iVar, jVar;
  
  for (iVar = 0; iVar < nVar; iVar++)
    for (jVar = 0; jVar < nVar; jVar++)
      c[iVar*nVar+jVar] = a[iVar*nVar+jVar] - b[iVar*nVar+jVar];
  
}

void CSysMatrix::GetSubsVector(su2double *c, su2double *a, su2double *b) {
  
  unsigned long iVar;
  
  for (iVar = 0; iVar < nVar; iVar++)
    c[iVar] = a[iVar] - b[iVar];
  
}

void CSysMatrix::InverseBlock(su2double *Block, su2double *invBlock) {
  
  unsigned long iVar, jVar;
  
  for (iVar = 0; iVar < nVar; iVar++) {
    for (jVar = 0; jVar < nVar; jVar++)
      aux_vector[jVar] = 0.0;
    aux_vector[iVar] = 1.0;
    
    /*--- Compute the i-th column of the inverse matrix ---*/
    Gauss_Elimination(Block, aux_vector);
    
    for (jVar = 0; jVar < nVar; jVar++)
      invBlock[jVar*nVar+iVar] = aux_vector[jVar];
  }
  
}

void CSysMatrix::InverseDiagonalBlock(unsigned long block_i, su2double *invBlock, bool transpose) {
  
  unsigned long iVar, jVar;
  
  for (iVar = 0; iVar < nVar; iVar++) {
    for (jVar = 0; jVar < nVar; jVar++)
      aux_vector[jVar] = 0.0;
    aux_vector[iVar] = 1.0;
    
    /*--- Compute the i-th column of the inverse matrix ---*/
    
    Gauss_Elimination(block_i, aux_vector, transpose);
    for (jVar = 0; jVar < nVar; jVar++)
      invBlock[jVar*nVar+iVar] = aux_vector[jVar];
  }
  
  //  su2double Det, **Matrix, **CoFactor;
  //  su2double *Block = GetBlock(block_i, block_i);
  //
  //  Matrix = new su2double*[nVar];
  //  CoFactor = new su2double*[nVar];
  //  for (iVar=0;iVar<nVar;iVar++) {
  //    Matrix[iVar] = new su2double[nVar];
  //    CoFactor[iVar] = new su2double[nVar];
  //  }
  //
  //  for (iVar = 0; iVar < nVar; iVar++) {
  //    for (jVar = 0; jVar < nVar; jVar++)
  //    Matrix[iVar][jVar] = Block[jVar*nVar+iVar];
  //  }
  //
  //  Det =  MatrixDeterminant(Matrix, nVar);
  //  MatrixCoFactor(Matrix, nVar, CoFactor);
  //  MatrixTranspose(CoFactor, nVar);
  //
  //
  //  for (iVar = 0; iVar < nVar; iVar++) {
  //    for (jVar = 0; jVar < nVar; jVar++)
  //    invBlock[jVar*nVar+iVar] = CoFactor[iVar][jVar]/Det;
  //  }
  //
  //  for (iVar = 0; iVar < nVar; iVar++) {
  //    delete [] Matrix[iVar];
  //    delete [] CoFactor[iVar];
  //  }
  //  delete [] Matrix;
  //  delete [] CoFactor;
  
}


void CSysMatrix::InverseDiagonalBlock_ILUMatrix(unsigned long block_i, su2double *invBlock) {
  
  unsigned long iVar, jVar;

  for (iVar = 0; iVar < nVar; iVar++) {
    for (jVar = 0; jVar < nVar; jVar++)
      aux_vector[jVar] = 0.0;
    aux_vector[iVar] = 1.0;
    
    /*--- Compute the i-th column of the inverse matrix ---*/
    
    Gauss_Elimination_ILUMatrix(block_i, aux_vector);
    for (jVar = 0; jVar < nVar; jVar++)
      invBlock[jVar*nVar+iVar] = aux_vector[jVar];
  }
  
  //  su2double Det, **Matrix, **CoFactor;
  //  su2double *Block = GetBlock_ILUMatrix(block_i, block_i);
  //
  //  Matrix = new su2double*[nVar];
  //  CoFactor = new su2double*[nVar];
  //  for (iVar=0;iVar<nVar;iVar++) {
  //    Matrix[iVar] = new su2double[nVar];
  //    CoFactor[iVar] = new su2double[nVar];
  //  }
  //
  //  for (iVar = 0; iVar < nVar; iVar++) {
  //    for (jVar = 0; jVar < nVar; jVar++)
  //    Matrix[iVar][jVar] = Block[jVar*nVar+iVar];
  //  }
  //
  //  Det =  MatrixDeterminant(Matrix, nVar);
  //  MatrixCoFactor(Matrix, nVar, CoFactor);
  //  MatrixTranspose(CoFactor, nVar);
  //
  //
  //  for (iVar = 0; iVar < nVar; iVar++) {
  //    for (jVar = 0; jVar < nVar; jVar++)
  //    invBlock[jVar*nVar+iVar] = CoFactor[iVar][jVar]/Det;
  //  }
  //
  //  for (iVar = 0; iVar < nVar; iVar++) {
  //    delete [] Matrix[iVar];
  //    delete [] CoFactor[iVar];
  //  }
  //  delete [] Matrix;
  //  delete [] CoFactor;
  
}

void CSysMatrix::BuildJacobiPreconditioner(bool transpose) {

  unsigned long iPoint, iVar, jVar;

  /*--- Compute Jacobi Preconditioner ---*/
  for (iPoint = 0; iPoint < nPoint; iPoint++) {

    /*--- Compute the inverse of the diagonal block ---*/
    InverseDiagonalBlock(iPoint, block_inverse, transpose);

    /*--- Set the inverse of the matrix to the invM structure (which is a vector) ---*/
    for (iVar = 0; iVar < nVar; iVar++)
      for (jVar = 0; jVar < nVar; jVar++)
        invM[iPoint*nVar*nVar+iVar*nVar+jVar] = block_inverse[iVar*nVar+jVar];
  }

}


void CSysMatrix::ComputeJacobiPreconditioner(const CSysVector & vec, CSysVector & prod, CGeometry *geometry, CConfig *config) {
  
  unsigned long iPoint, iVar, jVar;
  
  for (iPoint = 0; iPoint < nPointDomain; iPoint++) {
    for (iVar = 0; iVar < nVar; iVar++) {
      prod[(unsigned long)(iPoint*nVar+iVar)] = 0.0;
      for (jVar = 0; jVar < nVar; jVar++)
        prod[(unsigned long)(iPoint*nVar+iVar)] +=
        invM[(unsigned long)(iPoint*nVar*nVar+iVar*nVar+jVar)]*vec[(unsigned long)(iPoint*nVar+jVar)];
    }
  }
  
  /*--- MPI Parallelization ---*/
  
  SendReceive_Solution(prod, geometry, config);
  
}

unsigned long CSysMatrix::Jacobi_Smoother(const CSysVector & b, CSysVector & x, CMatrixVectorProduct & mat_vec, su2double tol, unsigned long m, su2double *residual, bool monitoring, CGeometry *geometry, CConfig *config) {
  
  unsigned long iPoint, iVar, jVar;
  int rank = MASTER_NODE;
  
#ifdef HAVE_MPI
  MPI_Comm_rank(MPI_COMM_WORLD, &rank);
#endif
  
  /*---  Check the number of iterations requested ---*/
  
  if (m < 1) {
    if (rank == MASTER_NODE) cerr << "CSysMatrix::Jacobi_Smoother(): illegal value for smoothing iterations, m = " << m << endl;
#ifndef HAVE_MPI
    exit(EXIT_FAILURE);
#else
    MPI_Barrier(MPI_COMM_WORLD);
    MPI_Abort(MPI_COMM_WORLD,1);
    MPI_Finalize();
#endif
  }
  
  /*--- Create vectors to hold the residual and the Matrix-Vector product
   of the Jacobian matrix with the current solution (x^k). These must be
   stored in order to perform multiple iterations of the smoother. ---*/
  
  CSysVector r(b);
  CSysVector A_x(b);
  
  /*--- Calculate the initial residual, compute norm, and check
   if system is already solved. Recall, r holds b initially. ---*/
  
  mat_vec(x, A_x);
  r -= A_x;
  su2double norm_r = r.norm();
  su2double norm0  = b.norm();
  if ( (norm_r < tol*norm0) || (norm_r < eps) ) {
    if (rank == MASTER_NODE) cout << "CSysMatrix::Jacobi_Smoother(): system solved by initial guess." << endl;
    return 0;
  }
  
  /*--- Set the norm to the initial initial residual value ---*/
  
  norm0 = norm_r;
  
  /*--- Output header information including initial residual ---*/
  
  int i = 0;
  if ((monitoring) && (rank == MASTER_NODE)) {
    cout << "\n# " << "Jacobi Smoother" << " residual history" << endl;
    cout << "# Residual tolerance target = " << tol << endl;
    cout << "# Initial residual norm     = " << norm_r << endl;
    cout << "     " << i << "     " << norm_r/norm0 << endl;
  }
  
  /*---  Loop over all smoothing iterations ---*/
  
  for (i = 0; i < (int)m; i++) {
    
    /*--- Apply the Jacobi smoother, i.e., multiply by the inverse of the
     diagonal matrix of A, which was built in the preprocessing phase. Note
     that we are directly updating the solution (x^k+1) during the loop. ---*/
    
    for (iPoint = 0; iPoint < nPointDomain; iPoint++) {
      for (iVar = 0; iVar < nVar; iVar++) {
        for (jVar = 0; jVar < nVar; jVar++)
          x[(unsigned long)(iPoint*nVar+iVar)] +=
          invM[(unsigned long)(iPoint*nVar*nVar+iVar*nVar+jVar)]*r[(unsigned long)(iPoint*nVar+jVar)];
      }
    }
    
    /*--- MPI Parallelization ---*/
    
    SendReceive_Solution(x, geometry, config);
    
    /*--- Update the residual (r^k+1 = b - A*x^k+1) with the new solution ---*/
    
    r = b;
    mat_vec(x, A_x);
    r -= A_x;
    
    /*--- Check if solution has converged, else output the relative
     residual if necessary. ---*/
    
    norm_r = r.norm();
    if (norm_r < tol*norm0) break;
    if (((monitoring) && (rank == MASTER_NODE)) && ((i+1) % 5 == 0))
      cout << "     " << i << "     " << norm_r/norm0 << endl;
    
  }
  
  if ((monitoring) && (rank == MASTER_NODE)) {
    cout << "# Jacobi smoother final (true) residual:" << endl;
    cout << "# Iteration = " << i << ": |res|/|res0| = "  << norm_r/norm0 << ".\n" << endl;
  }
  
  return (unsigned long) i;
  
}

void CSysMatrix::BuildILUPreconditioner(bool transposed) {
  
  unsigned long index, index_;
  su2double *Block_ij, *Block_jk;
  long iPoint, jPoint, kPoint;
  
  /*--- Copy block matrix, note that the original matrix
   is modified by the algorithm, so that we have the factorization stored
   in the ILUMatrix at the end of this preprocessing. ---*/
  
  for (iPoint = 0; iPoint < (long)nPointDomain; iPoint++) {
    for (index = row_ptr[iPoint]; index < row_ptr[iPoint+1]; index++) {
      jPoint = col_ind[index];
      if (transposed) {
        Block_ij = GetBlock(jPoint, iPoint);
        SetBlockTransposed_ILUMatrix(iPoint, jPoint, Block_ij);
      } else {
        Block_ij = GetBlock(iPoint, jPoint);
        SetBlock_ILUMatrix(iPoint, jPoint, Block_ij);
      }
    }
  }
  
  /*--- Transform system in Upper Matrix ---*/
  
  for (iPoint = 1; iPoint < (long)nPointDomain; iPoint++) {
    
    /*--- For each row (unknown), loop over all entries in A on this row
     row_ptr[iPoint+1] will have the index for the first entry on the next
     row. ---*/
    
    for (index = row_ptr[iPoint]; index < row_ptr[iPoint+1]; index++) {
      
      /*--- jPoint here is the column for each entry on this row ---*/
      
      jPoint = col_ind[index];
      
      /*--- Check that this column is in the lower triangular portion ---*/
      
      if ((jPoint < iPoint) && (jPoint < (long)nPointDomain)) {
        
        /*--- If we're in the lower triangle, get the pointer to this block,
         invert it, and then right multiply against the original block ---*/
        
        Block_ij = GetBlock_ILUMatrix(iPoint, jPoint);
        InverseDiagonalBlock_ILUMatrix(jPoint, block_inverse);
        MatrixMatrixProduct(Block_ij, block_inverse, block_weight);
        
        /*--- block_weight holds Aij*inv(Ajj). Jump to the row for jPoint ---*/
        
        for (index_ = row_ptr[jPoint]; index_ < row_ptr[jPoint+1]; index_++) {
          
          /*--- Get the column of the entry ---*/
          
          kPoint = col_ind[index_];
          
          /*--- If the column is greater than or equal to jPoint, i.e., the
           upper triangular part, then multiply and modify the matrix.
           Here, Aik' = Aik - Aij*inv(Ajj)*Ajk. ---*/
          
          if (kPoint < (long)nPointDomain) {
            Block_jk = GetBlock_ILUMatrix(jPoint, kPoint);
            if (kPoint >= jPoint) {
              
              // WARNING: here we have a left multiply by Block_jk, should it
              // be a right multiply to give Aik' = Aik - Aij*inv(Ajj)*Ajk?
              
              MatrixMatrixProduct(Block_jk, block_weight, block);
              SubtractBlock_ILUMatrix(iPoint, kPoint, block);
              
            }
          }
        }
        
        /*--- Lastly, store block_weight in the lower triangular part, which
         will be reused during the forward solve in the precon/smoother. ---*/
        
        SetBlock_ILUMatrix(iPoint, jPoint, block_weight);
        
      }
    }
  }
  
}

void CSysMatrix::ComputeILUPreconditioner(const CSysVector & vec, CSysVector & prod, CGeometry *geometry, CConfig *config) {
  
  unsigned long index;
  su2double *Block_ij;
  long iPoint, jPoint;
  unsigned short iVar;
  
  /*--- Copy block matrix, note that the original matrix
   is modified by the algorithm---*/
  
  for (iPoint = 0; iPoint < (long)nPointDomain; iPoint++) {
    for (iVar = 0; iVar < nVar; iVar++) {
      prod[iPoint*nVar+iVar] = vec[iPoint*nVar+iVar];
    }
  }
  
  /*--- Transform system in Upper Matrix ---*/
  
  for (iPoint = 1; iPoint < (long)nPointDomain; iPoint++) {
    for (index = row_ptr[iPoint]; index < row_ptr[iPoint+1]; index++) {
      jPoint = col_ind[index];
      if ((jPoint < iPoint) && (jPoint < (long)nPointDomain)) {
        Block_ij = GetBlock_ILUMatrix(iPoint, jPoint);
        MatrixVectorProduct(Block_ij, &prod[jPoint*nVar], aux_vector);
        for (iVar = 0; iVar < nVar; iVar++)
          prod[iPoint*nVar+iVar] -= aux_vector[iVar];
        
      }
    }
  }
  
  /*--- Backwards substitution ---*/
  
  InverseDiagonalBlock_ILUMatrix((nPointDomain-1), block_inverse);
  MatrixVectorProduct(block_inverse, &prod[(nPointDomain-1)*nVar], aux_vector);
  
  for (iVar = 0; iVar < nVar; iVar++)
    prod[ (nPointDomain-1)*nVar + iVar] = aux_vector[iVar];
  
  for (iPoint = nPointDomain-2; iPoint >= 0; iPoint--) {
    for (iVar = 0; iVar < nVar; iVar++) sum_vector[iVar] = 0.0;
    for (index = row_ptr[iPoint]; index < row_ptr[iPoint+1]; index++) {
      jPoint = col_ind[index];
      if (jPoint < (long)nPointDomain) {
        Block_ij = GetBlock_ILUMatrix(iPoint, jPoint);
        if ((jPoint >= iPoint+1) && (jPoint < (long)nPointDomain)) {
          MatrixVectorProduct(Block_ij, &prod[jPoint*nVar], aux_vector);
          for (iVar = 0; iVar < nVar; iVar++) sum_vector[iVar] += aux_vector[iVar];
        }
      }
    }
    for (iVar = 0; iVar < nVar; iVar++) prod[iPoint*nVar+iVar] = (prod[iPoint*nVar+iVar]-sum_vector[iVar]);
    InverseDiagonalBlock_ILUMatrix(iPoint, block_inverse);
    MatrixVectorProduct(block_inverse, &prod[iPoint*nVar], aux_vector);
    for (iVar = 0; iVar < nVar; iVar++) prod[iPoint*nVar+iVar] = aux_vector[iVar];
    if (iPoint == 0) break;
  }
  
  /*--- MPI Parallelization ---*/
  
  SendReceive_Solution(prod, geometry, config);
  
}

unsigned long CSysMatrix::ILU0_Smoother(const CSysVector & b, CSysVector & x, CMatrixVectorProduct & mat_vec, su2double tol, unsigned long m, su2double *residual, bool monitoring, CGeometry *geometry, CConfig *config) {
  
  unsigned long index;
  su2double *Block_ij, omega = 1.0;
  long iPoint, jPoint;
  unsigned short iVar;
  int rank = MASTER_NODE;
  
#ifdef HAVE_MPI
  MPI_Comm_rank(MPI_COMM_WORLD, &rank);
#endif
  
  /*---  Check the number of iterations requested ---*/
  
  if (m < 1) {
    if (rank == MASTER_NODE) cerr << "CSysMatrix::ILU0_Smoother(): illegal value for smoothing iterations, m = " << m << endl;
#ifndef HAVE_MPI
    exit(EXIT_FAILURE);
#else
    MPI_Barrier(MPI_COMM_WORLD);
    MPI_Abort(MPI_COMM_WORLD,1);
    MPI_Finalize();
#endif
  }
  
  /*--- Create vectors to hold the residual and the Matrix-Vector product
   of the Jacobian matrix with the current solution (x^k). These must be
   stored in order to perform multiple iterations of the smoother. ---*/
  
  CSysVector r(b);
  CSysVector A_x(b);
  
  /*--- Calculate the initial residual, compute norm, and check
   if system is already solved. Recall, r holds b initially. ---*/
  
  mat_vec(x, A_x);
  r -= A_x;
  su2double norm_r = r.norm();
  su2double norm0  = b.norm();
  if ( (norm_r < tol*norm0) || (norm_r < eps) ) {
    if (rank == MASTER_NODE) cout << "CSysMatrix::ILU0_Smoother(): system solved by initial guess." << endl;
    return 0;
  }
  
  /*--- Set the norm to the initial initial residual value ---*/
  
  norm0 = norm_r;
  
  /*--- Output header information including initial residual ---*/
  
  int i = 0;
  if ((monitoring) && (rank == MASTER_NODE)) {
    cout << "\n# " << "ILU0 Smoother" << " residual history" << endl;
    cout << "# Residual tolerance target = " << tol << endl;
    cout << "# Initial residual norm     = " << norm_r << endl;
    cout << "     " << i << "     " << norm_r/norm0 << endl;
  }
  
  /*---  Loop over all smoothing iterations ---*/
  
  for (i = 0; i < (int)m; i++) {
    
    /*--- Forward solve the system using the lower matrix entries that
     were computed and stored during the ILU0 preprocessing. Note
     that we are overwriting the residual vector as we go. ---*/
    
    for (iPoint = 1; iPoint < (long)nPointDomain; iPoint++) {
      
      /*--- For each row (unknown), loop over all entries in A on this row
       row_ptr[iPoint+1] will have the index for the first entry on the next
       row. ---*/
      
      for (index = row_ptr[iPoint]; index < row_ptr[iPoint+1]; index++) {
        
        /*--- jPoint here is the column for each entry on this row ---*/
        
        jPoint = col_ind[index];
        
        /*--- Check that this column is in the lower triangular portion ---*/
        
        if ((jPoint < iPoint) && (jPoint < (long)nPointDomain)) {
          
          /*--- Lastly, get Aij*inv(Ajj) from the lower triangular part, which
           was calculated in the preprocessing, and apply to r. ---*/
          
          Block_ij = GetBlock_ILUMatrix(iPoint, jPoint);
          MatrixVectorProduct(Block_ij, &r[jPoint*nVar], aux_vector);
          for (iVar = 0; iVar < nVar; iVar++)
            r[iPoint*nVar+iVar] -= aux_vector[iVar];
          
        }
      }
    }
    
    /*--- Backwards substitution (starts at the last row) ---*/
    
    InverseDiagonalBlock_ILUMatrix((nPointDomain-1), block_inverse);
    MatrixVectorProduct(block_inverse, &r[(nPointDomain-1)*nVar], aux_vector);
    
    for (iVar = 0; iVar < nVar; iVar++)
      r[(nPointDomain-1)*nVar + iVar] = aux_vector[iVar];
    
    for (iPoint = nPointDomain-2; iPoint >= 0; iPoint--) {
      for (iVar = 0; iVar < nVar; iVar++) sum_vector[iVar] = 0.0;
      for (index = row_ptr[iPoint]; index < row_ptr[iPoint+1]; index++) {
        jPoint = col_ind[index];
        if (jPoint < (long)nPointDomain) {
          Block_ij = GetBlock_ILUMatrix(iPoint, jPoint);
          if ((jPoint >= iPoint+1) && (jPoint < (long)nPointDomain)) {
            MatrixVectorProduct(Block_ij, &r[jPoint*nVar], aux_vector);
            for (iVar = 0; iVar < nVar; iVar++) sum_vector[iVar] += aux_vector[iVar];
          }
        }
      }
      for (iVar = 0; iVar < nVar; iVar++) r[iPoint*nVar+iVar] = (r[iPoint*nVar+iVar]-sum_vector[iVar]);
      InverseDiagonalBlock_ILUMatrix(iPoint, block_inverse);
      MatrixVectorProduct(block_inverse, &r[iPoint*nVar], aux_vector);
      for (iVar = 0; iVar < nVar; iVar++) r[iPoint*nVar+iVar] = aux_vector[iVar];
      if (iPoint == 0) break;
    }
    
    /*--- Update solution (x^k+1 = x^k + w*M^-1*r^k) using the residual vector,
     which holds the update after applying the ILU0 smoother, i.e., M^-1*r^k.
     Omega is a relaxation factor that we have currently set to 1.0. ---*/
    
    x.Plus_AX(omega, r);
    
    /*--- MPI Parallelization ---*/
    
    SendReceive_Solution(x, geometry, config);
    
    /*--- Update the residual (r^k+1 = b - A*x^k+1) with the new solution ---*/
    
    r = b;
    mat_vec(x, A_x);
    r -= A_x;
    
    /*--- Check if solution has converged, else output the relative 
     residual if necessary. ---*/
    
    norm_r = r.norm();
    if (norm_r < tol*norm0) break;
    if (((monitoring) && (rank == MASTER_NODE)) && ((i+1) % 5 == 0))
      cout << "     " << i << "     " << norm_r/norm0 << endl;
    
  }
  
  if ((monitoring) && (rank == MASTER_NODE)) {
    cout << "# ILU0 smoother final (true) residual:" << endl;
    cout << "# Iteration = " << i << ": |res|/|res0| = "  << norm_r/norm0 << ".\n" << endl;
  }
  
  return (unsigned int) i;
  
}

void CSysMatrix::ComputeLU_SGSPreconditioner(const CSysVector & vec, CSysVector & prod, CGeometry *geometry, CConfig *config) {
  unsigned long iPoint, iVar;
  
  /*--- First part of the symmetric iteration: (D+L).x* = b ---*/
  
  for (iPoint = 0; iPoint < nPointDomain; iPoint++) {
    LowerProduct(prod, iPoint);                                        // Compute L.x*
    for (iVar = 0; iVar < nVar; iVar++)
      aux_vector[iVar] = vec[iPoint*nVar+iVar] - prod_row_vector[iVar]; // Compute aux_vector = b - L.x*
    Gauss_Elimination(iPoint, aux_vector);                            // Solve D.x* = aux_vector
    for (iVar = 0; iVar < nVar; iVar++)
      prod[iPoint*nVar+iVar] = aux_vector[iVar];                       // Assesing x* = solution
  }
  
  /*--- MPI Parallelization ---*/
  
  SendReceive_Solution(prod, geometry, config);
  
  /*--- Second part of the symmetric iteration: (D+U).x_(1) = D.x* ---*/
  
  for (iPoint = nPointDomain-1; (int)iPoint >= 0; iPoint--) {
    DiagonalProduct(prod, iPoint);                 // Compute D.x*
    for (iVar = 0; iVar < nVar; iVar++)
      aux_vector[iVar] = prod_row_vector[iVar];   // Compute aux_vector = D.x*
    UpperProduct(prod, iPoint);                    // Compute U.x_(n+1)
    for (iVar = 0; iVar < nVar; iVar++)
      aux_vector[iVar] -= prod_row_vector[iVar];  // Compute aux_vector = D.x*-U.x_(n+1)
    Gauss_Elimination(iPoint, aux_vector);        // Solve D.x* = aux_vector
    for (iVar = 0; iVar < nVar; iVar++)
      prod[iPoint*nVar + iVar] = aux_vector[iVar]; // Assesing x_(1) = solution
  }
  
  /*--- MPI Parallelization ---*/
  
  SendReceive_Solution(prod, geometry, config);
  
}

unsigned long CSysMatrix::LU_SGS_Smoother(const CSysVector & b, CSysVector & x, CMatrixVectorProduct & mat_vec, su2double tol, unsigned long m, su2double *residual, bool monitoring, CGeometry *geometry, CConfig *config) {
  
  unsigned long iPoint, iVar;
  su2double omega = 1.0;
  int rank = MASTER_NODE;
  
#ifdef HAVE_MPI
  MPI_Comm_rank(MPI_COMM_WORLD, &rank);
#endif
  
  /*---  Check the number of iterations requested ---*/
  
  if (m < 1) {
    if (rank == MASTER_NODE) cerr << "CSysMatrix::LU_SGS_Smoother(): illegal value for smoothing iterations, m = " << m << endl;
#ifndef HAVE_MPI
    exit(EXIT_FAILURE);
#else
    MPI_Barrier(MPI_COMM_WORLD);
    MPI_Abort(MPI_COMM_WORLD,1);
    MPI_Finalize();
#endif
  }
  
  /*--- Create vectors to hold the residual and the Matrix-Vector product
   of the Jacobian matrix with the current solution (x^k). These must be
   stored in order to perform multiple iterations of the smoother. ---*/
  
  CSysVector r(b);
  CSysVector A_x(b);
  CSysVector xStar(x);
  
  /*--- Calculate the initial residual, compute norm, and check
   if system is already solved. Recall, r holds b initially. ---*/
  
  mat_vec(x, A_x);
  r -= A_x;
  su2double norm_r = r.norm();
  su2double norm0  = b.norm();
  if ( (norm_r < tol*norm0) || (norm_r < eps) ) {
    if (rank == MASTER_NODE) cout << "CSysMatrix::LU_SGS_Smoother(): system solved by initial guess." << endl;
    return 0;
  }
  
  /*--- Set the norm to the initial initial residual value ---*/
  
  norm0 = norm_r;
  
  /*--- Output header information including initial residual ---*/
  
  int i = 0;
  if ((monitoring) && (rank == MASTER_NODE)) {
    cout << "\n# " << "LU_SGS Smoother" << " residual history" << endl;
    cout << "# Residual tolerance target = " << tol << endl;
    cout << "# Initial residual norm     = " << norm_r << endl;
    cout << "     " << i << "     " << norm_r/norm0 << endl;
  }
  
  /*---  Loop over all smoothing iterations ---*/
  
  for (i = 0; i < (int)m; i++) {

    /*--- First part of the symmetric iteration: (D+L).x* = b ---*/
    
    for (iPoint = 0; iPoint < nPointDomain; iPoint++) {
      LowerProduct(xStar, iPoint);                                      // Compute L.x*
      for (iVar = 0; iVar < nVar; iVar++)
        aux_vector[iVar] = r[iPoint*nVar+iVar] - prod_row_vector[iVar]; // Compute aux_vector = b - L.x*
      Gauss_Elimination(iPoint, aux_vector);                            // Solve D.x* = aux_vector
      for (iVar = 0; iVar < nVar; iVar++)
        xStar[iPoint*nVar+iVar] = aux_vector[iVar];                     // Assesing x* = solution, stored in r
    }
    
    /*--- MPI Parallelization ---*/
    
    SendReceive_Solution(xStar, geometry, config);
    
    /*--- Second part of the symmetric iteration: (D+U).x_(1) = D.x* ---*/
    
    for (iPoint = nPointDomain-1; (int)iPoint >= 0; iPoint--) {
      DiagonalProduct(xStar, iPoint);               // Compute D.x*
      for (iVar = 0; iVar < nVar; iVar++)
        aux_vector[iVar] = prod_row_vector[iVar];   // Compute aux_vector = D.x*
      UpperProduct(xStar, iPoint);                  // Compute U.x_(n+1)
      for (iVar = 0; iVar < nVar; iVar++)
        aux_vector[iVar] -= prod_row_vector[iVar];  // Compute aux_vector = D.x*-U.x_(n+1)
      Gauss_Elimination(iPoint, aux_vector);        // Solve D.x* = aux_vector
      for (iVar = 0; iVar < nVar; iVar++)
        xStar[iPoint*nVar+iVar] = aux_vector[iVar]; // Assesing x_(1) = solution
    }
    
    /*--- Update solution (x^k+1 = x^k + w*M^-1*r^k) using the xStar vector,
     which holds the update after applying the LU_SGS smoother, i.e., M^-1*r^k.
     Omega is a relaxation factor that we have currently set to 1.0. ---*/
    
    x.Plus_AX(omega, xStar);
    
    /*--- MPI Parallelization ---*/
    
    SendReceive_Solution(x, geometry, config);
    
    /*--- Update the residual (r^k+1 = b - A*x^k+1) with the new solution ---*/
    
    r = b;
    mat_vec(x, A_x);
    r -= A_x;
    xStar = x;
    
    /*--- Check if solution has converged, else output the relative
     residual if necessary. ---*/
    
    norm_r = r.norm();
    if (norm_r < tol*norm0) break;
    if (((monitoring) && (rank == MASTER_NODE)) && ((i+1) % 5 == 0))
      cout << "     " << i << "     " << norm_r/norm0 << endl;
    
  }
  
  if ((monitoring) && (rank == MASTER_NODE)) {
    cout << "# LU_SGS smoother final (true) residual:" << endl;
    cout << "# Iteration = " << i << ": |res|/|res0| = "  << norm_r/norm0 << ".\n" << endl;
  }
  
  return (unsigned int) i;
  
}

unsigned short CSysMatrix::BuildLineletPreconditioner(CGeometry *geometry, CConfig *config) {
  
  bool *check_Point, add_point;
  unsigned long iEdge, iPoint, jPoint, index_Point, iLinelet, iVertex, next_Point, counter, iElem;
  unsigned short iMarker, iNode, ExtraLines = 100, MeanPoints;
  su2double alpha = 0.9, weight, max_weight, *normal, area, volume_iPoint, volume_jPoint;
  unsigned long Local_nPoints, Local_nLineLets, Global_nPoints, Global_nLineLets;
  
  /*--- Memory allocation --*/
  
  check_Point = new bool [geometry->GetnPoint()];
  for (iPoint = 0; iPoint < geometry->GetnPoint(); iPoint++)
    check_Point[iPoint] = true;
  
  LineletBool = new bool[geometry->GetnPoint()];
  for (iPoint = 0; iPoint < geometry->GetnPoint(); iPoint ++)
    LineletBool[iPoint] = false;
  
  nLinelet = 0;
  for (iMarker = 0; iMarker < config->GetnMarker_All(); iMarker++) {
    if ((config->GetMarker_All_KindBC(iMarker) == HEAT_FLUX              ) ||
        (config->GetMarker_All_KindBC(iMarker) == ISOTHERMAL             ) ||
        (config->GetMarker_All_KindBC(iMarker) == EULER_WALL             ) ||
        (config->GetMarker_All_KindBC(iMarker) == DISPLACEMENT_BOUNDARY)) {
      nLinelet += geometry->nVertex[iMarker];
    }
  }
  
  /*--- If the domain contains well defined Linelets ---*/
  
  if (nLinelet != 0) {
    
    /*--- Basic initial allocation ---*/
    
    LineletPoint = new vector<unsigned long>[nLinelet + ExtraLines];
    
    /*--- Define the basic linelets, starting from each vertex ---*/
    
    for (iMarker = 0; iMarker < config->GetnMarker_All(); iMarker++) {
      if ((config->GetMarker_All_KindBC(iMarker) == HEAT_FLUX              ) ||
          (config->GetMarker_All_KindBC(iMarker) == ISOTHERMAL             ) ||
          (config->GetMarker_All_KindBC(iMarker) == EULER_WALL             ) ||
          (config->GetMarker_All_KindBC(iMarker) == DISPLACEMENT_BOUNDARY)) {
        iLinelet = 0;
        for (iVertex = 0; iVertex < geometry->nVertex[iMarker]; iVertex++) {
          iPoint = geometry->vertex[iMarker][iVertex]->GetNode();
          LineletPoint[iLinelet].push_back(iPoint);
          check_Point[iPoint] = false;
          iLinelet++;
        }
      }
    }
    
    /*--- Create the linelet structure ---*/
    
    iLinelet = 0;
    
    do {
      
      index_Point = 0;
      
      do {
        
        /*--- Compute the value of the max weight ---*/
        
        iPoint = LineletPoint[iLinelet][index_Point];
        max_weight = 0.0;
        for (iNode = 0; iNode < geometry->node[iPoint]->GetnPoint(); iNode++) {
          jPoint = geometry->node[iPoint]->GetPoint(iNode);
          if ((check_Point[jPoint]) && geometry->node[jPoint]->GetDomain()) {
            iEdge = geometry->FindEdge(iPoint, jPoint);
            normal = geometry->edge[iEdge]->GetNormal();
            if (geometry->GetnDim() == 3) area = sqrt(normal[0]*normal[0]+normal[1]*normal[1]+normal[2]*normal[2]);
            else area = sqrt(normal[0]*normal[0]+normal[1]*normal[1]);
            volume_iPoint = geometry->node[iPoint]->GetVolume();
            volume_jPoint = geometry->node[jPoint]->GetVolume();
            weight = 0.5*area*((1.0/volume_iPoint)+(1.0/volume_jPoint));
            max_weight = max(max_weight, weight);
          }
        }
        
        /*--- Verify if any face of the control volume must be added ---*/
        
        add_point = false;
        counter = 0;
        next_Point = geometry->node[iPoint]->GetPoint(0);
        for (iNode = 0; iNode < geometry->node[iPoint]->GetnPoint(); iNode++) {
          jPoint = geometry->node[iPoint]->GetPoint(iNode);
          iEdge = geometry->FindEdge(iPoint, jPoint);
          normal = geometry->edge[iEdge]->GetNormal();
          if (geometry->GetnDim() == 3) area = sqrt(normal[0]*normal[0]+normal[1]*normal[1]+normal[2]*normal[2]);
          else area = sqrt(normal[0]*normal[0]+normal[1]*normal[1]);
          volume_iPoint = geometry->node[iPoint]->GetVolume();
          volume_jPoint = geometry->node[jPoint]->GetVolume();
          weight = 0.5*area*((1.0/volume_iPoint)+(1.0/volume_jPoint));
          if (((check_Point[jPoint]) && (weight/max_weight > alpha) && (geometry->node[jPoint]->GetDomain())) &&
              ((index_Point == 0) || ((index_Point > 0) && (jPoint != LineletPoint[iLinelet][index_Point-1])))) {
            add_point = true;
            next_Point = jPoint;
            counter++;
          }
        }
        
        /*--- We have arrived to an isotropic zone ---*/
        
        if (counter > 1) add_point = false;
        
        /*--- Add a typical point to the linelet, no leading edge ---*/
        
        if (add_point) {
          LineletPoint[iLinelet].push_back(next_Point);
          check_Point[next_Point] = false;
          index_Point++;
        }
        
      } while (add_point);
      iLinelet++;
    } while (iLinelet < nLinelet);
    
    /*--- Identify the points that belong to a Linelet ---*/
    
    for (iLinelet = 0; iLinelet < nLinelet; iLinelet++) {
      for (iElem = 0; iElem < LineletPoint[iLinelet].size(); iElem++) {
        iPoint = LineletPoint[iLinelet][iElem];
        LineletBool[iPoint] = true;
      }
    }
    
    /*--- Identify the maximum number of elements in a Linelet ---*/
    
    max_nElem = LineletPoint[0].size();
    for (iLinelet = 1; iLinelet < nLinelet; iLinelet++)
      if (LineletPoint[iLinelet].size() > max_nElem)
        max_nElem = LineletPoint[iLinelet].size();
    
  }
  
  /*--- The domain doesn't have well defined linelets ---*/
  
  else {
    
    max_nElem = 0;
    
  }
  
  /*--- Screen output ---*/
  
  Local_nPoints = 0;
  for (iLinelet = 0; iLinelet < nLinelet; iLinelet++) {
    Local_nPoints += LineletPoint[iLinelet].size();
  }
  Local_nLineLets = nLinelet;
  
#ifndef HAVE_MPI
  Global_nPoints = Local_nPoints;
  Global_nLineLets = Local_nLineLets;
#else
  SU2_MPI::Allreduce(&Local_nPoints, &Global_nPoints, 1, MPI_UNSIGNED_LONG, MPI_SUM, MPI_COMM_WORLD);
  SU2_MPI::Allreduce(&Local_nLineLets, &Global_nLineLets, 1, MPI_UNSIGNED_LONG, MPI_SUM, MPI_COMM_WORLD);
#endif
  
  MeanPoints = SU2_TYPE::Int(su2double(Global_nPoints)/su2double(Global_nLineLets));
  
  /*--- Memory allocation --*/
  
  UBlock = new su2double* [max_nElem];
  invUBlock = new su2double* [max_nElem];
  LBlock = new su2double* [max_nElem];
  yVector = new su2double* [max_nElem];
  zVector = new su2double* [max_nElem];
  rVector = new su2double* [max_nElem];
  for (iElem = 0; iElem < max_nElem; iElem++) {
    UBlock[iElem] = new su2double [nVar*nVar];
    invUBlock[iElem] = new su2double [nVar*nVar];
    LBlock[iElem] = new su2double [nVar*nVar];
    yVector[iElem] = new su2double [nVar];
    zVector[iElem] = new su2double [nVar];
    rVector[iElem] = new su2double [nVar];
  }
  
  LFBlock = new su2double [nVar*nVar];
  LyVector = new su2double [nVar];
  FzVector = new su2double [nVar];
  
  /*--- Memory deallocation --*/
  
  delete [] check_Point;
  
  return MeanPoints;
  
}

void CSysMatrix::ComputeLineletPreconditioner(const CSysVector & vec, CSysVector & prod,
                                              CGeometry *geometry, CConfig *config) {
  
  unsigned long iVar, jVar, nElem = 0, iLinelet, im1Point, iPoint, ip1Point, iElem;
  long iElemLoop;
  su2double *block;
  
  int rank = MASTER_NODE;
  int size = SINGLE_NODE;
  
#ifdef HAVE_MPI
  MPI_Comm_rank(MPI_COMM_WORLD, &rank);
  MPI_Comm_size(MPI_COMM_WORLD, &size);
#endif
  
  if (size == SINGLE_NODE) {
    
    /*--- Jacobi preconditioning if there is no linelet ---*/
    
    for (iPoint = 0; iPoint < nPointDomain; iPoint++) {
      if (!LineletBool[iPoint]) {
        for (iVar = 0; iVar < nVar; iVar++) {
          prod[(unsigned long)(iPoint*nVar+iVar)] = 0.0;
          for (jVar = 0; jVar < nVar; jVar++)
            prod[(unsigned long)(iPoint*nVar+iVar)] +=
            invM[(unsigned long)(iPoint*nVar*nVar+iVar*nVar+jVar)]*vec[(unsigned long)(iPoint*nVar+jVar)];
        }
      }
    }
    
    /*--- MPI Parallelization ---*/
    
    SendReceive_Solution(prod, geometry, config);
    
    /*--- Solve linelet using a Thomas' algorithm ---*/
    
    for (iLinelet = 0; iLinelet < nLinelet; iLinelet++) {
      
      nElem = LineletPoint[iLinelet].size();
      
      /*--- Copy vec vector to the new structure ---*/
      
      for (iElem = 0; iElem < nElem; iElem++) {
        iPoint = LineletPoint[iLinelet][iElem];
        for (iVar = 0; iVar < nVar; iVar++)
          rVector[iElem][iVar] = vec[(unsigned long)(iPoint*nVar+iVar)];
      }
      
      /*--- Initialization (iElem = 0) ---*/
      
      iPoint = LineletPoint[iLinelet][0];
      block = GetBlock(iPoint, iPoint);
      for (iVar = 0; iVar < nVar; iVar++) {
        yVector[0][iVar] = rVector[0][iVar];
        for (jVar = 0; jVar < nVar; jVar++)
          UBlock[0][iVar*nVar+jVar] = block[iVar*nVar+jVar];
      }
      
      /*--- Main loop (without iElem = 0) ---*/
      
      for (iElem = 1; iElem < nElem; iElem++) {
        
        im1Point = LineletPoint[iLinelet][iElem-1];
        iPoint = LineletPoint[iLinelet][iElem];
        
        InverseBlock(UBlock[iElem-1], invUBlock[iElem-1]);
        block = GetBlock(iPoint, im1Point); GetMultBlockBlock(LBlock[iElem], block, invUBlock[iElem-1]);
        block = GetBlock(im1Point, iPoint); GetMultBlockBlock(LFBlock, LBlock[iElem], block);
        block = GetBlock(iPoint, iPoint); GetSubsBlock(UBlock[iElem], block, LFBlock);
        
        /*--- Forward substituton ---*/
        
        GetMultBlockVector(LyVector, LBlock[iElem], yVector[iElem-1]);
        GetSubsVector(yVector[iElem], rVector[iElem], LyVector);
        
      }
      
      /*--- Backward substituton ---*/
      
      InverseBlock(UBlock[nElem-1], invUBlock[nElem-1]);
      GetMultBlockVector(zVector[nElem-1], invUBlock[nElem-1], yVector[nElem-1]);
      
      for (iElemLoop = nElem-2; iElemLoop >= 0; iElemLoop--) {
        iPoint = LineletPoint[iLinelet][iElemLoop];
        ip1Point = LineletPoint[iLinelet][iElemLoop+1];
        block = GetBlock(iPoint, ip1Point); GetMultBlockVector(FzVector, block, zVector[iElemLoop+1]);
        GetSubsVector(aux_vector, yVector[iElemLoop], FzVector);
        GetMultBlockVector(zVector[iElemLoop], invUBlock[iElemLoop], aux_vector);
      }
      
      /*--- Copy zVector to the prod vector ---*/
      
      for (iElem = 0; iElem < nElem; iElem++) {
        iPoint = LineletPoint[iLinelet][iElem];
        for (iVar = 0; iVar < nVar; iVar++)
          prod[(unsigned long)(iPoint*nVar+iVar)] = zVector[iElem][iVar];
      }
      
    }
    
    /*--- MPI Parallelization ---*/
    
    SendReceive_Solution(prod, geometry, config);
    
  }
  else {
    
    if (rank == MASTER_NODE) cout << "ERROR: Linelet not implemented in parallel." << endl;
    
#ifndef HAVE_MPI
    exit(EXIT_FAILURE);
#else
    MPI_Barrier(MPI_COMM_WORLD);
    MPI_Abort(MPI_COMM_WORLD,1);
    MPI_Finalize();
#endif
    
  }
  
}

void CSysMatrix::ComputeResidual(const CSysVector & sol, const CSysVector & f, CSysVector & res) {
  
  unsigned long iPoint, iVar;
  
  for (iPoint = 0; iPoint < nPointDomain; iPoint++) {
    RowProduct(sol, iPoint);
    for (iVar = 0; iVar < nVar; iVar++) {
      res[iPoint*nVar+iVar] = prod_row_vector[iVar] - f[iPoint*nVar+iVar];
    }
  }
  
}<|MERGE_RESOLUTION|>--- conflicted
+++ resolved
@@ -237,17 +237,11 @@
   /*--- Set specific preconditioner matrices (ILU) ---*/
   
   if ((config->GetKind_Linear_Solver_Prec() == ILU) ||
-<<<<<<< HEAD
-      (config->GetKind_Linear_Solver() == SMOOTHER_ILU) ||
-      (config->GetDiscrete_Adjoint() && config->GetKind_DiscAdj_Linear_Prec() == ILU) ||
-      (config->GetKind_Deform_Linear_Solver_Prec() == ILU)) {
-=======
   		((config->GetKind_SU2() == SU2_DEF) && (config->GetKind_Deform_Linear_Solver_Prec() == ILU)) ||
   		((config->GetKind_SU2() == SU2_DOT) && (config->GetKind_Deform_Linear_Solver_Prec() == ILU)) ||
   		(config->GetKind_Linear_Solver() == SMOOTHER_ILU) ||
       (config->GetFSI_Simulation() && config->GetKind_Deform_Linear_Solver_Prec() == ILU) ||
       (config->GetDiscrete_Adjoint() && config->GetKind_DiscAdj_Linear_Prec() == ILU)) {
->>>>>>> 119823bd
     
     /*--- Reserve memory for the ILU matrix. ---*/
     
@@ -265,7 +259,7 @@
       (config->GetKind_Linear_Solver() == SMOOTHER_JACOBI) ||
       (config->GetKind_Linear_Solver() == SMOOTHER_LINELET) ||
       (config->GetDiscrete_Adjoint() && config->GetKind_DiscAdj_Linear_Solver() == JACOBI) ||
-      (config->GetKind_Deform_Linear_Solver_Prec() == JACOBI))   {
+      (config->GetFSI_Simulation() && config->GetKind_Deform_Linear_Solver_Prec() == JACOBI))   {
     
     /*--- Reserve memory for the values of the inverse of the preconditioner. ---*/
     
