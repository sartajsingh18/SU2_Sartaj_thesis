--- conflicted
+++ resolved
@@ -45,11 +45,7 @@
 template<class ScalarType>
 CSysVector<ScalarType>::CSysVector(void) {
 
-<<<<<<< HEAD
-  vec_val = NULL;
-=======
   vec_val = nullptr;
->>>>>>> 92d31c3c
   nElm = 0;
   nElmDomain = 0;
   nVar = 0;
@@ -109,14 +105,6 @@
 
 template<class ScalarType>
 CSysVector<ScalarType>::~CSysVector() {
-<<<<<<< HEAD
-  delete [] vec_val;
-  
-  nElm = 0; nElmDomain = 0;
-  nBlk = 0; nBlkDomain = 0;
-  nVar = 0;
-=======
->>>>>>> 92d31c3c
 
   if (vec_val != nullptr)
     MemoryAllocation::aligned_free(vec_val);
