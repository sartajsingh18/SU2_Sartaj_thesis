#!/usr/bin/env python 

## \file tools.py
#  \brief file i/o functions
#  \author T. Lukaczyk, F. Palacios
#  \version 4.0.0 "Cardinal"
#
# SU2 Lead Developers: Dr. Francisco Palacios (Francisco.D.Palacios@boeing.com).
#                      Dr. Thomas D. Economon (economon@stanford.edu).
#
# SU2 Developers: Prof. Juan J. Alonso's group at Stanford University.
#                 Prof. Piero Colonna's group at Delft University of Technology.
#                 Prof. Nicolas R. Gauger's group at Kaiserslautern University of Technology.
#                 Prof. Alberto Guardone's group at Polytechnic University of Milan.
#                 Prof. Rafael Palacios' group at Imperial College London.
#
# Copyright (C) 2012-2015 SU2, the open-source CFD code.
#
# SU2 is free software; you can redistribute it and/or
# modify it under the terms of the GNU Lesser General Public
# License as published by the Free Software Foundation; either
# version 2.1 of the License, or (at your option) any later version.
#
# SU2 is distributed in the hope that it will be useful,
# but WITHOUT ANY WARRANTY; without even the implied warranty of
# MERCHANTABILITY or FITNESS FOR A PARTICULAR PURPOSE. See the GNU
# Lesser General Public License for more details.
#
# You should have received a copy of the GNU Lesser General Public
# License along with SU2. If not, see <http://www.gnu.org/licenses/>.

# -------------------------------------------------------------------
#  Imports
# -------------------------------------------------------------------

import os, time, sys, pickle, errno, copy
import shutil, glob
from SU2.util import ordered_bunch

# -------------------------------------------------------------------
#  Read SU2_DOT Gradient Values
# -------------------------------------------------------------------

def read_gradients( Grad_filename , scale = 1.0):
    """ reads the raw gradients from the gradient file
        returns a list of floats
    """
        
    # open file and skip first line
    gradfile = open(Grad_filename)
    gradfile.readline()
    
    # read values
    grad_vals = []
    for line in gradfile:
        line = line.strip()
        if len(line) == 0:
            break
        grad_vals.append(float(line) * scale)
    #: for each line
    
    return grad_vals

#: def read_gradients()


# -------------------------------------------------------------------
#  Read All Data from a Plot File
# -------------------------------------------------------------------

def read_plot( filename ):
    """ reads a plot file
        returns an ordered bunch with the headers for keys
        and a list of each header's floats for values.
    """
    
    extension = os.path.splitext( filename )[1]
    
    # open history file
    plot_file = open(filename)
    
    # title?
    line = plot_file.readline()
    if line.startswith('TITLE'):
        title = line.split('=')[1] .strip() # not used right now
        line = plot_file.readline()

    # process header
    if '=' in line:
        line = line.split("=")[1].strip()
    line = line.split(",")
    Variables = [ x.strip('" ') for x in line ]
    n_Vars = len(Variables)
    
    # initialize plot data dictionary
    plot_data = ordered_bunch.fromkeys(Variables)
    # must default each value to avoid pointer problems
    for key in plot_data.keys(): plot_data[key] = [] 
    
    # zone list
    zones = []
        
    # read all data rows
    while 1:
        # read line
        line = plot_file.readline()
        if not line:
            break
        
        #zone?
        if line.startswith('ZONE'):
            zone = line.split('=')[1].strip('" ')
            zones.append(zone)
            continue
        
        # split line
        line_data = line.strip().split(',')
        line_data = [ float(x.strip()) for x in line_data ]  
        
        # store to dictionary
        for i_Var in range(n_Vars):
            this_variable = Variables[i_Var] 
            plot_data[this_variable] = plot_data[this_variable] + [ line_data[i_Var] ]
    
    #: for each line

    # check for number of zones
    if len(zones) > 1:
        raise IOError , 'multiple zones not supported'
    
    # done
    plot_file.close()              
    return plot_data


# -------------------------------------------------------------------
#  Read All Data from History File
# -------------------------------------------------------------------

def read_history( History_filename ):
    """ reads a history file
        returns an ordered bunch with the history file headers for keys
        and a list of each header's floats for values.
        if header is an optimization objective, its name is mapped to 
        the optimization name.
        Iter and Time(min) headers are mapped to ITERATION and TIME
        respectively.
    """
    
    # read plot file
    plot_data = read_plot( History_filename )
    
    # initialize history data dictionary
    history_data = ordered_bunch()    
    
    # header name to config file name map
    map_dict = get_headerMap()    
    
    # map header names
    for key in plot_data.keys():
        if map_dict.has_key(key):
            var = map_dict[key]
        else:
            var = key
        history_data[var] = plot_data[key]
    
    return history_data
    
#: def read_history()



# -------------------------------------------------------------------
#  Define Dictionary Map for Header Names
# -------------------------------------------------------------------

def get_headerMap():
    """ returns a dictionary that maps history file header names
        to optimization problem function names
    """
    # header name to config file name map
    map_dict = { "Iteration"       : "ITERATION"               ,
                 "CLift"           : "LIFT"                    ,
                 "CDrag"           : "DRAG"                    ,
                 "CSideForce"      : "SIDEFORCE"               ,
                 "Cp_Diff"         : "INVERSE_DESIGN_PRESSURE" ,
                 "HeatFlux_Diff"   : "INVERSE_DESIGN_HEATFLUX" ,
                 "HeatFlux_Total"  : "TOTAL_HEATFLUX"          ,
                 "HeatFlux_Maximum": "MAXIMUM_HEATFLUX"        ,
                 "CMx"             : "MOMENT_X"                ,
                 "CMy"             : "MOMENT_Y"                ,
                 "CMz"             : "MOMENT_Z"                ,
                 "CFx"             : "FORCE_X"                 ,
                 "CFy"             : "FORCE_Y"                 ,
                 "CFz"             : "FORCE_Z"                 ,
                 "CL/CD"           : "EFFICIENCY"              ,
                 "CEff"            : "EFFICIENCY"              ,
                 "CFreeSurface"    : "FREE_SURFACE"            ,
                 "CMerit"          : "FIGURE_OF_MERIT"         ,
                 "CQ"              : "TORQUE"                  ,
                 "CT"              : "THRUST"                  ,
                 "CEquivArea"      : "EQUIVALENT_AREA"         ,
                 "CNearFieldOF"    : "NEARFIELD_PRESSURE"      ,
                 "Avg_TotalPress"  : "AVG_TOTAL_PRESSURE"      ,
                 "FluxAvg_Pressure": "AVG_OUTLET_PRESSURE"     ,
                 "MassFlowRate"    : "MASS_FLOW_RATE"          ,
                 "Time(min)"       : "TIME"                    ,
                 "D(CLift)"        : "D_LIFT"                  ,
                 "D(CDrag)"        : "D_DRAG"                  ,
                 "D(CSideForce)"   : "D_SIDEFORCE"             ,
                 "D(CMx)"          : "D_MOMENT_X"              ,
                 "D(CMy)"          : "D_MOMENT_Y"              ,
                 "D(CMz)"          : "D_MOMENT_Z"              ,
                 "D(CFx)"          : "D_FORCE_X"               ,
                 "D(CFy)"          : "D_FORCE_Y"               ,
                 "D(CFz)"          : "D_FORCE_Z"               ,
                 "D(CL/CD)"        : "D_EFFICIENCY"}
    
    return map_dict

#: def get_headerMap()


# -------------------------------------------------------------------
#  Optimizer Function Names
# -------------------------------------------------------------------

# Aerodynamic Optimizer Function Names
optnames_aero = [ "LIFT"                    ,
                  "DRAG"                    ,
                  "SIDEFORCE"               ,
                  "MOMENT_X"                ,
                  "MOMENT_Y"                ,
                  "MOMENT_Z"                ,
                  "FORCE_X"                 ,
                  "FORCE_Y"                 ,
                  "FORCE_Z"                 ,
                  "EFFICIENCY"              ,
                  "FREE_SURFACE"            ,
                  "FIGURE_OF_MERIT"         ,
                  "TORQUE"                  ,
                  "THRUST"                  ,
                  "AVG_TOTAL_PRESSURE"      ,
                  "AVG_OUTLET_PRESSURE"     ,
                  "MASS_FLOW_RATE"          ,
                  "EQUIVALENT_AREA"         ,
                  "NEARFIELD_PRESSURE"      ,
                  "INVERSE_DESIGN_PRESSURE" ,
                  "INVERSE_DESIGN_HEATFLUX" ,
                  "TOTAL_HEATFLUX"          ,
                  "MAXIMUM_HEATFLUX"        ]
#: optnames_aero

optnames_stab = [ "D_LIFT_D_ALPHA"               ,
                  "D_DRAG_D_ALPHA"               ,
                  "D_SIDEFORCE_D_ALPHA"          ,
                  "D_MOMENT_X_D_ALPHA"           ,
                  "D_MOMENT_Y_D_ALPHA"           ,
                  "D_MOMENT_Z_D_ALPHA"           ,
                ]

# Geometric Optimizer Function Names
optnames_geo = [ "MAX_THICKNESS"      ,
                 "1/4_THICKNESS"      ,
                 "1/3_THICKNESS"      ,
                 "1/2_THICKNESS"      ,
                 "2/3_THICKNESS"      ,
                 "3/4_THICKNESS"      ,
                 "AREA"               ,
                 "AOA"                ,
                 "CHORD"              ,
                 "MAX_THICKNESS_SEC1" ,
                 "MAX_THICKNESS_SEC2" ,
                 "MAX_THICKNESS_SEC3" ,
                 "MAX_THICKNESS_SEC4" ,
                 "MAX_THICKNESS_SEC5" ,
                 "1/4_THICKNESS_SEC1" ,
                 "1/4_THICKNESS_SEC2" ,
                 "1/4_THICKNESS_SEC3" ,
                 "1/4_THICKNESS_SEC4" ,
                 "1/4_THICKNESS_SEC5" ,
                 "1/3_THICKNESS_SEC1" ,
                 "1/3_THICKNESS_SEC2" ,
                 "1/3_THICKNESS_SEC3" ,
                 "1/3_THICKNESS_SEC4" ,
                 "1/3_THICKNESS_SEC5" ,
                 "1/2_THICKNESS_SEC1" ,
                 "1/2_THICKNESS_SEC2" ,
                 "1/2_THICKNESS_SEC3" ,
                 "1/2_THICKNESS_SEC4" ,
                 "1/2_THICKNESS_SEC5" ,
                 "2/3_THICKNESS_SEC1" ,
                 "2/3_THICKNESS_SEC2" ,
                 "2/3_THICKNESS_SEC3" ,
                 "2/3_THICKNESS_SEC4" ,
                 "2/3_THICKNESS_SEC5" ,
                 "3/4_THICKNESS_SEC1" ,
                 "3/4_THICKNESS_SEC2" ,
                 "3/4_THICKNESS_SEC3" ,
                 "3/4_THICKNESS_SEC4" ,
                 "3/4_THICKNESS_SEC5" ,
                 "AREA_SEC1"          ,
                 "AREA_SEC2"          ,
                 "AREA_SEC3"          ,
                 "AREA_SEC4"          ,
                 "AREA_SEC5"          ,
                 "AOA_SEC1"           ,
                 "AOA_SEC2"           ,
                 "AOA_SEC3"           ,
                 "AOA_SEC4"           ,
                 "AOA_SEC5"           ,
                 "CHORD_SEC1"         ,
                 "CHORD_SEC2"         ,
                 "CHORD_SEC3"         ,
                 "CHORD_SEC4"         ,
                 "CHORD_SEC5"         ,
                 "VOLUME"              ]
#: optnames_geo

grad_names_directdiff = ["D_LIFT"                  ,
                         "D_DRAG"                  ,
                         "D_SIDEFORCE"             ,
                         "D_MOMENT_X"              ,
                         "D_MOMENT_Y"              ,
                         "D_MOMENT_Z"              ,
                         "D_FORCE_X"               ,
                         "D_FORCE_Y"               ,
                         "D_FORCE_Z"               ,
                         "D_EFFICIENCY"]

grad_names_map = { "LIFT"      : "D_LIFT"           ,
                   "DRAG"      : "D_DRAG"           ,
                   "SIDEFORCE" : "D_SIDEFORCE" ,
                   "MOMENT_X"  : "D_MOMENT_X"   ,
                   "MOMENT_Y"  : "D_MOMENT_Y"   ,
                   "MOMENT_Z"  : "D_MOMENT_Z"   ,
                   "FORCE_X"   : "D_FORCE_X"     ,
                   "FORCE_Y"   : "D_FORCE_Y"     ,
                   "FORCE_Z"   : "D_FORCE_Z"     ,
                   "EFFICIENCY" : "D_EFFICIENCY"}
# -------------------------------------------------------------------
#  Read Aerodynamic Function Values from History File
# -------------------------------------------------------------------

def read_aerodynamics( History_filename , special_cases=[], final_avg=0 ):
    """ values = read_aerodynamics(historyname, special_cases=[])
        read aerodynamic function values from history file
        
        Outputs:
            dictionary with function keys and thier values
            if special cases has 'UNSTEADY_SIMULATION', returns time averaged data
            otherwise returns final value from history file
    """
    
    # read the history data
    history_data = read_history(History_filename)
    
    # list of functions to pull
    func_names = optnames_aero + grad_names_directdiff

    # pull only these functions
    Func_Values = ordered_bunch()
    for this_objfun in func_names:
        if history_data.has_key(this_objfun):
            Func_Values[this_objfun] = history_data[this_objfun] 
    
    # for unsteady cases, average time-accurate objective function values
    if 'UNSTEADY_SIMULATION' in special_cases:
        for key,value in Func_Values.iteritems():
            Func_Values[key] = sum(value)/len(value)
         
    # average the final iterations   
    elif final_avg:
        for key,value in Func_Values.iteritems():
            # only the last few iterations
            i_fin = min([final_avg,len(value)])
            value = value[-i_fin:]
            Func_Values[key] = sum(value)/len(value)
    
    # otherwise, keep only last value
    else:
        for key,value in Func_Values.iteritems():
            Func_Values[key] = value[-1]
                    
    return Func_Values
    
#: def read_aerodynamics()



# -------------------------------------------------------------------
#  Get Objective Function Sign
# -------------------------------------------------------------------

def get_objectiveSign( ObjFun_name ):
    """ returns -1 for maximization problems:
            LIFT
            EFFICIENCY
            THRUST
            FIGURE_OF_MERIT
        returns +1 otherwise
    """
    
    # flip sign for maximization problems
    if ObjFun_name == "LIFT"            : return -1.0
    if ObjFun_name == "EFFICIENCY"      : return -1.0
    if ObjFun_name == "THRUST"          : return -1.0
    if ObjFun_name == "FIGURE_OF_MERIT" : return -1.0
    
    # otherwise
    return 1.0

#: def get_objectiveSign()


# -------------------------------------------------------------------
#  Get Constraint Sign
# -------------------------------------------------------------------

def get_constraintSign( sign ):
    """ gets +/-1 given a constraint sign < or > respectively
        inequality constraint is posed as c(x) < 0
    """
    sign_map = { '>' : -1.0 ,
                 '<' : +1.0  }
    assert not sign=='=' , 'Sign "=" not valid'
    
    return sign_map[sign]

#: def get_constraintSign()


# -------------------------------------------------------------------
#  Get Adjoint Filename Suffix
# -------------------------------------------------------------------

def get_adjointSuffix(objective_function=None):
    """ gets the adjoint suffix given an objective function """
    
    # adjoint name map
    name_map = { "DRAG"                    : "cd"        ,
                 "LIFT"                    : "cl"        ,
                 "SIDEFORCE"               : "csf"       ,
                 "MOMENT_X"                : "cmx"       ,
                 "MOMENT_Y"                : "cmy"       ,
                 "MOMENT_Z"                : "cmz"       ,
                 "FORCE_X"                 : "cfx"       ,
                 "FORCE_Y"                 : "cfy"       ,
                 "FORCE_Z"                 : "cfz"       ,
                 "EFFICIENCY"              : "eff"       ,
                 "INVERSE_DESIGN_PRESSURE" : "invpress"  ,
                 "INVERSE_DESIGN_HEAT"     : "invheat"   ,
                 "MAXIMUM_HEATFLUX"        : "maxheat"   ,
                 "TOTAL_HEATFLUX"          : "totheat"   ,
                 "EQUIVALENT_AREA"         : "ea"        ,
                 "NEARFIELD_PRESSURE"      : "nfp"       ,
                 "THRUST"                  : "ct"        ,
                 "TORQUE"                  : "cq"        ,
                 "FIGURE_OF_MERIT"         : "merit"     ,
                 "AVG_TOTAL_PRESSURE"      : "pt"        ,
                 "AVG_OUTLET_PRESSURE"     : "pe"        ,
                 "MASS_FLOW_RATE"          : "mfw"       ,
                 "FREE_SURFACE"            : "fs"        }
    
    # if none or false, return map
    if not objective_function:
        return name_map
    
    # return desired objective function suffix
    elif name_map.has_key(objective_function):
        return name_map[objective_function]
    
    # otherwise...
    else:
        raise Exception('Unrecognized adjoint function name')
    
#: def get_adjointSuffix()
    
# -------------------------------------------------------------------
#  Add a Suffix
# -------------------------------------------------------------------

def add_suffix(base_name,suffix):
    """ suffix_name = add_suffix(base_name,suffix)
        adds suffix to a filename, accounting for file type extension
        example:
            base_name   = 'input.txt'
            suffix      = 'new'
            suffix_name = 'input_new.txt'
    """
    
    base_name = os.path.splitext(base_name)    
    suffix_name = base_name[0] + '_' + suffix + base_name[1]
    
    return suffix_name
    
#: def add_suffix()



# -------------------------------------------------------------------
#  Get Design Variable ID Map
# -------------------------------------------------------------------

def get_dvMap():
    """ get dictionary that maps design variable 
        kind id number to name """
    dv_map = { 1   : "HICKS_HENNE"           ,
               2   : "COSINE_BUMP"           ,
               3   : "SPHERICAL"             ,
               4   : "NACA_4DIGITS"          ,
               5   : "DISPLACEMENT"          ,
               6   : "ROTATION"              ,
               7   : "FFD_CONTROL_POINT"     ,
               8   : "FFD_DIHEDRAL_ANGLE"    ,
               9   : "FFD_TWIST_ANGLE"       ,
               10  : "FFD_ROTATION"          ,
               11  : "FFD_CAMBER"            ,
               12  : "FFD_THICKNESS"         ,
               14  : "FOURIER"               ,
               15  : "FFD_CONTROL_POINT_2D"  ,
               16  : "FFD_CAMBER_2D"         ,
               17  : "FFD_THICKNESS_2D"      ,
               101 : "MACH_NUMBER"           ,
               102 : "AOA"                    }
    
    return dv_map

#: def get_dvMap()

# -------------------------------------------------------------------
#  Get Design Variable Kind Name from ID
# -------------------------------------------------------------------
def get_dvKind( kindID ):
    """ get design variable kind name from id number """
    dv_map = get_dvMap()
    try: 
        return dv_map[ kindID ]
    except KeyError: 
        raise Exception('Unrecognized Design Variable ID')
# def get_dvKind()

# -------------------------------------------------------------------
#  Get Design Variable Kind ID from Name
# -------------------------------------------------------------------
def get_dvID( kindName ):
    """ get design variable kind id number from name """
    dv_map = get_dvMap()
    id_map = dict((v,k) for (k,v) in dv_map.iteritems())
    try: 
        return id_map[ kindName ]
    except KeyError: 
        raise Exception('Unrecognized Design Variable Name: %s' , kindName)
#: def get_dvID()
  
  
    
# -------------------------------------------------------------------
#  Get Gradient File Header
# -------------------------------------------------------------------

def get_gradFileFormat(grad_type,plot_format,kindID,special_cases=[]):
    
    # start header, build a list of strings and join at the end
    header       = []
    write_format = []
    
    # handle plot formating
    if   plot_format == 'TECPLOT': 
        header.append('VARIABLES=')
    elif plot_format == 'PARAVIEW':
        pass
    else: raise Exception('output plot format not recognized')
    
    # Case: continuous adjoint
    if grad_type == 'CONTINUOUS_ADJOINT':
        header.append(r'"iVar","Gradient","FinDiff_Step"')
        write_format.append(r'%4d, %.10f, %f')
        
    # Case: finite difference  
    elif grad_type == 'FINITE_DIFFERENCE':
        header.append(r'"iVar","Grad_CLift","Grad_CDrag","Grad_CLDRatio","Grad_CSideForce","Grad_CMx","Grad_CMy","Grad_CMz","Grad_CFx","Grad_CFy","Grad_CFz","Grad_HeatFlux_Total","Grad_HeatFlux_Maximum"')
        write_format.append(r'%4d, %.10f, %.10f, %.10f, %.10f, %.10f, %.10f, %.10f, %.10f, %.10f, %.10f, %.10f, %.10f')
        
        for key in special_cases: 
            if key == "FREE_SURFACE"   : 
                header.append(r',"Grad_CFreeSurface"')
                write_format.append(", %.10f ")
            if key == "ROTATING_FRAME" : 
                header.append(r',"Grad_CMerit","Grad_CT","Grad_CQ"')
                write_format.append(", %.10f, %.10f, %.10f")
            if key == "EQUIV_AREA"     : 
                header.append(r',"Grad_CEquivArea","Grad_CNearFieldOF"') 
                write_format.append(", %.10f, %.10f")
            if key == "1D_OUTPUT"     :
                header.append(r',"Grad_Avg_TotalPress","Grad_Avg_Mach","Grad_Avg_Temperature","Grad_MassFlowRate","Grad_FluxAvg_Pressure","Grad_FluxAvg_Density","Grad_FluxAvg_Velocity","Grad_FluxAvg_Enthalpy"')
                write_format.append(", %.10f, %.10f, %.10f, %.10f, %.10f, %.10f, %.10f, %.10f")
            if key == "INV_DESIGN_CP"     :
                header.append(r',"Grad_Cp_Diff"')
                write_format.append(", %.10f")
            if key == "INV_DESIGN_HEATFLUX"     :
                header.append(r',"Grad_HeatFlux_Diff"')
                write_format.append(", %.10f")

    # otherwise...
    else: raise Exception('Unrecognized Gradient Type')          
        
    # design variable parameters
    if kindID == "FFD_CONTROL_POINT_2D"  :
        header.append(r',"FFD_Box_ID","xIndex","yIndex","xAxis","yAxis"')
        write_format.append(r', %s, %s, %s, %s, %s')
    elif kindID == "FFD_CAMBER_2D"         :
        header.append(r',"FFD_Box_ID","xIndex"')
        write_format.append(r', %s, %s')
    elif kindID == "FFD_THICKNESS_2D"      :
        header.append(r',"FFD_Box_ID","xIndex"')
        write_format.append(r', %s, %s')
    elif kindID == "HICKS_HENNE"        :
        header.append(r',"Up/Down","Loc_Max"')
        write_format.append(r', %s, %s')
    elif kindID == "GAUSS_BUMP"       :
        header.append(r',"Up/Down","Loc_Max","Size_Bump"')
        write_format.append(r', %s, %s, %s')
    elif kindID == "FAIRING"       :
        header.append(r',"ControlPoint_Index","Theta_Disp","R_Disp"')
        write_format.append(r', %s, %s, %s')
    elif kindID == "NACA_4DIGITS"       :
        header.append(r',"1st_digit","2nd_digit","3rd&4th_digits"')
        write_format.append(r', %s, %s, %s')
    elif kindID == "DISPLACEMENT"       : 
        header.append(r',"x_Disp","y_Disp","z_Disp"')
        write_format.append(r', %s, %s, %s')
    elif kindID == "ROTATION"           : 
        header.append(r',"x_Orig","y_Orig","z_Orig","x_End","y_End","z_End"')
        write_format.append(r', %s, %s, %s, %s, %s, %s')
    elif kindID == "FFD_CONTROL_POINT"  : 
        header.append(r',"FFD_Box_ID","xIndex","yIndex","zIndex","xAxis","yAxis","zAxis"')
        write_format.append(r', %s, %s, %s, %s, %s, %s, %s')
    elif kindID == "FFD_DIHEDRAL_ANGLE" : 
        header.append(r',"FFD_Box_ID","x_Orig","y_Orig","z_Orig","x_End","y_End","z_End"')
        write_format.append(r', %s, %s, %s, %s, %s, %s, %s')
    elif kindID == "FFD_TWIST_ANGLE"    : 
        header.append(r',"FFD_Box_ID","x_Orig","y_Orig","z_Orig","x_End","y_End","z_End"')
        write_format.append(r', %s, %s, %s, %s, %s, %s, %s')
    elif kindID == "FFD_ROTATION"       : 
        header.append(r',"FFD_Box_ID","x_Orig","y_Orig","z_Orig","x_End","y_End","z_End"')
        write_format.append(r', %s, %s, %s, %s, %s, %s, %s')
    elif kindID == "FFD_CAMBER"         : 
        header.append(r',"FFD_Box_ID","xIndex","yIndex"')
        write_format.append(r', %s, %s, %s')
    elif kindID == "FFD_THICKNESS"      : 
        header.append(r',"FFD_Box_ID","xIndex","yIndex"')
        write_format.append(r', %s, %s, %s')
    elif kindID == "MACH_NUMBER"        : pass
    elif kindID == "AOA"                : pass
    
    # otherwise...
    else: raise Exception('Unrecognized Design Variable Kind') 
    
    # finite difference step
    if grad_type == 'FINITE_DIFFERENCE':    
        header.append(r',"FinDiff_Step"')  
        write_format.append(r', %.10f')
    
    # finish format
    header.append('\n')  
    write_format.append('\n')
        
    header       = ''.join(header)
    write_format = ''.join(write_format)
    
    return [header,write_format]
        
#: def get_gradFileFormat()
    
    
    
# -------------------------------------------------------------------
#  Get Optimization File Header
# -------------------------------------------------------------------    
    
def get_optFileFormat(plot_format,special_cases=None):
    
    if special_cases is None: special_cases = []
    
    # start header, build a list of strings and join at the end
    header_list   = []
    header_format = ''
    write_format  = []
    
    # handle plot formating
    if   plot_format == 'TECPLOT': 
        header_format = header_format + 'VARIABLES='
    elif plot_format == 'PARAVIEW':
        pass
    else: raise Exception('output plot format not recognized')

    # start header
    header_list.extend(["Iteration","CLift","CDrag","CSideForce","CMx","CMy","CMz","CFx","CFy","CFz","CEff","HeatFlux_Total","HeatFlux_Maximum"])
    write_format.append(r'%4d, %.10f, %.10f, %.10f, %.10f, %.10f, %.10f, %.10f, %.10f, %.10f, %.10f, %.10f, %.10f')
        
    # special cases
    for key in special_cases: 
        if key == "FREE_SURFACE" :
            header_list.extend(["CFreeSurface"])
            write_format.append(r', %.10f ')
        if key == "ROTATING_FRAME" : 
            header_list.extend(["CMerit","CT","CQ"])
            write_format.append(r', %.10f, %.10f, %.10f')
        if key == "EQUIV_AREA"     : 
            header_list.extend(["CEquivArea","CNearFieldOF"]) 
            write_format.append(r', %.10f, %.10f')
        if key == "1D_OUTPUT":
            header_list.extend(["Avg_TotalPress","Avg_Mach","Avg_Temperature","MassFlowRate","FluxAvg_Pressure","FluxAvg_Density","FluxAvg_Velocity","FluxAvg_Enthalpy"])
            write_format.append(r', %.10f, %.10f, %.10f, %.10f, %.10f, %.10f, %.10f, %.10f')
        if key == "INV_DESIGN_CP"     :
            header_list.extend(["Cp_Diff"])
            write_format.append(r', %.10f')
        if key == "INV_DESIGN_HEATFLUX"     :
            header_list.extend(["HeatFlux_Diff"])
            write_format.append(r', %.10f')

    # finish formats
    header_format = (header_format) + ('"') + ('","').join(header_list) + ('"') + (' \n')
    write_format  = ''.join(write_format)  + ' \n'
            
    # build list of objective function names
    header_vars = []
    map_dict = get_headerMap()
    for variable in header_list:
        assert map_dict.has_key(variable) , 'unrecognized header variable'
        header_vars.append(map_dict[variable])
    
    # done
    return [header_format,header_vars,write_format]
        
#: def get_optFileFormat()
  
  
  
# -------------------------------------------------------------------
#  Get Extension Name
# -------------------------------------------------------------------

def get_extension(output_format):
  
    if (output_format == "PARAVIEW")        : return ".csv"
    if (output_format == "TECPLOT")         : return ".dat"
    if (output_format == "TECPLOT_BINARY")  : return ".plt"
    if (output_format == "SOLUTION")        : return ".dat"  
    if (output_format == "RESTART")         : return ".dat"  
    if (output_format == "CONFIG")          : return ".cfg"  

    # otherwise
    raise Exception("Output Format Unknown")

#: def get_extension()



# -------------------------------------------------------------------
#  Check Special Case
# -------------------------------------------------------------------
def get_specialCases(config):
    """ returns a list of special physical problems that were
        specified in the config file, and set to 'yes'
    """
    
    all_special_cases = [ 'FREE_SURFACE'                     ,
                          'ROTATING_FRAME'                   ,
                          'EQUIV_AREA'                       ,
                          '1D_OUTPUT'                        ,
                          'INV_DESIGN_CP'                    ,
                          'INV_DESIGN_HEATFLUX'              ]
    
    special_cases = []
    for key in all_special_cases:
        if config.has_key(key) and config[key] == 'YES':
            special_cases.append(key)
        if config.has_key('PHYSICAL_PROBLEM') and config['PHYSICAL_PROBLEM'] == key:
            special_cases.append(key)
            
    if config.get('UNSTEADY_SIMULATION','NO') != 'NO':
        special_cases.append('UNSTEADY_SIMULATION')
     
    # no support for more than one special case
    if len(special_cases) > 1:
        error_str = 'Currently cannot support ' + ' and '.join(special_cases) + ' at once'
        raise Exception(error_str)   
    
    if (config['WRT_SOL_FREQ'] != 1) and ('WRT_UNSTEADY' in special_cases):
        raise Exception('Must set WRT_SOL_FREQ= 1 for WRT_UNSTEADY= YES')
  
    # Special case for time-spectral
    if config.has_key('UNSTEADY_SIMULATION') and config['UNSTEADY_SIMULATION'] == 'TIME_SPECTRAL':
        special_cases.append('TIME_SPECTRAL')

    # Special case for rotating frame
    if config.has_key('GRID_MOVEMENT_KIND') and config['GRID_MOVEMENT_KIND'] == 'ROTATING_FRAME':
        special_cases.append('ROTATING_FRAME')
        
    return special_cases

#: def get_specialCases()


def next_folder(folder_format,num_format='%03d'):
    """ folder = next_folder(folder_format,num_format='%03d')
        finds the next folder with given format
        
        Inputs:
            folder_format - folder name with wild card (*) to mark expansion
            num_format    - %d formating to expand the wild card with
            
        Outputs:
            folder - a folder with the next index number inserted in 
            the wild card, first index is 1
    """
    
    assert '*' in folder_format , 'wildcard (*) missing in folder_format name'
    
    folders = glob.glob(folder_format)
    split   = folder_format.split('*')
    folder  = folder_format.replace('*',num_format)
    
    if folders:
        # find folder number, could be done with regex...
        max_folder = max(folders)
        if split[0]:
            max_folder = max_folder.split(split[0])[1]
        if split[1]:
            max_folder = max_folder.rsplit(split[1])[0]            
        
        # last folder number
        max_i = int(max_folder)
        
        # increment folder number
        folder = folder % (max_i+1)
    else:
        # first folder, number 1
        folder = folder % 1

    return folder


def expand_part(name,config):
    names = [name]
    return names

def expand_time(name,config):
    if 'UNSTEADY_SIMULATION' in get_specialCases(config):
        n_time = config['UNST_ADJOINT_ITER']
        name_pat = add_suffix(name,'%05d')
        names = [name_pat%i for i in range(n_time)]
    else:
        names = [name]
    return names
        
def make_link(src,dst):
    """ make_link(src,dst)
        makes a relative link
        Inputs:
            src - source file
            dst - destination to place link
        
        Windows links currently unsupported, will copy file instead
    """
    
    assert os.path.exists(src) , 'source file does not exist \n%s' % src
    
    if os.name == 'nt':
        # can't make a link in windows, need to look for other options
        if os.path.exists(dst): os.remove(dst)
        shutil.copy(src,dst)
    
    else:
        # find real file, incase source itself is a link
        src = os.path.realpath(src) 
        
        # normalize paths
        src = os.path.normpath(src)
        dst = os.path.normpath(dst)        
        
        # check for self referencing
        if src == dst: return        
        
        # find relative folder path
        srcfolder = os.path.join( os.path.split(src)[0] ) + '/'
        dstfolder = os.path.join( os.path.split(dst)[0] ) + '/'
        srcfolder = os.path.relpath(srcfolder,dstfolder)
        src = os.path.join( srcfolder, os.path.split(src)[1] )
        
        # make unix link
        if os.path.exists(dst): os.remove(dst)
        os.symlink(src,dst)
    
def restart2solution(config,state={}):
    """ restart2solution(config,state={})
        moves restart file to solution file, 
        optionally updates state
        direct or adjoint is read from config
        adjoint objective is read from config
    """

    # direct solution
    if config.MATH_PROBLEM == 'DIRECT':
        restart  = config.RESTART_FLOW_FILENAME
        solution = config.SOLUTION_FLOW_FILENAME        
        # expand unsteady time
        restarts  = expand_time(restart,config)
        solutions = expand_time(solution,config)
        # move
        for res,sol in zip(restarts,solutions):
            shutil.move( res , sol )
        # update state
        if state: state.FILES.DIRECT = solution
        
    # adjoint solution
<<<<<<< HEAD
    elif any([config.MATH_PROBLEM == 'ADJOINT', config.MATH_PROBLEM == 'DISCRETE_ADJOINT']):
=======
    elif config.MATH_PROBLEM == 'CONTINUOUS_ADJOINT':
>>>>>>> 583fd2ae
        restart  = config.RESTART_ADJ_FILENAME
        solution = config.SOLUTION_ADJ_FILENAME           
        # add suffix
        func_name = config.OBJECTIVE_FUNCTION
        suffix    = get_adjointSuffix(func_name)
        restart   = add_suffix(restart,suffix)
        solution  = add_suffix(solution,suffix)
        # expand unsteady time
        restarts  = expand_time(restart,config)
        solutions = expand_time(solution,config)        
        # move
        for res,sol in zip(restarts,solutions):
            shutil.move( res , sol )
        # udpate state
        ADJ_NAME = 'ADJOINT_' + func_name
        if state: state.FILES[ADJ_NAME] = solution
        
    else:
        raise Exception, 'unknown math problem'
<|MERGE_RESOLUTION|>--- conflicted
+++ resolved
@@ -916,11 +916,7 @@
         if state: state.FILES.DIRECT = solution
         
     # adjoint solution
-<<<<<<< HEAD
-    elif any([config.MATH_PROBLEM == 'ADJOINT', config.MATH_PROBLEM == 'DISCRETE_ADJOINT']):
-=======
-    elif config.MATH_PROBLEM == 'CONTINUOUS_ADJOINT':
->>>>>>> 583fd2ae
+    elif any([config.MATH_PROBLEM == 'CONTINUOUS_ADJOINT', config.MATH_PROBLEM == 'DISCRETE_ADJOINT']):
         restart  = config.RESTART_ADJ_FILENAME
         solution = config.SOLUTION_ADJ_FILENAME           
         # add suffix
