--- conflicted
+++ resolved
@@ -29,12 +29,8 @@
 %
 % New single zone driver
 SINGLEZONE_DRIVER= YES
-<<<<<<< HEAD
-
-=======
 %
 OUTPUT_FILES=(RESTART_ASCII)
->>>>>>> a6544479
 % ----------- COMPRESSIBLE AND INCOMPRESSIBLE FREE-STREAM DEFINITION ----------%
 %
 % Mach number (non-dimensional, based on the free-stream values)
@@ -251,11 +247,7 @@
 SOLUTION_ADJ_FILENAME= solution_adj.dat
 %
 % Output tabular format (CSV, TECPLOT)
-<<<<<<< HEAD
-TABULAR_FORMAT= CSV
-=======
 TABULAR_FORMAT= TECPLOT
->>>>>>> a6544479
 %
 % Output file convergence history (w/o extension) 
 CONV_FILENAME= history
