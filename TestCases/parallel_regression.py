--- conflicted
+++ resolved
@@ -351,11 +351,7 @@
 
     # Laminar cylinder in channel, streamwise periodic
     streamwise_periodic_cylinder           = TestCase('streamwise_periodic_cylinder')
-<<<<<<< HEAD
-    streamwise_periodic_cylinder.cfg_dir   = "incomp_navierstokes/half_cylinder"
-=======
     streamwise_periodic_cylinder.cfg_dir   = "incomp_navierstokes/streamwise_periodic/half_cylinder_2D"
->>>>>>> 99ca2740
     streamwise_periodic_cylinder.cfg_file  = "streamwise_periodic.cfg"
     streamwise_periodic_cylinder.test_iter = 10
     streamwise_periodic_cylinder.test_vals = [-6.984615, -6.126544, 0.016574, 0.016927] #last 4 lines
