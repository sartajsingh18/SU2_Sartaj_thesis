--- conflicted
+++ resolved
@@ -35,15 +35,14 @@
   su2double StartTime = 0.0, StopTime = 0.0, UsedTime = 0.0;
 
   char config_file_name[MAX_STRING_SIZE];
-<<<<<<< HEAD
-  ofstream Gradient_file;
-  bool fem_solver = false;
-
-  su2double** Gradient = NULL;
-  unsigned short iDV, iDV_Value;
-  int rank, size;
-=======
->>>>>>> db166ba1
+
+  // Remainer from a merge, check why this was necessary:
+  // ofstream Gradient_file;
+  // bool fem_solver = false;
+
+  // su2double** Gradient = NULL;
+  // unsigned short iDV, iDV_Value;
+  // int rank, size;
 
   /*--- MPI initialization, and buffer setting ---*/
 
