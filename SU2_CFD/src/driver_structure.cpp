/*!
 * \file driver_structure.cpp
 * \brief The main subroutines for driving single or multi-zone problems.
 * \author T. Economon, H. Kline, R. Sanchez, F. Palacios
 * \version 5.0.0 "Raven"
 *
 * SU2 Original Developers: Dr. Francisco D. Palacios.
 *                          Dr. Thomas D. Economon.
 *
 * SU2 Developers: Prof. Juan J. Alonso's group at Stanford University.
 *                 Prof. Piero Colonna's group at Delft University of Technology.
 *                 Prof. Nicolas R. Gauger's group at Kaiserslautern University of Technology.
 *                 Prof. Alberto Guardone's group at Polytechnic University of Milan.
 *                 Prof. Rafael Palacios' group at Imperial College London.
 *                 Prof. Edwin van der Weide's group at the University of Twente.
 *                 Prof. Vincent Terrapon's group at the University of Liege.
 *
 * Copyright (C) 2012-2017 SU2, the open-source CFD code.
 *
 * SU2 is free software; you can redistribute it and/or
 * modify it under the terms of the GNU Lesser General Public
 * License as published by the Free Software Foundation; either
 * version 2.1 of the License, or (at your option) any later version.
 *
 * SU2 is distributed in the hope that it will be useful,
 * but WITHOUT ANY WARRANTY; without even the implied warranty of
 * MERCHANTABILITY or FITNESS FOR A PARTICULAR PURPOSE. See the GNU
 * Lesser General Public License for more details.
 *
 * You should have received a copy of the GNU Lesser General Public
 * License along with SU2. If not, see <http://www.gnu.org/licenses/>.
 */

#include "../include/driver_structure.hpp"
#include "../include/definition_structure.hpp"

CDriver::CDriver(char* confFile,
                 unsigned short val_nZone,
                 unsigned short val_nDim,
                 SU2_Comm MPICommunicator):config_file_name(confFile), StartTime(0.0), StopTime(0.0), UsedTime(0.0), ExtIter(0), nZone(val_nZone), nDim(val_nDim), StopCalc(false), fsi(false) {


  unsigned short jZone, iSol;
  unsigned short Kind_Grid_Movement;
  bool initStaticMovement;



  int rank = MASTER_NODE;
#ifdef HAVE_MPI
  MPI_Comm_rank(MPICommunicator, &rank);
#endif

  /*--- Create pointers to all of the classes that may be used throughout
   the SU2_CFD code. In general, the pointers are instantiated down a
   hierarchy over all zones, multigrid levels, equation sets, and equation
   terms as described in the comments below. ---*/

  iteration_container            = NULL;
  output                         = NULL;
  integration_container          = NULL;
  geometry_container             = NULL;
  solver_container               = NULL;
  numerics_container             = NULL;
  config_container               = NULL;
  surface_movement               = NULL;
  grid_movement                  = NULL;
  FFDBox                         = NULL;
  interpolator_container         = NULL;
  transfer_container             = NULL;

  /*--- Definition and of the containers for all possible zones. ---*/

  iteration_container            = new CIteration*[nZone];
  solver_container               = new CSolver***[nZone];
  integration_container          = new CIntegration**[nZone];
  numerics_container             = new CNumerics****[nZone];
  config_container               = new CConfig*[nZone];
  geometry_container             = new CGeometry**[nZone];
  surface_movement               = new CSurfaceMovement*[nZone];
  grid_movement                  = new CVolumetricMovement*[nZone];
  FFDBox                         = new CFreeFormDefBox**[nZone];
  interpolator_container         = new CInterpolator**[nZone];
  transfer_container             = new CTransfer**[nZone];

  for (iZone = 0; iZone < nZone; iZone++) {
    solver_container[iZone]               = NULL;
    integration_container[iZone]          = NULL;
    numerics_container[iZone]             = NULL;
    config_container[iZone]               = NULL;
    geometry_container[iZone]             = NULL;
    surface_movement[iZone]               = NULL;
    grid_movement[iZone]                  = NULL;
    FFDBox[iZone]                         = NULL;
    interpolator_container[iZone]         = NULL;
    transfer_container[iZone]             = NULL;
  }

  /*--- Loop over all zones to initialize the various classes. In most
   cases, nZone is equal to one. This represents the solution of a partial
   differential equation on a single block, unstructured mesh. ---*/

  for (iZone = 0; iZone < nZone; iZone++) {

    /*--- Definition of the configuration option class for all zones. In this
     constructor, the input configuration file is parsed and all options are
     read and stored. ---*/

    config_container[iZone] = new CConfig(config_file_name, SU2_CFD, iZone, nZone, nDim, VERB_HIGH);

    /*--- Set the MPI communicator ---*/

    config_container[iZone]->SetMPICommunicator(MPICommunicator);

    /*--- Definition of the geometry class to store the primal grid in the
     partitioning process. ---*/

    CGeometry *geometry_aux = NULL;

    /*--- All ranks process the grid and call ParMETIS for partitioning ---*/

    geometry_aux = new CPhysicalGeometry(config_container[iZone], iZone, nZone);

    /*--- Color the initial grid and set the send-receive domains (ParMETIS) ---*/

    geometry_aux->SetColorGrid_Parallel(config_container[iZone]);

    /*--- Allocate the memory of the current domain, and divide the grid
     between the ranks. ---*/

    geometry_container[iZone] = new CGeometry *[config_container[iZone]->GetnMGLevels()+1];
    geometry_container[iZone][MESH_0] = new CPhysicalGeometry(geometry_aux, config_container[iZone]);

    /*--- Deallocate the memory of geometry_aux ---*/

    delete geometry_aux;

    /*--- Add the Send/Receive boundaries ---*/

    geometry_container[iZone][MESH_0]->SetSendReceive(config_container[iZone]);

    /*--- Add the Send/Receive boundaries ---*/

    geometry_container[iZone][MESH_0]->SetBoundaries(config_container[iZone]);

  }

  /*--- Preprocessing of the geometry for all zones. In this routine, the edge-
   based data structure is constructed, i.e. node and cell neighbors are
   identified and linked, face areas and volumes of the dual mesh cells are
   computed, and the multigrid levels are created using an agglomeration procedure. ---*/

  if (rank == MASTER_NODE)
    cout << endl <<"------------------------- Geometry Preprocessing ------------------------" << endl;

  Geometrical_Preprocessing();

  for (iZone = 0; iZone < nZone; iZone++) {

    /*--- Computation of wall distances for turbulence modeling ---*/

    if (rank == MASTER_NODE)
      cout << "Computing wall distances." << endl;

    if ((config_container[iZone]->GetKind_Solver() == RANS) ||
        (config_container[iZone]->GetKind_Solver() == ADJ_RANS) ||
        (config_container[iZone]->GetKind_Solver() == DISC_ADJ_RANS))
      geometry_container[iZone][MESH_0]->ComputeWall_Distance(config_container[iZone]);

    /*--- Computation of positive surface area in the z-plane which is used for
     the calculation of force coefficient (non-dimensionalization). ---*/

    geometry_container[iZone][MESH_0]->SetPositive_ZArea(config_container[iZone]);

    /*--- Set the near-field, interface and actuator disk boundary conditions, if necessary. ---*/

    for (iMesh = 0; iMesh <= config_container[iZone]->GetnMGLevels(); iMesh++) {
      geometry_container[iZone][iMesh]->MatchNearField(config_container[iZone]);
      geometry_container[iZone][iMesh]->MatchInterface(config_container[iZone]);
      geometry_container[iZone][iMesh]->MatchActuator_Disk(config_container[iZone]);
    }

  }

  /*--- If activated by the compile directive, perform a partition analysis. ---*/
#if PARTITION
  Partition_Analysis(geometry_container[ZONE_0][MESH_0], config_container[ZONE_0]);
#endif

  /*--- Output some information about the driver that has been instantiated for the problem. ---*/

  if (rank == MASTER_NODE)
    cout << endl <<"------------------------- Driver information --------------------------" << endl;

  fsi = config_container[ZONE_0]->GetFSI_Simulation();

  if ( (config_container[ZONE_0]->GetKind_Solver() == FEM_ELASTICITY ||
        config_container[ZONE_0]->GetKind_Solver() == POISSON_EQUATION ||
        config_container[ZONE_0]->GetKind_Solver() == WAVE_EQUATION ||
        config_container[ZONE_0]->GetKind_Solver() == HEAT_EQUATION) ) {
    if (rank == MASTER_NODE) cout << "A General driver has been instantiated." << endl;
  }
  else if (config_container[ZONE_0]->GetUnsteady_Simulation() == HARMONIC_BALANCE) {
    if (rank == MASTER_NODE) cout << "A Harmonic Balance driver has been instantiated." << endl;
  }
  else if (nZone == 2 && fsi) {
    if (rank == MASTER_NODE) cout << "A Fluid-Structure Interaction driver has been instantiated." << endl;
  }
  else {
    if (rank == MASTER_NODE) cout << "A Fluid driver has been instantiated." << endl;
  }

  for (iZone = 0; iZone < nZone; iZone++) {

    /*--- Instantiate the type of physics iteration to be executed within each zone. For
     example, one can execute the same physics across multiple zones (mixing plane),
     different physics in different zones (fluid-structure interaction), or couple multiple
     systems tightly within a single zone by creating a new iteration class (e.g., RANS). ---*/
    
    if (rank == MASTER_NODE) {
      cout << endl <<"------------------------ Iteration Preprocessing ------------------------" << endl;
    }
    Iteration_Preprocessing();

    /*--- Definition of the solver class: solver_container[#ZONES][#MG_GRIDS][#EQ_SYSTEMS].
     The solver classes are specific to a particular set of governing equations,
     and they contain the subroutines with instructions for computing each spatial
     term of the PDE, i.e. loops over the edges to compute convective and viscous
     fluxes, loops over the nodes to compute source terms, and routines for
     imposing various boundary condition type for the PDE. ---*/

    if (rank == MASTER_NODE)
      cout << endl <<"------------------------- Solver Preprocessing --------------------------" << endl;

    solver_container[iZone] = new CSolver** [config_container[iZone]->GetnMGLevels()+1];
    for (iMesh = 0; iMesh <= config_container[iZone]->GetnMGLevels(); iMesh++)
      solver_container[iZone][iMesh] = NULL;

    for (iMesh = 0; iMesh <= config_container[iZone]->GetnMGLevels(); iMesh++) {
      solver_container[iZone][iMesh] = new CSolver* [MAX_SOLS];
      for (iSol = 0; iSol < MAX_SOLS; iSol++)
        solver_container[iZone][iMesh][iSol] = NULL;
    }
    Solver_Preprocessing(solver_container[iZone], geometry_container[iZone],
        config_container[iZone]);

    if (rank == MASTER_NODE)
      cout << endl <<"----------------- Integration and Numerics Preprocessing ----------------" << endl;

    /*--- Definition of the integration class: integration_container[#ZONES][#EQ_SYSTEMS].
     The integration class orchestrates the execution of the spatial integration
     subroutines contained in the solver class (including multigrid) for computing
     the residual at each node, R(U) and then integrates the equations to a
     steady state or time-accurately. ---*/

    integration_container[iZone] = new CIntegration*[MAX_SOLS];
    Integration_Preprocessing(integration_container[iZone], geometry_container[iZone],
                              config_container[iZone]);

    
    if (rank == MASTER_NODE) cout << "Integration Preprocessing." << endl;

    /*--- Definition of the numerical method class:
     numerics_container[#ZONES][#MG_GRIDS][#EQ_SYSTEMS][#EQ_TERMS].
     The numerics class contains the implementation of the numerical methods for
     evaluating convective or viscous fluxes between any two nodes in the edge-based
     data structure (centered, upwind, galerkin), as well as any source terms
     (piecewise constant reconstruction) evaluated in each dual mesh volume. ---*/

    numerics_container[iZone] = new CNumerics***[config_container[iZone]->GetnMGLevels()+1];
    Numerics_Preprocessing(numerics_container[iZone], solver_container[iZone],
        geometry_container[iZone], config_container[iZone]);

    if (rank == MASTER_NODE) cout << "Numerics Preprocessing." << endl;

  }

  /*--- Definition of the interface and transfer conditions between different zones.
   *--- The transfer container is defined for zones paired one to one.
   *--- This only works for a multizone FSI problem (nZone > 1).
   *--- Also, at the moment this capability is limited to two zones (nZone < 3).
   *--- This will change in the future. ---*/

  if ((rank == MASTER_NODE) && nZone > 1)
    cout << endl <<"------------------- Multizone Interface Preprocessing -------------------" << endl;

  if ( nZone > 1 ) {
    for (iZone = 0; iZone < nZone; iZone++){
      transfer_container[iZone] = new CTransfer*[nZone];
      interpolator_container[iZone] = new CInterpolator*[nZone];
      for (jZone = 0; jZone < nZone; jZone++){
        transfer_container[iZone][jZone]             = NULL;
        interpolator_container[iZone][jZone]         = NULL;
      }
    }

    Interface_Preprocessing();
  }

  /*--- Instantiate the geometry movement classes for the solution of unsteady
   flows on dynamic meshes, including rigid mesh transformations, dynamically
   deforming meshes, and preprocessing of harmonic balance. ---*/

  for (iZone = 0; iZone < nZone; iZone++) {

    if (config_container[iZone]->GetGrid_Movement() ||
        (config_container[iZone]->GetDirectDiff() == D_DESIGN)) {
      if (rank == MASTER_NODE)
        cout << "Setting dynamic mesh structure for zone "<< iZone<<"." << endl;
      grid_movement[iZone] = new CVolumetricMovement(geometry_container[iZone][MESH_0], config_container[iZone]);
      FFDBox[iZone] = new CFreeFormDefBox*[MAX_NUMBER_FFD];
      surface_movement[iZone] = new CSurfaceMovement();
      surface_movement[iZone]->CopyBoundary(geometry_container[iZone][MESH_0], config_container[iZone]);
      if (config_container[iZone]->GetUnsteady_Simulation() == HARMONIC_BALANCE)
        iteration_container[iZone]->SetGrid_Movement(geometry_container, surface_movement, grid_movement, FFDBox, solver_container, config_container, iZone, 0, 0);
    }

    if (config_container[iZone]->GetDirectDiff() == D_DESIGN) {
      if (rank == MASTER_NODE)
        cout << "Setting surface/volume derivatives." << endl;

      /*--- Set the surface derivatives, i.e. the derivative of the surface mesh nodes with respect to the design variables ---*/

      surface_movement[iZone]->SetSurface_Derivative(geometry_container[iZone][MESH_0],config_container[iZone]);

      /*--- Call the volume deformation routine with derivative mode enabled.
       This computes the derivative of the volume mesh with respect to the surface nodes ---*/

      grid_movement[iZone]->SetVolume_Deformation(geometry_container[iZone][MESH_0],config_container[iZone], true, true);

      /*--- Update the multi-grid structure to propagate the derivative information to the coarser levels ---*/

      geometry_container[iZone][MESH_0]->UpdateGeometry(geometry_container[iZone],config_container[iZone]);

      /*--- Set the derivative of the wall-distance with respect to the surface nodes ---*/

      if ( (config_container[iZone]->GetKind_Solver() == RANS) ||
          (config_container[iZone]->GetKind_Solver() == ADJ_RANS) ||
          (config_container[iZone]->GetKind_Solver() == DISC_ADJ_RANS))
        geometry_container[iZone][MESH_0]->ComputeWall_Distance(config_container[iZone]);
    }
  }

  /*---If the Grid Movement is static initialize the static mesh movment ---*/
  Kind_Grid_Movement = config_container[ZONE_0]->GetKind_GridMovement(ZONE_0);
  initStaticMovement = (config_container[ZONE_0]->GetGrid_Movement() && (Kind_Grid_Movement == MOVING_WALL
                        || Kind_Grid_Movement == ROTATING_FRAME || Kind_Grid_Movement == STEADY_TRANSLATION));


  if(initStaticMovement){
    if (rank == MASTER_NODE)cout << endl <<"--------------------- Initialize Static Mesh Movement --------------------" << endl;

      InitStaticMeshMovement();
  }

 if (config_container[ZONE_0]->GetBoolTurbomachinery()){
   if (rank == MASTER_NODE)cout << endl <<"---------------------- Turbomachinery Preprocessing ---------------------" << endl;
      TurbomachineryPreprocessing();
  }


  /*--- Definition of the output class (one for all zones). The output class
   manages the writing of all restart, volume solution, surface solution,
   surface comma-separated value, and convergence history files (both in serial
   and in parallel). ---*/

  output = new COutput(config_container[ZONE_0]);

  /*--- Open the convergence history file ---*/

  if (rank == MASTER_NODE){
    ConvHist_file = new ofstream[nZone];
    for (iZone = 0; iZone < nZone; iZone++) {
      output->SetConvHistory_Header(&ConvHist_file[iZone], config_container[ZONE_0], iZone);
    }
  }
  /*--- Check for an unsteady restart. Update ExtIter if necessary. ---*/
  if (config_container[ZONE_0]->GetWrt_Unsteady() && config_container[ZONE_0]->GetRestart())
    ExtIter = config_container[ZONE_0]->GetUnst_RestartIter();

  /*--- Check for a dynamic restart (structural analysis). Update ExtIter if necessary. ---*/
  if (config_container[ZONE_0]->GetKind_Solver() == FEM_ELASTICITY
      && config_container[ZONE_0]->GetWrt_Dynamic() && config_container[ZONE_0]->GetRestart())
    ExtIter = config_container[ZONE_0]->GetDyn_RestartIter();

  /*--- Initialize some variables used for external communications trough the Py wrapper. ---*/
  APIVarCoord[0] = 0.0;
  APIVarCoord[1] = 0.0;
  APIVarCoord[2] = 0.0;
  APINodalForce[0] = 0.0;
  APINodalForce[1] = 0.0;
  APINodalForce[2] = 0.0;
  APINodalForceDensity[0] = 0.0;
  APINodalForceDensity[1] = 0.0;
  APINodalForceDensity[2] = 0.0;

  /*--- Set up a timer for performance benchmarking (preprocessing time is not included) ---*/

#ifndef HAVE_MPI
  StartTime = su2double(clock())/su2double(CLOCKS_PER_SEC);
#else
  StartTime = MPI_Wtime();
#endif

}

void CDriver::Postprocessing() {

  int rank = MASTER_NODE;
  int size = SINGLE_NODE;

#ifdef HAVE_MPI
  MPI_Comm_rank(MPI_COMM_WORLD, &rank);
  MPI_Comm_size(MPI_COMM_WORLD, &size);
#endif

    /*--- Output some information to the console. ---*/

  if (rank == MASTER_NODE) {

    /*--- Print out the number of non-physical points and reconstructions ---*/

    if (config_container[ZONE_0]->GetNonphysical_Points() > 0)
      cout << "Warning: there are " << config_container[ZONE_0]->GetNonphysical_Points() << " non-physical points in the solution." << endl;
    if (config_container[ZONE_0]->GetNonphysical_Reconstr() > 0)
      cout << "Warning: " << config_container[ZONE_0]->GetNonphysical_Reconstr() << " reconstructed states for upwinding are non-physical." << endl;

    /*--- Close the convergence history file. ---*/
    for (iZone = 0; iZone < nZone; iZone++) {
      ConvHist_file[iZone].close();
    }

    cout << "History file, closed." << endl;
  }

  if (rank == MASTER_NODE)
    cout << endl <<"------------------------- Solver Postprocessing -------------------------" << endl;

  for (iZone = 0; iZone < nZone; iZone++) {
     Numerics_Postprocessing(numerics_container[iZone], solver_container[iZone],
     geometry_container[iZone], config_container[iZone]);
    delete [] numerics_container[iZone];
  }
  delete [] numerics_container;
  if (rank == MASTER_NODE) cout << "Deleted CNumerics container." << endl;
  
  for (iZone = 0; iZone < nZone; iZone++) {
    Integration_Postprocessing(integration_container[iZone],
                               geometry_container[iZone],
                               config_container[iZone]);
    delete [] integration_container[iZone];
  }
  delete [] integration_container;
  if (rank == MASTER_NODE) cout << "Deleted CIntegration container." << endl;
  
  for (iZone = 0; iZone < nZone; iZone++) {
    Solver_Postprocessing(solver_container[iZone],
                          geometry_container[iZone],
                          config_container[iZone]);
    delete [] solver_container[iZone];
  }
  delete [] solver_container;
  if (rank == MASTER_NODE) cout << "Deleted CSolver container." << endl;
  
  for (iZone = 0; iZone < nZone; iZone++) {
    delete iteration_container[iZone];
  }
  delete [] iteration_container;
  if (rank == MASTER_NODE) cout << "Deleted CIteration container." << endl;
  
  if (interpolator_container != NULL) {
    for (iZone = 0; iZone < nZone; iZone++) {
    if (interpolator_container[iZone] != NULL){
            delete [] interpolator_container[iZone];
      }
    }
    delete [] interpolator_container;
    if (rank == MASTER_NODE) cout << "Deleted CInterpolator container." << endl;
  }
  
  if (transfer_container != NULL) {
    for (iZone = 0; iZone < nZone; iZone++) {
        if (transfer_container[iZone] != NULL)
          delete [] transfer_container[iZone];
    }
    delete [] transfer_container;
    if (rank == MASTER_NODE) cout << "Deleted CTransfer container." << endl;
  }

  for (iZone = 0; iZone < nZone; iZone++) {
    if (geometry_container[iZone] != NULL) {
      for (unsigned short iMGlevel = 0; iMGlevel < config_container[iZone]->GetnMGLevels()+1; iMGlevel++) {
        if (geometry_container[iZone][iMGlevel] != NULL) delete geometry_container[iZone][iMGlevel];
      }
      delete [] geometry_container[iZone];
    }
  }
  delete [] geometry_container;
  if (rank == MASTER_NODE) cout << "Deleted CGeometry container." << endl;

  for (iZone = 0; iZone < nZone; iZone++) {
    delete [] FFDBox[iZone];
  }
  delete [] FFDBox;
  if (rank == MASTER_NODE) cout << "Deleted CFreeFormDefBox class." << endl;

  for (iZone = 0; iZone < nZone; iZone++) {
    delete surface_movement[iZone];
  }
  delete [] surface_movement;
  if (rank == MASTER_NODE) cout << "Deleted CSurfaceMovement class." << endl;

  for (iZone = 0; iZone < nZone; iZone++) {
    delete grid_movement[iZone];
  }
  delete [] grid_movement;
  if (rank == MASTER_NODE) cout << "Deleted CVolumetricMovement class." << endl;

  if (config_container!= NULL) {
    for (iZone = 0; iZone < nZone; iZone++) {
      if (config_container[iZone] != NULL) {
        delete config_container[iZone];
      }
    }
    delete [] config_container;
  }
  if (rank == MASTER_NODE) cout << "Deleted CConfig container." << endl;

  /*--- Deallocate output container ---*/
  if (output!= NULL) delete output;
  if (rank == MASTER_NODE) cout << "Deleted COutput class." << endl;

  if (rank == MASTER_NODE) cout << "-------------------------------------------------------------------------" << endl;


  /*--- Synchronization point after a single solver iteration. Compute the
   wall clock time required. ---*/

#ifndef HAVE_MPI
  StopTime = su2double(clock())/su2double(CLOCKS_PER_SEC);
#else
  StopTime = MPI_Wtime();
#endif

  /*--- Compute/print the total time for performance benchmarking. ---*/

  UsedTime = StopTime-StartTime;
  if (rank == MASTER_NODE) {
    cout << "\nCompleted in " << fixed << UsedTime << " seconds on "<< size;
    if (size == 1) cout << " core." << endl; else cout << " cores." << endl;
  }

  /*--- Exit the solver cleanly ---*/

  if (rank == MASTER_NODE)
    cout << endl <<"------------------------- Exit Success (SU2_CFD) ------------------------" << endl << endl;

}

void CDriver::Geometrical_Preprocessing() {

  unsigned short iMGlevel;
  unsigned short requestedMGlevels = config_container[ZONE_0]->GetnMGLevels();
  unsigned long iPoint;
  int rank = MASTER_NODE;

#ifdef HAVE_MPI
  MPI_Comm_rank(MPI_COMM_WORLD, &rank);
#endif

  for (iZone = 0; iZone < nZone; iZone++) {

    /*--- Compute elements surrounding points, points surrounding points ---*/

    if (rank == MASTER_NODE) cout << "Setting point connectivity." << endl;
    geometry_container[iZone][MESH_0]->SetPoint_Connectivity();

    /*--- Renumbering points using Reverse Cuthill McKee ordering ---*/

    if (rank == MASTER_NODE) cout << "Renumbering points (Reverse Cuthill McKee Ordering)." << endl;
    geometry_container[iZone][MESH_0]->SetRCM_Ordering(config_container[iZone]);

    /*--- recompute elements surrounding points, points surrounding points ---*/

    if (rank == MASTER_NODE) cout << "Recomputing point connectivity." << endl;
    geometry_container[iZone][MESH_0]->SetPoint_Connectivity();

    /*--- Compute elements surrounding elements ---*/

    if (rank == MASTER_NODE) cout << "Setting element connectivity." << endl;
    geometry_container[iZone][MESH_0]->SetElement_Connectivity();

    /*--- Check the orientation before computing geometrical quantities ---*/

    if (rank == MASTER_NODE) cout << "Checking the numerical grid orientation." << endl;
    geometry_container[iZone][MESH_0]->SetBoundVolume();
    geometry_container[iZone][MESH_0]->Check_IntElem_Orientation(config_container[iZone]);
    geometry_container[iZone][MESH_0]->Check_BoundElem_Orientation(config_container[iZone]);

    /*--- Create the edge structure ---*/

    if (rank == MASTER_NODE) cout << "Identifying edges and vertices." << endl;
    geometry_container[iZone][MESH_0]->SetEdges();
    geometry_container[iZone][MESH_0]->SetVertex(config_container[iZone]);

    /*--- Compute cell center of gravity ---*/

    if (rank == MASTER_NODE) cout << "Computing centers of gravity." << endl;
    geometry_container[iZone][MESH_0]->SetCoord_CG();

    /*--- Create the control volume structures ---*/

    if (rank == MASTER_NODE) cout << "Setting the control volume structure." << endl;
    geometry_container[iZone][MESH_0]->SetControlVolume(config_container[iZone], ALLOCATE);
    geometry_container[iZone][MESH_0]->SetBoundControlVolume(config_container[iZone], ALLOCATE);

    /*--- Visualize a dual control volume if requested ---*/

    if ((config_container[iZone]->GetVisualize_CV() >= 0) &&
        (config_container[iZone]->GetVisualize_CV() < (long)geometry_container[iZone][MESH_0]->GetnPointDomain()))
      geometry_container[iZone][MESH_0]->VisualizeControlVolume(config_container[iZone], UPDATE);

    /*--- Identify closest normal neighbor ---*/

    if (rank == MASTER_NODE) cout << "Searching for the closest normal neighbors to the surfaces." << endl;
    geometry_container[iZone][MESH_0]->FindNormal_Neighbor(config_container[iZone]);

    /*--- Store the global to local mapping. ---*/

    if (rank == MASTER_NODE) cout << "Storing a mapping from global to local point index." << endl;
    geometry_container[iZone][MESH_0]->SetGlobal_to_Local_Point();

    /*--- Compute the surface curvature ---*/

    if (rank == MASTER_NODE) cout << "Compute the surface curvature." << endl;
    geometry_container[iZone][MESH_0]->ComputeSurf_Curvature(config_container[iZone]);

    /*--- Check for periodicity and disable MG if necessary. ---*/

    if (rank == MASTER_NODE) cout << "Checking for periodicity." << endl;
    geometry_container[iZone][MESH_0]->Check_Periodicity(config_container[iZone]);

    if ((config_container[iZone]->GetnMGLevels() != 0) && (rank == MASTER_NODE))
      cout << "Setting the multigrid structure." << endl;

  }

  /*--- Loop over all the new grid ---*/

  for (iMGlevel = 1; iMGlevel <= config_container[ZONE_0]->GetnMGLevels(); iMGlevel++) {

    /*--- Loop over all zones at each grid level. ---*/

    for (iZone = 0; iZone < nZone; iZone++) {

      /*--- Create main agglomeration structure ---*/

      geometry_container[iZone][iMGlevel] = new CMultiGridGeometry(geometry_container, config_container, iMGlevel, iZone);

      /*--- Compute points surrounding points. ---*/

      geometry_container[iZone][iMGlevel]->SetPoint_Connectivity(geometry_container[iZone][iMGlevel-1]);

      /*--- Create the edge structure ---*/

      geometry_container[iZone][iMGlevel]->SetEdges();
      geometry_container[iZone][iMGlevel]->SetVertex(geometry_container[iZone][iMGlevel-1], config_container[iZone]);

      /*--- Create the control volume structures ---*/

      geometry_container[iZone][iMGlevel]->SetControlVolume(config_container[iZone], geometry_container[iZone][iMGlevel-1], ALLOCATE);
      geometry_container[iZone][iMGlevel]->SetBoundControlVolume(config_container[iZone], geometry_container[iZone][iMGlevel-1], ALLOCATE);
      geometry_container[iZone][iMGlevel]->SetCoord(geometry_container[iZone][iMGlevel-1]);

      /*--- Find closest neighbor to a surface point ---*/

      geometry_container[iZone][iMGlevel]->FindNormal_Neighbor(config_container[iZone]);

      /*--- Protect against the situation that we were not able to complete
       the agglomeration for this level, i.e., there weren't enough points.
       We need to check if we changed the total number of levels and delete
       the incomplete CMultiGridGeometry object. ---*/

      if (config_container[iZone]->GetnMGLevels() != requestedMGlevels) {
        delete geometry_container[iZone][iMGlevel];
        break;
      }

    }

  }

  /*--- For unsteady simulations, initialize the grid volumes
   and coordinates for previous solutions. Loop over all zones/grids ---*/

  for (iZone = 0; iZone < nZone; iZone++) {
    if (config_container[iZone]->GetUnsteady_Simulation() && config_container[iZone]->GetGrid_Movement()) {
      for (iMGlevel = 0; iMGlevel <= config_container[iZone]->GetnMGLevels(); iMGlevel++) {
        for (iPoint = 0; iPoint < geometry_container[iZone][iMGlevel]->GetnPoint(); iPoint++) {

          /*--- Update cell volume ---*/

          geometry_container[iZone][iMGlevel]->node[iPoint]->SetVolume_n();
          geometry_container[iZone][iMGlevel]->node[iPoint]->SetVolume_nM1();

          /*--- Update point coordinates ---*/
          geometry_container[iZone][iMGlevel]->node[iPoint]->SetCoord_n();
          geometry_container[iZone][iMGlevel]->node[iPoint]->SetCoord_n1();

        }
      }
    }
  }

}

void CDriver::Solver_Preprocessing(CSolver ***solver_container, CGeometry **geometry,
                                   CConfig *config) {
  
  unsigned short iMGlevel;
  bool euler, ns, turbulent,
  adj_euler, adj_ns, adj_turb,
  poisson, wave, heat, fem,
  spalart_allmaras, neg_spalart_allmaras, menter_sst, transition,
  template_solver, disc_adj;
  
  bool e_spalart_allmaras, comp_spalart_allmaras, e_comp_spalart_allmaras;
  
  int val_iter = 0;

  int rank = MASTER_NODE;
#ifdef HAVE_MPI
  MPI_Comm_rank(MPI_COMM_WORLD, &rank);
#endif

  /*--- Initialize some useful booleans ---*/
  
  euler            = false;  ns              = false;  turbulent = false;
  adj_euler        = false;  adj_ns          = false;  adj_turb  = false;
  spalart_allmaras = false;  menter_sst      = false;
  poisson          = false;  neg_spalart_allmaras = false;
  wave             = false;   disc_adj        = false;
  fem = false;
  heat             = false;
  transition       = false;
  template_solver  = false;
  e_spalart_allmaras = false; comp_spalart_allmaras = false; e_comp_spalart_allmaras = false;
  
  bool compressible   = (config->GetKind_Regime() == COMPRESSIBLE);
  bool incompressible = (config->GetKind_Regime() == INCOMPRESSIBLE);

  /*--- Check for restarts and use the LoadRestart() routines. ---*/

  bool restart      = config->GetRestart();
  bool restart_flow = config->GetRestart_Flow();
  bool no_restart   = false;

  /*--- Adjust iteration number for unsteady restarts. ---*/

  bool dual_time = ((config->GetUnsteady_Simulation() == DT_STEPPING_1ST) ||
                    (config->GetUnsteady_Simulation() == DT_STEPPING_2ND));
  bool time_stepping = config->GetUnsteady_Simulation() == TIME_STEPPING;
  bool adjoint = (config->GetDiscrete_Adjoint() || config->GetContinuous_Adjoint());
  bool dynamic = (config->GetDynamic_Analysis() == DYNAMIC); // Dynamic simulation (FSI).

  if (dual_time) {
    if (adjoint) val_iter = SU2_TYPE::Int(config->GetUnst_AdjointIter())-1;
    else if (config->GetUnsteady_Simulation() == DT_STEPPING_1ST)
      val_iter = SU2_TYPE::Int(config->GetUnst_RestartIter())-1;
    else val_iter = SU2_TYPE::Int(config->GetUnst_RestartIter())-2;
  }

  if (time_stepping) {
    if (adjoint) val_iter = SU2_TYPE::Int(config->GetUnst_AdjointIter())-1;
    else val_iter = SU2_TYPE::Int(config->GetUnst_RestartIter())-1;
  }

  /*--- Be careful with whether or not we load the coords and grid velocity
   from the restart files... this needs to be standardized for the different
   solvers, in particular with FSI. ---*/

  bool update_geo = true;
  if (config->GetFSI_Simulation()) update_geo = false;

  /*--- Assign booleans ---*/
  
  switch (config->GetKind_Solver()) {
    case TEMPLATE_SOLVER: template_solver = true; break;
    case EULER : euler = true; break;
    case NAVIER_STOKES: ns = true; break;
    case RANS : ns = true; turbulent = true; if (config->GetKind_Trans_Model() == LM) transition = true; break;
    case POISSON_EQUATION: poisson = true; break;
    case WAVE_EQUATION: wave = true; break;
    case HEAT_EQUATION: heat = true; break;
    case FEM_ELASTICITY: fem = true; break;
    case ADJ_EULER : euler = true; adj_euler = true; break;
    case ADJ_NAVIER_STOKES : ns = true; turbulent = (config->GetKind_Turb_Model() != NONE); adj_ns = true; break;
    case ADJ_RANS : ns = true; turbulent = true; adj_ns = true; adj_turb = (!config->GetFrozen_Visc_Cont()); break;
    case DISC_ADJ_EULER: euler = true; disc_adj = true; break;
    case DISC_ADJ_NAVIER_STOKES: ns = true; disc_adj = true; break;
    case DISC_ADJ_RANS: ns = true; turbulent = true; disc_adj = true; adj_turb = (!config->GetFrozen_Visc_Disc()); break;
  }
  
  /*--- Assign turbulence model booleans ---*/
  
  if (turbulent)
    switch (config->GetKind_Turb_Model()) {
      case SA:     spalart_allmaras = true;     break;
      case SA_NEG: neg_spalart_allmaras = true; break;
      case SST:    menter_sst = true;           break;
      case SA_E:   e_spalart_allmaras = true;   break;
      case SA_COMP: comp_spalart_allmaras = true; break;
      case SA_E_COMP: e_comp_spalart_allmaras = true; break;
      default: cout << "Specified turbulence model unavailable or none selected" << endl; exit(EXIT_FAILURE); break;
    }
  
  /*--- Definition of the Class for the solution: solver_container[DOMAIN][MESH_LEVEL][EQUATION]. Note that euler, ns
   and potential are incompatible, they use the same position in sol container ---*/
  
  for (iMGlevel = 0; iMGlevel <= config->GetnMGLevels(); iMGlevel++) {
    
    /*--- Allocate solution for a template problem ---*/
    
    if (template_solver) {
      solver_container[iMGlevel][TEMPLATE_SOL] = new CTemplateSolver(geometry[iMGlevel], config);
    }
    
    /*--- Allocate solution for direct problem, and run the preprocessing and postprocessing ---*/
    
    if (euler) {
      if (compressible) {
        solver_container[iMGlevel][FLOW_SOL] = new CEulerSolver(geometry[iMGlevel], config, iMGlevel);
        solver_container[iMGlevel][FLOW_SOL]->Preprocessing(geometry[iMGlevel], solver_container[iMGlevel], config, iMGlevel, NO_RK_ITER, RUNTIME_FLOW_SYS, false);
      }
      if (incompressible) {
        solver_container[iMGlevel][FLOW_SOL] = new CIncEulerSolver(geometry[iMGlevel], config, iMGlevel);
        solver_container[iMGlevel][FLOW_SOL]->Preprocessing(geometry[iMGlevel], solver_container[iMGlevel], config, iMGlevel, NO_RK_ITER, RUNTIME_FLOW_SYS, false);
      }
    }
    if (ns) {
      if (compressible) {
        solver_container[iMGlevel][FLOW_SOL] = new CNSSolver(geometry[iMGlevel], config, iMGlevel);
      }
      if (incompressible) {
        solver_container[iMGlevel][FLOW_SOL] = new CIncNSSolver(geometry[iMGlevel], config, iMGlevel);
      }
    }
    if (turbulent) {
      if (spalart_allmaras || e_spalart_allmaras || comp_spalart_allmaras || e_comp_spalart_allmaras || neg_spalart_allmaras) {
        solver_container[iMGlevel][TURB_SOL] = new CTurbSASolver(geometry[iMGlevel], config, iMGlevel, solver_container[iMGlevel][FLOW_SOL]->GetFluidModel() );
        solver_container[iMGlevel][FLOW_SOL]->Preprocessing(geometry[iMGlevel], solver_container[iMGlevel], config, iMGlevel, NO_RK_ITER, RUNTIME_FLOW_SYS, false);
        solver_container[iMGlevel][TURB_SOL]->Postprocessing(geometry[iMGlevel], solver_container[iMGlevel], config, iMGlevel);
      }
      else if (menter_sst) {
        solver_container[iMGlevel][TURB_SOL] = new CTurbSSTSolver(geometry[iMGlevel], config, iMGlevel);
        solver_container[iMGlevel][FLOW_SOL]->Preprocessing(geometry[iMGlevel], solver_container[iMGlevel], config, iMGlevel, NO_RK_ITER, RUNTIME_FLOW_SYS, false);
        solver_container[iMGlevel][TURB_SOL]->Postprocessing(geometry[iMGlevel], solver_container[iMGlevel], config, iMGlevel);
        solver_container[iMGlevel][FLOW_SOL]->Preprocessing(geometry[iMGlevel], solver_container[iMGlevel], config, iMGlevel, NO_RK_ITER, RUNTIME_FLOW_SYS, false);
      }
      if (transition) {
        solver_container[iMGlevel][TRANS_SOL] = new CTransLMSolver(geometry[iMGlevel], config, iMGlevel);
      }
    }
    if (poisson) {
      solver_container[iMGlevel][POISSON_SOL] = new CPoissonSolver(geometry[iMGlevel], config);
    }
    if (wave) {
      solver_container[iMGlevel][WAVE_SOL] = new CWaveSolver(geometry[iMGlevel], config);
    }
    if (heat) {
      solver_container[iMGlevel][HEAT_SOL] = new CHeatSolver(geometry[iMGlevel], config);
    }
    if (fem) {
      solver_container[iMGlevel][FEA_SOL] = new CFEM_ElasticitySolver(geometry[iMGlevel], config);
    }
    
    /*--- Allocate solution for adjoint problem ---*/
    
    if (adj_euler) {
      if (compressible) {
        solver_container[iMGlevel][ADJFLOW_SOL] = new CAdjEulerSolver(geometry[iMGlevel], config, iMGlevel);
      }
      if (incompressible) {
        solver_container[iMGlevel][ADJFLOW_SOL] = new CAdjIncEulerSolver(geometry[iMGlevel], config, iMGlevel);
      }
    }
    if (adj_ns) {
      if (compressible) {
        solver_container[iMGlevel][ADJFLOW_SOL] = new CAdjNSSolver(geometry[iMGlevel], config, iMGlevel);
      }
      if (incompressible) {
        solver_container[iMGlevel][ADJFLOW_SOL] = new CAdjIncNSSolver(geometry[iMGlevel], config, iMGlevel);
      }
    }
    if (adj_turb) {
      solver_container[iMGlevel][ADJTURB_SOL] = new CAdjTurbSolver(geometry[iMGlevel], config, iMGlevel);
    }
    
    if (disc_adj) {
      solver_container[iMGlevel][ADJFLOW_SOL] = new CDiscAdjSolver(geometry[iMGlevel], config, solver_container[iMGlevel][FLOW_SOL], RUNTIME_FLOW_SYS, iMGlevel);
      if (adj_turb)
        solver_container[iMGlevel][ADJTURB_SOL] = new CDiscAdjSolver(geometry[iMGlevel], config, solver_container[iMGlevel][TURB_SOL], RUNTIME_TURB_SYS, iMGlevel);
    }
  }

  /*--- Load restarts for any of the active solver containers. Note that
   these restart routines fill the fine grid and interpolate to all MG levels. ---*/

  if (restart || restart_flow) {
    if (euler || ns) {
      solver_container[MESH_0][FLOW_SOL]->LoadRestart(geometry, solver_container, config, val_iter, update_geo);
    }
    if (turbulent) {
      solver_container[MESH_0][TURB_SOL]->LoadRestart(geometry, solver_container, config, val_iter, update_geo);
    }
    if (fem) {
      if (dynamic) val_iter = SU2_TYPE::Int(config->GetDyn_RestartIter())-1;
      solver_container[MESH_0][FEA_SOL]->LoadRestart(geometry, solver_container, config, val_iter, update_geo);
    }
  }

  if (restart) {
    if (template_solver) {
      no_restart = true;
    }
    if (poisson) {
      no_restart = true;
    }
    if (wave) {
      no_restart = true;
    }
    if (heat) {
      no_restart = true;
    }
    if (adj_euler || adj_ns) {
      solver_container[MESH_0][ADJFLOW_SOL]->LoadRestart(geometry, solver_container, config, val_iter, update_geo);
    }
    if (adj_turb && !disc_adj) {
      no_restart = true;
    }
    if (disc_adj) {
      solver_container[MESH_0][ADJFLOW_SOL]->LoadRestart(geometry, solver_container, config, val_iter, update_geo);
      if (adj_turb)
        solver_container[MESH_0][ADJTURB_SOL]->LoadRestart(geometry, solver_container, config, val_iter, update_geo);
    }
  }

  /*--- Exit if a restart was requested for a solver that is not available. ---*/

  if (no_restart) {
    if (rank == MASTER_NODE) {
      cout << endl << "A restart capability has not been implemented yet for this solver. " << endl;
      cout << "Please set RESTART_SOL= NO and try again." << endl << endl;
    }
#ifndef HAVE_MPI
    exit(EXIT_FAILURE);
#else
    MPI_Barrier(MPI_COMM_WORLD);
    MPI_Abort(MPI_COMM_WORLD,1);
    MPI_Finalize();
#endif
  }

  /*--- Think about calls to pre / post-processing here, plus realizability checks. ---*/
  

}

void CDriver::Solver_Postprocessing(CSolver ***solver_container, CGeometry **geometry,
                                    CConfig *config) {
  unsigned short iMGlevel;
  bool euler, ns, turbulent,
  adj_euler, adj_ns, adj_turb,
  poisson, wave, heat, fem,
  spalart_allmaras, neg_spalart_allmaras, menter_sst, transition,
  template_solver, disc_adj;
  bool e_spalart_allmaras, comp_spalart_allmaras, e_comp_spalart_allmaras;

  /*--- Initialize some useful booleans ---*/
  
  euler            = false;  ns              = false;  turbulent = false;
  adj_euler        = false;  adj_ns          = false;  adj_turb  = false;
  spalart_allmaras = false;  menter_sst      = false;
  poisson          = false;  neg_spalart_allmaras = false;
  wave             = false;  disc_adj        = false;
  fem = false;
  heat             = false;
  transition       = false;
  template_solver  = false;
  e_spalart_allmaras = false; comp_spalart_allmaras = false; e_comp_spalart_allmaras = false;

  /*--- Assign booleans ---*/
  
  switch (config->GetKind_Solver()) {
    case TEMPLATE_SOLVER: template_solver = true; break;
    case EULER : euler = true; break;
    case NAVIER_STOKES: ns = true; break;
    case RANS : ns = true; turbulent = true; if (config->GetKind_Trans_Model() == LM) transition = true; break;
    case POISSON_EQUATION: poisson = true; break;
    case WAVE_EQUATION: wave = true; break;
    case HEAT_EQUATION: heat = true; break;
    case FEM_ELASTICITY: fem = true; break;
    case ADJ_EULER : euler = true; adj_euler = true; break;
    case ADJ_NAVIER_STOKES : ns = true; turbulent = (config->GetKind_Turb_Model() != NONE); adj_ns = true; break;
    case ADJ_RANS : ns = true; turbulent = true; adj_ns = true; adj_turb = (!config->GetFrozen_Visc_Cont()); break;
    case DISC_ADJ_EULER: euler = true; disc_adj = true; break;
    case DISC_ADJ_NAVIER_STOKES: ns = true; disc_adj = true; break;
    case DISC_ADJ_RANS: ns = true; turbulent = true; disc_adj = true; break;
  }
  
  /*--- Assign turbulence model booleans ---*/
  
  if (turbulent)
    switch (config->GetKind_Turb_Model()) {
    case SA:     spalart_allmaras = true;     break;
    case SA_NEG: neg_spalart_allmaras = true; break;
    case SST:    menter_sst = true;           break;
    case SA_E: e_spalart_allmaras = true; break;
    case SA_COMP: comp_spalart_allmaras = true; break;
    case SA_E_COMP: e_comp_spalart_allmaras = true; break;
    }
  
  /*--- Definition of the Class for the solution: solver_container[DOMAIN][MESH_LEVEL][EQUATION]. Note that euler, ns
   and potential are incompatible, they use the same position in sol container ---*/
  
  for (iMGlevel = 0; iMGlevel <= config->GetnMGLevels(); iMGlevel++) {
    
    /*--- DeAllocate solution for a template problem ---*/
    
    if (template_solver) {
      delete solver_container[iMGlevel][TEMPLATE_SOL];
    }
    
    /*--- DeAllocate solution for adjoint problem ---*/
    
    if (adj_euler || adj_ns || disc_adj) {
      delete solver_container[iMGlevel][ADJFLOW_SOL];
      if ((turbulent && disc_adj) || adj_turb) {
        delete solver_container[iMGlevel][ADJTURB_SOL];
      }
    }
    
    /*--- DeAllocate solution for direct problem ---*/
    
    if (euler || ns) {
      delete solver_container[iMGlevel][FLOW_SOL];
    }
    
    if (turbulent) {
      if (spalart_allmaras || neg_spalart_allmaras || menter_sst || e_spalart_allmaras || comp_spalart_allmaras || e_comp_spalart_allmaras) {
        delete solver_container[iMGlevel][TURB_SOL];
      }
      if (transition) {
        delete solver_container[iMGlevel][TRANS_SOL];
      }
    }
    if (poisson) {
      delete solver_container[iMGlevel][POISSON_SOL];
    }
    if (wave) {
      delete solver_container[iMGlevel][WAVE_SOL];
    }
    if (heat) {
      delete solver_container[iMGlevel][HEAT_SOL];
    }
    if (fem) {
      delete solver_container[iMGlevel][FEA_SOL];
    }
    
    delete [] solver_container[iMGlevel];
  }
  
}

void CDriver::Integration_Preprocessing(CIntegration **integration_container,
    CGeometry **geometry, CConfig *config) {

  bool euler, adj_euler, ns, adj_ns, turbulent, adj_turb, poisson, wave, fem,
      heat, template_solver, transition, disc_adj;

  /*--- Initialize some useful booleans ---*/
  euler            = false; adj_euler        = false;
  ns               = false; adj_ns           = false;
  turbulent        = false; adj_turb         = false;
  poisson          = false; disc_adj         = false;
  wave             = false;
  heat             = false;
  fem = false;
  transition       = false;
  template_solver  = false;

  /*--- Assign booleans ---*/
  switch (config->GetKind_Solver()) {
    case TEMPLATE_SOLVER: template_solver = true; break;
    case EULER : euler = true; break;
    case NAVIER_STOKES: ns = true; break;
    case RANS : ns = true; turbulent = true; if (config->GetKind_Trans_Model() == LM) transition = true; break;
    case POISSON_EQUATION: poisson = true; break;
    case WAVE_EQUATION: wave = true; break;
    case HEAT_EQUATION: heat = true; break;
    case FEM_ELASTICITY: fem = true; break;
    case ADJ_EULER : euler = true; adj_euler = true; break;
    case ADJ_NAVIER_STOKES : ns = true; turbulent = (config->GetKind_Turb_Model() != NONE); adj_ns = true; break;
    case ADJ_RANS : ns = true; turbulent = true; adj_ns = true; adj_turb = (!config->GetFrozen_Visc_Cont()); break;
    case DISC_ADJ_EULER : euler = true; disc_adj = true; break;
    case DISC_ADJ_NAVIER_STOKES: ns = true; disc_adj = true; break;
    case DISC_ADJ_RANS : ns = true; turbulent = true; disc_adj = true; break;

  }

  /*--- Allocate solution for a template problem ---*/
  if (template_solver) integration_container[TEMPLATE_SOL] = new CSingleGridIntegration(config);

  /*--- Allocate solution for direct problem ---*/
  if (euler) integration_container[FLOW_SOL] = new CMultiGridIntegration(config);
  if (ns) integration_container[FLOW_SOL] = new CMultiGridIntegration(config);
  if (turbulent) integration_container[TURB_SOL] = new CSingleGridIntegration(config);
  if (transition) integration_container[TRANS_SOL] = new CSingleGridIntegration(config);
  if (poisson) integration_container[POISSON_SOL] = new CSingleGridIntegration(config);
  if (wave) integration_container[WAVE_SOL] = new CSingleGridIntegration(config);
  if (heat) integration_container[HEAT_SOL] = new CSingleGridIntegration(config);
  if (fem) integration_container[FEA_SOL] = new CStructuralIntegration(config);

  /*--- Allocate solution for adjoint problem ---*/
  if (adj_euler) integration_container[ADJFLOW_SOL] = new CMultiGridIntegration(config);
  if (adj_ns) integration_container[ADJFLOW_SOL] = new CMultiGridIntegration(config);
  if (adj_turb) integration_container[ADJTURB_SOL] = new CSingleGridIntegration(config);

  if (disc_adj) integration_container[ADJFLOW_SOL] = new CIntegration(config);

}

void CDriver::Integration_Postprocessing(CIntegration **integration_container,
    CGeometry **geometry, CConfig *config) {
  bool euler, adj_euler, ns, adj_ns, turbulent, adj_turb, poisson, wave, fem,
      heat, template_solver, transition, disc_adj;

  /*--- Initialize some useful booleans ---*/
  euler            = false; adj_euler        = false;
  ns               = false; adj_ns           = false;
  turbulent        = false; adj_turb         = false;
  poisson          = false; disc_adj         = false;
  wave             = false;
  heat             = false;
  fem = false;
  transition       = false;
  template_solver  = false;

  /*--- Assign booleans ---*/
  switch (config->GetKind_Solver()) {
    case TEMPLATE_SOLVER: template_solver = true; break;
    case EULER : euler = true; break;
    case NAVIER_STOKES: ns = true; break;
    case RANS : ns = true; turbulent = true; if (config->GetKind_Trans_Model() == LM) transition = true; break;
    case POISSON_EQUATION: poisson = true; break;
    case WAVE_EQUATION: wave = true; break;
    case HEAT_EQUATION: heat = true; break;
    case FEM_ELASTICITY: fem = true; break;
    case ADJ_EULER : euler = true; adj_euler = true; break;
    case ADJ_NAVIER_STOKES : ns = true; turbulent = (config->GetKind_Turb_Model() != NONE); adj_ns = true; break;
    case ADJ_RANS : ns = true; turbulent = true; adj_ns = true; adj_turb = (!config->GetFrozen_Visc_Cont()); break;
    case DISC_ADJ_EULER : euler = true; disc_adj = true; break;
    case DISC_ADJ_NAVIER_STOKES: ns = true; disc_adj = true; break;
    case DISC_ADJ_RANS : ns = true; turbulent = true; disc_adj = true; break;

  }

  /*--- DeAllocate solution for a template problem ---*/
  if (template_solver) integration_container[TEMPLATE_SOL] = new CSingleGridIntegration(config);

  /*--- DeAllocate solution for direct problem ---*/
  if (euler || ns) delete integration_container[FLOW_SOL];
  if (turbulent) delete integration_container[TURB_SOL];
  if (transition) delete integration_container[TRANS_SOL];
  if (poisson) delete integration_container[POISSON_SOL];
  if (wave) delete integration_container[WAVE_SOL];
  if (heat) delete integration_container[HEAT_SOL];
  if (fem) delete integration_container[FEA_SOL];

  /*--- DeAllocate solution for adjoint problem ---*/
  if (adj_euler || adj_ns || disc_adj) delete integration_container[ADJFLOW_SOL];
  if (adj_turb) delete integration_container[ADJTURB_SOL];
  

}

void CDriver::Numerics_Preprocessing(CNumerics ****numerics_container,
                                     CSolver ***solver_container, CGeometry **geometry,
                                     CConfig *config) {
  
  unsigned short iMGlevel, iSol, nDim,
  
  nVar_Template         = 0,
  nVar_Flow             = 0,
  nVar_Trans            = 0,
  nVar_Turb             = 0,
  nVar_Adj_Flow         = 0,
  nVar_Adj_Turb         = 0,
  nVar_Poisson          = 0,
  nVar_FEM        = 0,
  nVar_Wave             = 0,
  nVar_Heat             = 0;
  
  su2double *constants = NULL;
  
  bool
  euler, adj_euler,
  ns, adj_ns,
  turbulent, adj_turb,
  spalart_allmaras, neg_spalart_allmaras, menter_sst,
  poisson,
  wave,
  fem,
  heat,
  transition,
  template_solver;
  bool e_spalart_allmaras, comp_spalart_allmaras, e_comp_spalart_allmaras;
  
  bool compressible = (config->GetKind_Regime() == COMPRESSIBLE);
  bool incompressible = (config->GetKind_Regime() == INCOMPRESSIBLE);
  bool ideal_gas = (config->GetKind_FluidModel() == STANDARD_AIR || config->GetKind_FluidModel() == IDEAL_GAS );
  
  /*--- Initialize some useful booleans ---*/
  euler            = false;   ns               = false;   turbulent        = false;
  poisson          = false;
  adj_euler        = false;   adj_ns           = false;   adj_turb         = false;
  wave             = false;   heat             = false;   fem        = false;
  spalart_allmaras = false; neg_spalart_allmaras = false;  menter_sst       = false;
  transition       = false;
  template_solver  = false;
  e_spalart_allmaras = false; comp_spalart_allmaras = false; e_comp_spalart_allmaras = false;
  
  /*--- Assign booleans ---*/
  switch (config->GetKind_Solver()) {
    case TEMPLATE_SOLVER: template_solver = true; break;
    case EULER : case DISC_ADJ_EULER: euler = true; break;
    case NAVIER_STOKES: case DISC_ADJ_NAVIER_STOKES: ns = true; break;
    case RANS : case DISC_ADJ_RANS:  ns = true; turbulent = true; if (config->GetKind_Trans_Model() == LM) transition = true; break;
    case POISSON_EQUATION: poisson = true; break;
    case WAVE_EQUATION: wave = true; break;
    case HEAT_EQUATION: heat = true; break;
    case FEM_ELASTICITY: fem = true; break;
    case ADJ_EULER : euler = true; adj_euler = true; break;
    case ADJ_NAVIER_STOKES : ns = true; turbulent = (config->GetKind_Turb_Model() != NONE); adj_ns = true; break;
    case ADJ_RANS : ns = true; turbulent = true; adj_ns = true; adj_turb = (!config->GetFrozen_Visc_Cont()); break;
  }
  
  /*--- Assign turbulence model booleans ---*/
  
  if (turbulent)
    switch (config->GetKind_Turb_Model()) {
      case SA:     spalart_allmaras = true;     break;
      case SA_NEG: neg_spalart_allmaras = true; break;
      case SA_E:   e_spalart_allmaras = true; break;
      case SA_COMP:   comp_spalart_allmaras = true; break;
      case SA_E_COMP:   e_comp_spalart_allmaras = true; break;
      case SST:    menter_sst = true; constants = solver_container[MESH_0][TURB_SOL]->GetConstants(); break;
      default: cout << "Specified turbulence model unavailable or none selected" << endl; exit(EXIT_FAILURE); break;
    }
  
  /*--- Number of variables for the template ---*/
  
  if (template_solver) nVar_Flow = solver_container[MESH_0][FLOW_SOL]->GetnVar();
  
  /*--- Number of variables for direct problem ---*/
  
  if (euler)        nVar_Flow = solver_container[MESH_0][FLOW_SOL]->GetnVar();
  if (ns)           nVar_Flow = solver_container[MESH_0][FLOW_SOL]->GetnVar();
  if (turbulent)    nVar_Turb = solver_container[MESH_0][TURB_SOL]->GetnVar();
  if (transition)   nVar_Trans = solver_container[MESH_0][TRANS_SOL]->GetnVar();
  if (poisson)      nVar_Poisson = solver_container[MESH_0][POISSON_SOL]->GetnVar();
  
  if (wave)        nVar_Wave = solver_container[MESH_0][WAVE_SOL]->GetnVar();
  if (fem)        nVar_FEM = solver_container[MESH_0][FEA_SOL]->GetnVar();
  if (heat)        nVar_Heat = solver_container[MESH_0][HEAT_SOL]->GetnVar();
  
  /*--- Number of variables for adjoint problem ---*/
  
  if (adj_euler)        nVar_Adj_Flow = solver_container[MESH_0][ADJFLOW_SOL]->GetnVar();
  if (adj_ns)           nVar_Adj_Flow = solver_container[MESH_0][ADJFLOW_SOL]->GetnVar();
  if (adj_turb)         nVar_Adj_Turb = solver_container[MESH_0][ADJTURB_SOL]->GetnVar();
  
  /*--- Number of dimensions ---*/
  
  nDim = geometry[MESH_0]->GetnDim();
  
  /*--- Definition of the Class for the numerical method: numerics_container[MESH_LEVEL][EQUATION][EQ_TERM] ---*/
  
  for (iMGlevel = 0; iMGlevel <= config->GetnMGLevels(); iMGlevel++) {
    numerics_container[iMGlevel] = new CNumerics** [MAX_SOLS];
    for (iSol = 0; iSol < MAX_SOLS; iSol++)
      numerics_container[iMGlevel][iSol] = new CNumerics* [MAX_TERMS];
  }
  
  /*--- Solver definition for the template problem ---*/
  if (template_solver) {
    
    /*--- Definition of the convective scheme for each equation and mesh level ---*/
    switch (config->GetKind_ConvNumScheme_Template()) {
      case SPACE_CENTERED : case SPACE_UPWIND :
        for (iMGlevel = 0; iMGlevel <= config->GetnMGLevels(); iMGlevel++)
          numerics_container[iMGlevel][TEMPLATE_SOL][CONV_TERM] = new CConvective_Template(nDim, nVar_Template, config);
        break;
      default : cout << "Convective scheme not implemented (template_solver)." << endl; exit(EXIT_FAILURE); break;
    }
    
    /*--- Definition of the viscous scheme for each equation and mesh level ---*/
    for (iMGlevel = 0; iMGlevel <= config->GetnMGLevels(); iMGlevel++)
      numerics_container[iMGlevel][TEMPLATE_SOL][VISC_TERM] = new CViscous_Template(nDim, nVar_Template, config);
    
    /*--- Definition of the source term integration scheme for each equation and mesh level ---*/
    for (iMGlevel = 0; iMGlevel <= config->GetnMGLevels(); iMGlevel++)
      numerics_container[iMGlevel][TEMPLATE_SOL][SOURCE_FIRST_TERM] = new CSource_Template(nDim, nVar_Template, config);
    
    /*--- Definition of the boundary condition method ---*/
    for (iMGlevel = 0; iMGlevel <= config->GetnMGLevels(); iMGlevel++) {
      numerics_container[iMGlevel][TEMPLATE_SOL][CONV_BOUND_TERM] = new CConvective_Template(nDim, nVar_Template, config);
    }
    
  }
  
  /*--- Solver definition for the Potential, Euler, Navier-Stokes problems ---*/
  if ((euler) || (ns)) {
    
    /*--- Definition of the convective scheme for each equation and mesh level ---*/
    switch (config->GetKind_ConvNumScheme_Flow()) {
      case NO_CONVECTIVE :
        cout << "No convective scheme." << endl; exit(EXIT_FAILURE);
        break;
        
      case SPACE_CENTERED :
        if (compressible) {
          /*--- Compressible flow ---*/
          switch (config->GetKind_Centered_Flow()) {
            case NO_CENTERED : cout << "No centered scheme." << endl; break;
            case LAX : numerics_container[MESH_0][FLOW_SOL][CONV_TERM] = new CCentLax_Flow(nDim, nVar_Flow, config); break;
            case JST : numerics_container[MESH_0][FLOW_SOL][CONV_TERM] = new CCentJST_Flow(nDim, nVar_Flow, config); break;
            case JST_KE : numerics_container[MESH_0][FLOW_SOL][CONV_TERM] = new CCentJST_KE_Flow(nDim, nVar_Flow, config); break;
            default : cout << "Centered scheme not implemented." << endl; exit(EXIT_FAILURE); break;
          }
          
          for (iMGlevel = 1; iMGlevel <= config->GetnMGLevels(); iMGlevel++)
            numerics_container[iMGlevel][FLOW_SOL][CONV_TERM] = new CCentLax_Flow(nDim, nVar_Flow, config);
          
          /*--- Definition of the boundary condition method ---*/
          for (iMGlevel = 0; iMGlevel <= config->GetnMGLevels(); iMGlevel++)
            numerics_container[iMGlevel][FLOW_SOL][CONV_BOUND_TERM] = new CUpwRoe_Flow(nDim, nVar_Flow, config);
          
        }
        if (incompressible) {
          /*--- Incompressible flow, use artificial compressibility method ---*/
          switch (config->GetKind_Centered_Flow()) {
            case NO_CENTERED : cout << "No centered scheme." << endl; break;
            case LAX : numerics_container[MESH_0][FLOW_SOL][CONV_TERM] = new CCentLaxArtComp_Flow(nDim, nVar_Flow, config); break;
            case JST : numerics_container[MESH_0][FLOW_SOL][CONV_TERM] = new CCentJSTArtComp_Flow(nDim, nVar_Flow, config); break;
            default : cout << "Centered scheme not implemented." << endl; exit(EXIT_FAILURE); break;
          }
          for (iMGlevel = 1; iMGlevel <= config->GetnMGLevels(); iMGlevel++)
            numerics_container[iMGlevel][FLOW_SOL][CONV_TERM] = new CCentLaxArtComp_Flow(nDim, nVar_Flow, config);
          
          /*--- Definition of the boundary condition method ---*/
          for (iMGlevel = 0; iMGlevel <= config->GetnMGLevels(); iMGlevel++)
            numerics_container[iMGlevel][FLOW_SOL][CONV_BOUND_TERM] = new CUpwArtComp_Flow(nDim, nVar_Flow, config);
          
        }
        break;
      case SPACE_UPWIND :
        if (compressible) {
          /*--- Compressible flow ---*/
          switch (config->GetKind_Upwind_Flow()) {
            case NO_UPWIND : cout << "No upwind scheme." << endl; break;
            case ROE:
              if (ideal_gas) {
                
                for (iMGlevel = 0; iMGlevel <= config->GetnMGLevels(); iMGlevel++) {
                  numerics_container[iMGlevel][FLOW_SOL][CONV_TERM] = new CUpwRoe_Flow(nDim, nVar_Flow, config);
                  numerics_container[iMGlevel][FLOW_SOL][CONV_BOUND_TERM] = new CUpwRoe_Flow(nDim, nVar_Flow, config);
                }
              } else {
                
                for (iMGlevel = 0; iMGlevel <= config->GetnMGLevels(); iMGlevel++) {
                  numerics_container[iMGlevel][FLOW_SOL][CONV_TERM] = new CUpwGeneralRoe_Flow(nDim, nVar_Flow, config);
                  numerics_container[iMGlevel][FLOW_SOL][CONV_BOUND_TERM] = new CUpwGeneralRoe_Flow(nDim, nVar_Flow, config);
                }
              }
              break;
              
            case AUSM:
              for (iMGlevel = 0; iMGlevel <= config->GetnMGLevels(); iMGlevel++) {
                numerics_container[iMGlevel][FLOW_SOL][CONV_TERM] = new CUpwAUSM_Flow(nDim, nVar_Flow, config);
                numerics_container[iMGlevel][FLOW_SOL][CONV_BOUND_TERM] = new CUpwAUSM_Flow(nDim, nVar_Flow, config);
              }
              break;
              
            case TURKEL:
              for (iMGlevel = 0; iMGlevel <= config->GetnMGLevels(); iMGlevel++) {
                numerics_container[iMGlevel][FLOW_SOL][CONV_TERM] = new CUpwTurkel_Flow(nDim, nVar_Flow, config);
                numerics_container[iMGlevel][FLOW_SOL][CONV_BOUND_TERM] = new CUpwTurkel_Flow(nDim, nVar_Flow, config);
              }
              break;
                  
            case L2ROE:
              for (iMGlevel = 0; iMGlevel <= config->GetnMGLevels(); iMGlevel++) {
                numerics_container[iMGlevel][FLOW_SOL][CONV_TERM] = new CUpwL2Roe_Flow(nDim, nVar_Flow, config);
                numerics_container[iMGlevel][FLOW_SOL][CONV_BOUND_TERM] = new CUpwL2Roe_Flow(nDim, nVar_Flow, config);
              }
              break;
            case LMROE:
              for (iMGlevel = 0; iMGlevel <= config->GetnMGLevels(); iMGlevel++) {
                numerics_container[iMGlevel][FLOW_SOL][CONV_TERM] = new CUpwLMRoe_Flow(nDim, nVar_Flow, config);
                numerics_container[iMGlevel][FLOW_SOL][CONV_BOUND_TERM] = new CUpwLMRoe_Flow(nDim, nVar_Flow, config);
              }
              break;

            case SLAU:
              for (iMGlevel = 0; iMGlevel <= config->GetnMGLevels(); iMGlevel++) {
                numerics_container[iMGlevel][FLOW_SOL][CONV_TERM] = new CUpwSLAU_Flow(nDim, nVar_Flow, config);
                numerics_container[iMGlevel][FLOW_SOL][CONV_BOUND_TERM] = new CUpwSLAU_Flow(nDim, nVar_Flow, config);
              }
              break;
              
            case SLAU2:
              for (iMGlevel = 0; iMGlevel <= config->GetnMGLevels(); iMGlevel++) {
                numerics_container[iMGlevel][FLOW_SOL][CONV_TERM] = new CUpwSLAU2_Flow(nDim, nVar_Flow, config);
                numerics_container[iMGlevel][FLOW_SOL][CONV_BOUND_TERM] = new CUpwSLAU2_Flow(nDim, nVar_Flow, config);
              }
              break;
              
            case HLLC:
              if (ideal_gas) {
                for (iMGlevel = 0; iMGlevel <= config->GetnMGLevels(); iMGlevel++) {
                  numerics_container[iMGlevel][FLOW_SOL][CONV_TERM] = new CUpwHLLC_Flow(nDim, nVar_Flow, config);
                  numerics_container[iMGlevel][FLOW_SOL][CONV_BOUND_TERM] = new CUpwHLLC_Flow(nDim, nVar_Flow, config);
                }
              }
              else {
                for (iMGlevel = 0; iMGlevel <= config->GetnMGLevels(); iMGlevel++) {
                  numerics_container[iMGlevel][FLOW_SOL][CONV_TERM] = new CUpwGeneralHLLC_Flow(nDim, nVar_Flow, config);
                  numerics_container[iMGlevel][FLOW_SOL][CONV_BOUND_TERM] = new CUpwGeneralHLLC_Flow(nDim, nVar_Flow, config);
                }
              }
              break;
              
            case MSW:
              for (iMGlevel = 0; iMGlevel <= config->GetnMGLevels(); iMGlevel++) {
                numerics_container[iMGlevel][FLOW_SOL][CONV_TERM] = new CUpwMSW_Flow(nDim, nVar_Flow, config);
                numerics_container[iMGlevel][FLOW_SOL][CONV_BOUND_TERM] = new CUpwMSW_Flow(nDim, nVar_Flow, config);
              }
              break;
              
            case CUSP:
              for (iMGlevel = 0; iMGlevel <= config->GetnMGLevels(); iMGlevel++) {
                numerics_container[iMGlevel][FLOW_SOL][CONV_TERM] = new CUpwCUSP_Flow(nDim, nVar_Flow, config);
                numerics_container[iMGlevel][FLOW_SOL][CONV_BOUND_TERM] = new CUpwCUSP_Flow(nDim, nVar_Flow, config);
              }
              break;
              
            default : cout << "Upwind scheme not implemented." << endl; exit(EXIT_FAILURE); break;
          }
          
        }
        if (incompressible) {
          /*--- Incompressible flow, use artificial compressibility method ---*/
          switch (config->GetKind_Upwind_Flow()) {
            case NO_UPWIND : cout << "No upwind scheme." << endl; break;
            case ROE:
              for (iMGlevel = 0; iMGlevel <= config->GetnMGLevels(); iMGlevel++) {
                numerics_container[iMGlevel][FLOW_SOL][CONV_TERM] = new CUpwArtComp_Flow(nDim, nVar_Flow, config);
                numerics_container[iMGlevel][FLOW_SOL][CONV_BOUND_TERM] = new CUpwArtComp_Flow(nDim, nVar_Flow, config);
              }
              break;
            default : cout << "Upwind scheme not implemented." << endl; exit(EXIT_FAILURE); break;
          }
        }
        break;
        
      default :
        cout << "Convective scheme not implemented (euler and ns)." << endl; exit(EXIT_FAILURE);
        break;
    }
    
    /*--- Definition of the viscous scheme for each equation and mesh level ---*/
    if (compressible) {
      if (ideal_gas) {
        
        /*--- Compressible flow Ideal gas ---*/
        numerics_container[MESH_0][FLOW_SOL][VISC_TERM] = new CAvgGradCorrected_Flow(nDim, nVar_Flow, config);
        for (iMGlevel = 1; iMGlevel <= config->GetnMGLevels(); iMGlevel++)
          numerics_container[iMGlevel][FLOW_SOL][VISC_TERM] = new CAvgGrad_Flow(nDim, nVar_Flow, config);
        
        /*--- Definition of the boundary condition method ---*/
        for (iMGlevel = 0; iMGlevel <= config->GetnMGLevels(); iMGlevel++)
          numerics_container[iMGlevel][FLOW_SOL][VISC_BOUND_TERM] = new CAvgGrad_Flow(nDim, nVar_Flow, config);
        
      } else {
        
        /*--- Compressible flow Realgas ---*/
        numerics_container[MESH_0][FLOW_SOL][VISC_TERM] = new CGeneralAvgGradCorrected_Flow(nDim, nVar_Flow, config);
        for (iMGlevel = 1; iMGlevel <= config->GetnMGLevels(); iMGlevel++)
          numerics_container[iMGlevel][FLOW_SOL][VISC_TERM] = new CGeneralAvgGrad_Flow(nDim, nVar_Flow, config);
        
        /*--- Definition of the boundary condition method ---*/
        for (iMGlevel = 0; iMGlevel <= config->GetnMGLevels(); iMGlevel++)
          numerics_container[iMGlevel][FLOW_SOL][VISC_BOUND_TERM] = new CGeneralAvgGrad_Flow(nDim, nVar_Flow, config);
        
      }
    }
    if (incompressible) {
      /*--- Incompressible flow, use artificial compressibility method ---*/
      numerics_container[MESH_0][FLOW_SOL][VISC_TERM] = new CAvgGradCorrectedArtComp_Flow(nDim, nVar_Flow, config);
      for (iMGlevel = 1; iMGlevel <= config->GetnMGLevels(); iMGlevel++)
        numerics_container[iMGlevel][FLOW_SOL][VISC_TERM] = new CAvgGradArtComp_Flow(nDim, nVar_Flow, config);
      
      /*--- Definition of the boundary condition method ---*/
      for (iMGlevel = 0; iMGlevel <= config->GetnMGLevels(); iMGlevel++)
        numerics_container[iMGlevel][FLOW_SOL][VISC_BOUND_TERM] = new CAvgGradArtComp_Flow(nDim, nVar_Flow, config);
    }
    
    /*--- Definition of the source term integration scheme for each equation and mesh level ---*/
    for (iMGlevel = 0; iMGlevel <= config->GetnMGLevels(); iMGlevel++) {
      
      if (config->GetBody_Force() == YES)
        numerics_container[iMGlevel][FLOW_SOL][SOURCE_FIRST_TERM] = new CSourceBodyForce(nDim, nVar_Flow, config);
      else if (config->GetRotating_Frame() == YES)
        numerics_container[iMGlevel][FLOW_SOL][SOURCE_FIRST_TERM] = new CSourceRotatingFrame_Flow(nDim, nVar_Flow, config);
      else if (config->GetAxisymmetric() == YES)
        numerics_container[iMGlevel][FLOW_SOL][SOURCE_FIRST_TERM] = new CSourceAxisymmetric_Flow(nDim, nVar_Flow, config);
      else if (config->GetGravityForce() == YES)
        numerics_container[iMGlevel][FLOW_SOL][SOURCE_FIRST_TERM] = new CSourceGravity(nDim, nVar_Flow, config);
      else if (config->GetWind_Gust() == YES)
        numerics_container[iMGlevel][FLOW_SOL][SOURCE_FIRST_TERM] = new CSourceWindGust(nDim, nVar_Flow, config);
      else
        numerics_container[iMGlevel][FLOW_SOL][SOURCE_FIRST_TERM] = new CSourceNothing(nDim, nVar_Flow, config);
      
      numerics_container[iMGlevel][FLOW_SOL][SOURCE_SECOND_TERM] = new CSourceNothing(nDim, nVar_Flow, config);
    }
    
  }
  
  /*--- Solver definition for the turbulent model problem ---*/
  
  if (turbulent) {
    
    /*--- Definition of the convective scheme for each equation and mesh level ---*/
    
    switch (config->GetKind_ConvNumScheme_Turb()) {
      case NONE :
        break;
      case SPACE_UPWIND :
        for (iMGlevel = 0; iMGlevel <= config->GetnMGLevels(); iMGlevel++) {
          if (spalart_allmaras || neg_spalart_allmaras || e_spalart_allmaras || comp_spalart_allmaras || e_comp_spalart_allmaras ) {
            numerics_container[iMGlevel][TURB_SOL][CONV_TERM] = new CUpwSca_TurbSA(nDim, nVar_Turb, config);
          }
          else if (menter_sst) numerics_container[iMGlevel][TURB_SOL][CONV_TERM] = new CUpwSca_TurbSST(nDim, nVar_Turb, config);
        }
        break;
      default :
        cout << "Convective scheme not implemented (turbulent)." << endl; exit(EXIT_FAILURE);
        break;
    }
    
    /*--- Definition of the viscous scheme for each equation and mesh level ---*/
    
    for (iMGlevel = 0; iMGlevel <= config->GetnMGLevels(); iMGlevel++) {
<<<<<<< HEAD
      if (spalart_allmaras || e_spalart_allmaras || comp_spalart_allmaras || e_comp_spalart_allmaras){
        numerics_container[iMGlevel][TURB_SOL][VISC_TERM] = new CAvgGradCorrected_TurbSA(nDim, nVar_Turb, config);
      }
      else if (neg_spalart_allmaras) numerics_container[iMGlevel][TURB_SOL][VISC_TERM] = new CAvgGradCorrected_TurbSA_Neg(nDim, nVar_Turb, config);
      else if (menter_sst) numerics_container[iMGlevel][TURB_SOL][VISC_TERM] = new CAvgGradCorrected_TurbSST(nDim, nVar_Turb, constants, config);
=======
      if (spalart_allmaras) numerics_container[iMGlevel][TURB_SOL][VISC_TERM] = new CAvgGrad_TurbSA(nDim, nVar_Turb, true, config);
      else if (neg_spalart_allmaras) numerics_container[iMGlevel][TURB_SOL][VISC_TERM] = new CAvgGrad_TurbSA_Neg(nDim, nVar_Turb, true, config);
      else if (menter_sst) numerics_container[iMGlevel][TURB_SOL][VISC_TERM] = new CAvgGrad_TurbSST(nDim, nVar_Turb, constants, true, config);
>>>>>>> bc839db0
    }
    
    /*--- Definition of the source term integration scheme for each equation and mesh level ---*/
    
    for (iMGlevel = 0; iMGlevel <= config->GetnMGLevels(); iMGlevel++) {
      if (spalart_allmaras) numerics_container[iMGlevel][TURB_SOL][SOURCE_FIRST_TERM] = new CSourcePieceWise_TurbSA(nDim, nVar_Turb, config);
      else if (e_spalart_allmaras) numerics_container[iMGlevel][TURB_SOL][SOURCE_FIRST_TERM] = new CSourcePieceWise_TurbSA_E(nDim, nVar_Turb, config);
      else if (comp_spalart_allmaras) numerics_container[iMGlevel][TURB_SOL][SOURCE_FIRST_TERM] = new CSourcePieceWise_TurbSA_COMP(nDim, nVar_Turb, config);
      else if (e_comp_spalart_allmaras) numerics_container[iMGlevel][TURB_SOL][SOURCE_FIRST_TERM] = new CSourcePieceWise_TurbSA_E_COMP(nDim, nVar_Turb, config);
      else if (neg_spalart_allmaras) numerics_container[iMGlevel][TURB_SOL][SOURCE_FIRST_TERM] = new CSourcePieceWise_TurbSA_Neg(nDim, nVar_Turb, config);
      else if (menter_sst) numerics_container[iMGlevel][TURB_SOL][SOURCE_FIRST_TERM] = new CSourcePieceWise_TurbSST(nDim, nVar_Turb, constants, config);
      numerics_container[iMGlevel][TURB_SOL][SOURCE_SECOND_TERM] = new CSourceNothing(nDim, nVar_Turb, config);
    }
    
    /*--- Definition of the boundary condition method ---*/
    
    for (iMGlevel = 0; iMGlevel <= config->GetnMGLevels(); iMGlevel++) {
      if (spalart_allmaras || e_spalart_allmaras || comp_spalart_allmaras || e_comp_spalart_allmaras) {
        numerics_container[iMGlevel][TURB_SOL][CONV_BOUND_TERM] = new CUpwSca_TurbSA(nDim, nVar_Turb, config);
        numerics_container[iMGlevel][TURB_SOL][VISC_BOUND_TERM] = new CAvgGrad_TurbSA(nDim, nVar_Turb, false, config);
      }
      else if (neg_spalart_allmaras) {
        numerics_container[iMGlevel][TURB_SOL][CONV_BOUND_TERM] = new CUpwSca_TurbSA(nDim, nVar_Turb, config);
        numerics_container[iMGlevel][TURB_SOL][VISC_BOUND_TERM] = new CAvgGrad_TurbSA_Neg(nDim, nVar_Turb, false, config);
      }
      else if (menter_sst) {
        numerics_container[iMGlevel][TURB_SOL][CONV_BOUND_TERM] = new CUpwSca_TurbSST(nDim, nVar_Turb, config);
        numerics_container[iMGlevel][TURB_SOL][VISC_BOUND_TERM] = new CAvgGrad_TurbSST(nDim, nVar_Turb, constants, false, config);
      }
    }
  }
  
  /*--- Solver definition for the transition model problem ---*/
  if (transition) {
    
    /*--- Definition of the convective scheme for each equation and mesh level ---*/
    switch (config->GetKind_ConvNumScheme_Turb()) {
      case NONE :
        break;
      case SPACE_UPWIND :
        for (iMGlevel = 0; iMGlevel <= config->GetnMGLevels(); iMGlevel++) {
          numerics_container[iMGlevel][TRANS_SOL][CONV_TERM] = new CUpwSca_TransLM(nDim, nVar_Trans, config);
        }
        break;
      default :
        cout << "Convective scheme not implemented (transition)." << endl; exit(EXIT_FAILURE);
        break;
    }
    
    /*--- Definition of the viscous scheme for each equation and mesh level ---*/
    for (iMGlevel = 0; iMGlevel <= config->GetnMGLevels(); iMGlevel++) {
      numerics_container[iMGlevel][TRANS_SOL][VISC_TERM] = new CAvgGradCorrected_TransLM(nDim, nVar_Trans, config);
    }
    
    /*--- Definition of the source term integration scheme for each equation and mesh level ---*/
    for (iMGlevel = 0; iMGlevel <= config->GetnMGLevels(); iMGlevel++) {
      numerics_container[iMGlevel][TRANS_SOL][SOURCE_FIRST_TERM] = new CSourcePieceWise_TransLM(nDim, nVar_Trans, config);
      numerics_container[iMGlevel][TRANS_SOL][SOURCE_SECOND_TERM] = new CSourceNothing(nDim, nVar_Trans, config);
    }
    
    /*--- Definition of the boundary condition method ---*/
    for (iMGlevel = 0; iMGlevel <= config->GetnMGLevels(); iMGlevel++) {
      numerics_container[iMGlevel][TRANS_SOL][CONV_BOUND_TERM] = new CUpwLin_TransLM(nDim, nVar_Trans, config);
    }
  }
  
  /*--- Solver definition for the poisson potential problem ---*/
  if (poisson) {
    
    /*--- Definition of the viscous scheme for each equation and mesh level ---*/
    numerics_container[MESH_0][POISSON_SOL][VISC_TERM] = new CGalerkin_Flow(nDim, nVar_Poisson, config);
    
    /*--- Definition of the source term integration scheme for each equation and mesh level ---*/
    numerics_container[MESH_0][POISSON_SOL][SOURCE_FIRST_TERM] = new CSourceNothing(nDim, nVar_Poisson, config);
    numerics_container[MESH_0][POISSON_SOL][SOURCE_SECOND_TERM] = new CSourceNothing(nDim, nVar_Poisson, config);
    
  }
  
  /*--- Solver definition for the poisson potential problem ---*/
  if (heat) {
    
    /*--- Definition of the viscous scheme for each equation and mesh level ---*/
    numerics_container[MESH_0][HEAT_SOL][VISC_TERM] = new CGalerkin_Flow(nDim, nVar_Heat, config);
    
    /*--- Definition of the source term integration scheme for each equation and mesh level ---*/
    numerics_container[MESH_0][HEAT_SOL][SOURCE_FIRST_TERM] = new CSourceNothing(nDim, nVar_Heat, config);
    numerics_container[MESH_0][HEAT_SOL][SOURCE_SECOND_TERM] = new CSourceNothing(nDim, nVar_Heat, config);
    
  }
  
  /*--- Solver definition for the flow adjoint problem ---*/
  
  if (adj_euler || adj_ns) {
    
    /*--- Definition of the convective scheme for each equation and mesh level ---*/
    
    switch (config->GetKind_ConvNumScheme_AdjFlow()) {
      case NO_CONVECTIVE :
        cout << "No convective scheme." << endl; exit(EXIT_FAILURE);
        break;
        
      case SPACE_CENTERED :
        
        if (compressible) {
          
          /*--- Compressible flow ---*/
          
          switch (config->GetKind_Centered_AdjFlow()) {
            case NO_CENTERED : cout << "No centered scheme." << endl; break;
            case LAX : numerics_container[MESH_0][ADJFLOW_SOL][CONV_TERM] = new CCentLax_AdjFlow(nDim, nVar_Adj_Flow, config); break;
            case JST : numerics_container[MESH_0][ADJFLOW_SOL][CONV_TERM] = new CCentJST_AdjFlow(nDim, nVar_Adj_Flow, config); break;
            default : cout << "Centered scheme not implemented." << endl; exit(EXIT_FAILURE); break;
          }
          
          for (iMGlevel = 1; iMGlevel <= config->GetnMGLevels(); iMGlevel++)
            numerics_container[iMGlevel][ADJFLOW_SOL][CONV_TERM] = new CCentLax_AdjFlow(nDim, nVar_Adj_Flow, config);
          
          for (iMGlevel = 0; iMGlevel <= config->GetnMGLevels(); iMGlevel++)
            numerics_container[iMGlevel][ADJFLOW_SOL][CONV_BOUND_TERM] = new CUpwRoe_AdjFlow(nDim, nVar_Adj_Flow, config);
          
        }
        
        if (incompressible) {
          
          /*--- Incompressible flow, use artificial compressibility method ---*/
          
          switch (config->GetKind_Centered_AdjFlow()) {
            case NO_CENTERED : cout << "No centered scheme." << endl; break;
            case LAX : numerics_container[MESH_0][ADJFLOW_SOL][CONV_TERM] = new CCentLaxArtComp_AdjFlow(nDim, nVar_Adj_Flow, config); break;
            case JST : numerics_container[MESH_0][ADJFLOW_SOL][CONV_TERM] = new CCentJSTArtComp_AdjFlow(nDim, nVar_Adj_Flow, config); break;
            default : cout << "Centered scheme not implemented." << endl; exit(EXIT_FAILURE); break;
          }
          
          for (iMGlevel = 1; iMGlevel <= config->GetnMGLevels(); iMGlevel++)
            numerics_container[iMGlevel][ADJFLOW_SOL][CONV_TERM] = new CCentLaxArtComp_AdjFlow(nDim, nVar_Adj_Flow, config);
          
          for (iMGlevel = 0; iMGlevel <= config->GetnMGLevels(); iMGlevel++)
            numerics_container[iMGlevel][ADJFLOW_SOL][CONV_BOUND_TERM] = new CUpwRoeArtComp_AdjFlow(nDim, nVar_Adj_Flow, config);
          
        }
        
        break;
        
      case SPACE_UPWIND :
        
        if (compressible) {
          
          /*--- Compressible flow ---*/
          
          switch (config->GetKind_Upwind_AdjFlow()) {
            case NO_UPWIND : cout << "No upwind scheme." << endl; break;
            case ROE:
              for (iMGlevel = 0; iMGlevel <= config->GetnMGLevels(); iMGlevel++) {
                numerics_container[iMGlevel][ADJFLOW_SOL][CONV_TERM] = new CUpwRoe_AdjFlow(nDim, nVar_Adj_Flow, config);
                numerics_container[iMGlevel][ADJFLOW_SOL][CONV_BOUND_TERM] = new CUpwRoe_AdjFlow(nDim, nVar_Adj_Flow, config);
              }
              break;
            default : cout << "Upwind scheme not implemented." << endl; exit(EXIT_FAILURE); break;
          }
        }
        
        if (incompressible) {
          
          /*--- Incompressible flow, use artificial compressibility method ---*/
          
          switch (config->GetKind_Upwind_AdjFlow()) {
            case NO_UPWIND : cout << "No upwind scheme." << endl; break;
            case ROE:
              for (iMGlevel = 0; iMGlevel <= config->GetnMGLevels(); iMGlevel++) {
                numerics_container[iMGlevel][ADJFLOW_SOL][CONV_TERM] = new CUpwRoeArtComp_AdjFlow(nDim, nVar_Adj_Flow, config);
                numerics_container[iMGlevel][ADJFLOW_SOL][CONV_BOUND_TERM] = new CUpwRoeArtComp_AdjFlow(nDim, nVar_Adj_Flow, config);
              }
              break;
            default : cout << "Upwind scheme not implemented." << endl; exit(EXIT_FAILURE); break;
          }
        }
        
        break;
        
      default :
        cout << "Convective scheme not implemented (adj_euler and adj_ns)." << endl; exit(EXIT_FAILURE);
        break;
    }
    
    /*--- Definition of the viscous scheme for each equation and mesh level ---*/
    
    if (compressible) {
      
      /*--- Compressible flow ---*/
      
      numerics_container[MESH_0][ADJFLOW_SOL][VISC_TERM] = new CAvgGradCorrected_AdjFlow(nDim, nVar_Adj_Flow, config);
      numerics_container[MESH_0][ADJFLOW_SOL][VISC_BOUND_TERM] = new CAvgGrad_AdjFlow(nDim, nVar_Adj_Flow, config);
      
      for (iMGlevel = 1; iMGlevel <= config->GetnMGLevels(); iMGlevel++) {
        numerics_container[iMGlevel][ADJFLOW_SOL][VISC_TERM] = new CAvgGrad_AdjFlow(nDim, nVar_Adj_Flow, config);
        numerics_container[iMGlevel][ADJFLOW_SOL][VISC_BOUND_TERM] = new CAvgGrad_AdjFlow(nDim, nVar_Adj_Flow, config);
      }
      
    }
    
    if (incompressible) {
      
      /*--- Incompressible flow, use artificial compressibility method ---*/
      
      numerics_container[MESH_0][ADJFLOW_SOL][VISC_TERM] = new CAvgGradCorrectedArtComp_AdjFlow(nDim, nVar_Adj_Flow, config);
      numerics_container[MESH_0][ADJFLOW_SOL][VISC_BOUND_TERM] = new CAvgGradArtComp_AdjFlow(nDim, nVar_Adj_Flow, config);
      
      for (iMGlevel = 1; iMGlevel <= config->GetnMGLevels(); iMGlevel++) {
        numerics_container[iMGlevel][ADJFLOW_SOL][VISC_TERM] = new CAvgGradArtComp_AdjFlow(nDim, nVar_Adj_Flow, config);
        numerics_container[iMGlevel][ADJFLOW_SOL][VISC_BOUND_TERM] = new CAvgGradArtComp_AdjFlow(nDim, nVar_Adj_Flow, config);
      }
      
    }
    
    /*--- Definition of the source term integration scheme for each equation and mesh level ---*/
    
    for (iMGlevel = 0; iMGlevel <= config->GetnMGLevels(); iMGlevel++) {
      
      /*--- Note that RANS is incompatible with Axisymmetric or Rotational (Fix it!) ---*/
      
      if (compressible) {
        
        if (adj_ns) {
          
          numerics_container[iMGlevel][ADJFLOW_SOL][SOURCE_FIRST_TERM] = new CSourceViscous_AdjFlow(nDim, nVar_Adj_Flow, config);
          
          if (config->GetRotating_Frame() == YES)
            numerics_container[iMGlevel][ADJFLOW_SOL][SOURCE_SECOND_TERM] = new CSourceRotatingFrame_AdjFlow(nDim, nVar_Adj_Flow, config);
          else
            numerics_container[iMGlevel][ADJFLOW_SOL][SOURCE_SECOND_TERM] = new CSourceConservative_AdjFlow(nDim, nVar_Adj_Flow, config);
          
        }
        
        else {
          
          if (config->GetRotating_Frame() == YES)
            numerics_container[iMGlevel][ADJFLOW_SOL][SOURCE_FIRST_TERM] = new CSourceRotatingFrame_AdjFlow(nDim, nVar_Adj_Flow, config);
          else if (config->GetAxisymmetric() == YES)
            numerics_container[iMGlevel][ADJFLOW_SOL][SOURCE_FIRST_TERM] = new CSourceAxisymmetric_AdjFlow(nDim, nVar_Adj_Flow, config);
          else
            numerics_container[iMGlevel][ADJFLOW_SOL][SOURCE_FIRST_TERM] = new CSourceNothing(nDim, nVar_Adj_Flow, config);
          
          numerics_container[iMGlevel][ADJFLOW_SOL][SOURCE_SECOND_TERM] = new CSourceNothing(nDim, nVar_Adj_Flow, config);
          
        }
        
      }
      
      if (incompressible) {
        
        numerics_container[iMGlevel][ADJFLOW_SOL][SOURCE_FIRST_TERM] = new CSourceNothing(nDim, nVar_Adj_Flow, config);
        numerics_container[iMGlevel][ADJFLOW_SOL][SOURCE_SECOND_TERM] = new CSourceNothing(nDim, nVar_Adj_Flow, config);
        
      }
      
    }
    
  }
  
  /*--- Solver definition for the turbulent adjoint problem ---*/
  if (adj_turb) {
    /*--- Definition of the convective scheme for each equation and mesh level ---*/
    switch (config->GetKind_ConvNumScheme_AdjTurb()) {
      case NONE :
        break;
      case SPACE_UPWIND :
        for (iMGlevel = 0; iMGlevel <= config->GetnMGLevels(); iMGlevel++)
          if (spalart_allmaras) {
            numerics_container[iMGlevel][ADJTURB_SOL][CONV_TERM] = new CUpwSca_AdjTurb(nDim, nVar_Adj_Turb, config);
          }
          else if (neg_spalart_allmaras) {cout << "Adjoint Neg SA turbulence model not implemented." << endl; exit(EXIT_FAILURE);}
          else if (e_spalart_allmaras) {cout << "Adjoint Edward's SA turbulence model not implemented." << endl; exit(EXIT_FAILURE);}
          else if (comp_spalart_allmaras) {cout << "Adjoint CC SA turbulence model not implemented." << endl; exit(EXIT_FAILURE);}
          else if (e_comp_spalart_allmaras) {cout << "Adjoint CC Edward's SA turbulence model not implemented." << endl; exit(EXIT_FAILURE);}
          else if (menter_sst) {cout << "Adjoint SST turbulence model not implemented." << endl; exit(EXIT_FAILURE);}
        break;
      default :
        cout << "Convective scheme not implemented (adj_turb)." << endl; exit(EXIT_FAILURE);
        break;
    }
    
    /*--- Definition of the viscous scheme for each equation and mesh level ---*/
    for (iMGlevel = 0; iMGlevel <= config->GetnMGLevels(); iMGlevel++) {
      if (spalart_allmaras) {
        numerics_container[iMGlevel][ADJTURB_SOL][VISC_TERM] = new CAvgGradCorrected_AdjTurb(nDim, nVar_Adj_Turb, config);
      }
      else if (neg_spalart_allmaras) {cout << "Adjoint Neg SA turbulence model not implemented." << endl; exit(EXIT_FAILURE);}
      else if (e_spalart_allmaras) {cout << "Adjoint Edward's SA turbulence model not implemented." << endl; exit(EXIT_FAILURE);}
      else if (comp_spalart_allmaras) {cout << "Adjoint CC SA turbulence model not implemented." << endl; exit(EXIT_FAILURE);}
      else if (e_comp_spalart_allmaras) {cout << "Adjoint CC Edward's SA turbulence model not implemented." << endl; exit(EXIT_FAILURE);}
      else if (menter_sst) {cout << "Adjoint SST turbulence model not implemented." << endl; exit(EXIT_FAILURE);}
    }
    
    /*--- Definition of the source term integration scheme for each equation and mesh level ---*/
    for (iMGlevel = 0; iMGlevel <= config->GetnMGLevels(); iMGlevel++) {
      if (spalart_allmaras) {
        numerics_container[iMGlevel][ADJTURB_SOL][SOURCE_FIRST_TERM] = new CSourcePieceWise_AdjTurb(nDim, nVar_Adj_Turb, config);
        numerics_container[iMGlevel][ADJTURB_SOL][SOURCE_SECOND_TERM] = new CSourceConservative_AdjTurb(nDim, nVar_Adj_Turb, config);
      }
      else if (neg_spalart_allmaras) {cout << "Adjoint Neg SA turbulence model not implemented." << endl; exit(EXIT_FAILURE);}
      else if (e_spalart_allmaras) {cout << "Adjoint Edward's SA turbulence model not implemented." << endl; exit(EXIT_FAILURE);}
      else if (comp_spalart_allmaras) {cout << "Adjoint CC SA turbulence model not implemented." << endl; exit(EXIT_FAILURE);}
      else if (e_comp_spalart_allmaras) {cout << "Adjoint CC Edward's SA turbulence model not implemented." << endl; exit(EXIT_FAILURE);}
      else if (menter_sst) {cout << "Adjoint SST turbulence model not implemented." << endl; exit(EXIT_FAILURE);}
    }
    
    /*--- Definition of the boundary condition method ---*/
    for (iMGlevel = 0; iMGlevel <= config->GetnMGLevels(); iMGlevel++) {
      if (spalart_allmaras) numerics_container[iMGlevel][ADJTURB_SOL][CONV_BOUND_TERM] = new CUpwLin_AdjTurb(nDim, nVar_Adj_Turb, config);
      else if (neg_spalart_allmaras) {cout << "Adjoint Neg SA turbulence model not implemented." << endl; exit(EXIT_FAILURE);}
      else if (e_spalart_allmaras) {cout << "Adjoint Edward's SA turbulence model not implemented." << endl; exit(EXIT_FAILURE);}
      else if (comp_spalart_allmaras) {cout << "Adjoint CC SA turbulence model not implemented." << endl; exit(EXIT_FAILURE);}
      else if (e_comp_spalart_allmaras) {cout << "Adjoint CC Edward's SA turbulence model not implemented." << endl; exit(EXIT_FAILURE);}
      else if (menter_sst) {cout << "Adjoint SST turbulence model not implemented." << endl; exit(EXIT_FAILURE);}
    }
    
  }

  /*--- Solver definition for the wave problem ---*/
  if (wave) {

    /*--- Definition of the viscous scheme for each equation and mesh level ---*/
    numerics_container[MESH_0][WAVE_SOL][VISC_TERM] = new CGalerkin_Flow(nDim, nVar_Wave, config);

  }

  /*--- Solver definition for the FEM problem ---*/
  if (fem) {
    switch (config->GetGeometricConditions()) {
      case SMALL_DEFORMATIONS :
      switch (config->GetMaterialModel()) {
          case LINEAR_ELASTIC: numerics_container[MESH_0][FEA_SOL][FEA_TERM] = new CFEM_LinearElasticity(nDim, nVar_FEM, config); break;
          case NEO_HOOKEAN : cout << "Material model does not correspond to geometric conditions." << endl; exit(EXIT_FAILURE); break;
          default: cout << "Material model not implemented." << endl; exit(EXIT_FAILURE); break;
      }
      break;
      case LARGE_DEFORMATIONS :
      switch (config->GetMaterialModel()) {
          case LINEAR_ELASTIC: cout << "Material model does not correspond to geometric conditions." << endl; exit(EXIT_FAILURE); break;
          case NEO_HOOKEAN :
        switch (config->GetMaterialCompressibility()) {
              case COMPRESSIBLE_MAT : numerics_container[MESH_0][FEA_SOL][FEA_TERM] = new CFEM_NeoHookean_Comp(nDim, nVar_FEM, config); break;
              case INCOMPRESSIBLE_MAT : numerics_container[MESH_0][FEA_SOL][FEA_TERM] = new CFEM_NeoHookean_Incomp(nDim, nVar_FEM, config); break;
              default: cout << "Material model not implemented." << endl; exit(EXIT_FAILURE); break;
        }
        break;
          default: cout << "Material model not implemented." << endl; exit(EXIT_FAILURE); break;
      }
      break;
      default: cout << " Solver not implemented." << endl; exit(EXIT_FAILURE); break;
    }

  }

}

void CDriver::Numerics_Postprocessing(CNumerics ****numerics_container,
                                      CSolver ***solver_container, CGeometry **geometry,
                                      CConfig *config) {
  
  unsigned short iMGlevel, iSol;
  
  
  bool
  euler, adj_euler,
  ns, adj_ns,
  turbulent, adj_turb,
  spalart_allmaras, neg_spalart_allmaras, menter_sst,
  poisson,
  wave,
  fem,
  heat,
  transition,
  template_solver;

  bool e_spalart_allmaras, comp_spalart_allmaras, e_comp_spalart_allmaras;

  bool compressible = (config->GetKind_Regime() == COMPRESSIBLE);
  bool incompressible = (config->GetKind_Regime() == INCOMPRESSIBLE);
  
  /*--- Initialize some useful booleans ---*/
  euler            = false;   ns               = false;   turbulent        = false;
  poisson          = false;
  adj_euler        = false;   adj_ns           = false;   adj_turb         = false;
  wave             = false;   heat             = false;   fem        = false;
  spalart_allmaras = false; neg_spalart_allmaras = false; menter_sst       = false;
  transition       = false;
  template_solver  = false;
    
  e_spalart_allmaras = false; comp_spalart_allmaras = false; e_comp_spalart_allmaras = false;

  /*--- Assign booleans ---*/
  switch (config->GetKind_Solver()) {
    case TEMPLATE_SOLVER: template_solver = true; break;
    case EULER : case DISC_ADJ_EULER: euler = true; break;
    case NAVIER_STOKES: case DISC_ADJ_NAVIER_STOKES: ns = true; break;
    case RANS : case DISC_ADJ_RANS:  ns = true; turbulent = true; if (config->GetKind_Trans_Model() == LM) transition = true; break;
    case POISSON_EQUATION: poisson = true; break;
    case WAVE_EQUATION: wave = true; break;
    case HEAT_EQUATION: heat = true; break;
    case FEM_ELASTICITY: fem = true; break;
    case ADJ_EULER : euler = true; adj_euler = true; break;
    case ADJ_NAVIER_STOKES : ns = true; turbulent = (config->GetKind_Turb_Model() != NONE); adj_ns = true; break;
    case ADJ_RANS : ns = true; turbulent = true; adj_ns = true; adj_turb = (!config->GetFrozen_Visc_Cont()); break;
  }
  
  /*--- Assign turbulence model booleans ---*/
  
  if (turbulent)
    switch (config->GetKind_Turb_Model()) {
      case SA:     spalart_allmaras = true;     break;
      case SA_NEG: neg_spalart_allmaras = true; break;
      case SST:    menter_sst = true;  break;
      case SA_COMP: comp_spalart_allmaras = true; break;
      case SA_E: e_spalart_allmaras = true; break;
      case SA_E_COMP: e_comp_spalart_allmaras = true; break;

    }
  
  /*--- Solver definition for the template problem ---*/
  if (template_solver) {
    
    /*--- Definition of the convective scheme for each equation and mesh level ---*/
    switch (config->GetKind_ConvNumScheme_Template()) {
      case SPACE_CENTERED : case SPACE_UPWIND :
        for (iMGlevel = 0; iMGlevel <= config->GetnMGLevels(); iMGlevel++)
          delete numerics_container[iMGlevel][TEMPLATE_SOL][CONV_TERM];
        break;
    }
    
    for (iMGlevel = 0; iMGlevel <= config->GetnMGLevels(); iMGlevel++) {
      /*--- Definition of the viscous scheme for each equation and mesh level ---*/
      delete numerics_container[iMGlevel][TEMPLATE_SOL][VISC_TERM];
      /*--- Definition of the source term integration scheme for each equation and mesh level ---*/
      delete numerics_container[iMGlevel][TEMPLATE_SOL][SOURCE_FIRST_TERM];
      /*--- Definition of the boundary condition method ---*/
      delete numerics_container[iMGlevel][TEMPLATE_SOL][CONV_BOUND_TERM];
    }
    
  }
  
  /*--- Solver definition for the Potential, Euler, Navier-Stokes problems ---*/
  if ((euler) || (ns)) {
    
    /*--- Definition of the convective scheme for each equation and mesh level ---*/
    switch (config->GetKind_ConvNumScheme_Flow()) {
        
      case SPACE_CENTERED :
        if (compressible) {
          
          /*--- Compressible flow ---*/
          switch (config->GetKind_Centered_Flow()) {
            case LAX : case JST :  case JST_KE : delete numerics_container[MESH_0][FLOW_SOL][CONV_TERM]; break;
          }
          for (iMGlevel = 1; iMGlevel <= config->GetnMGLevels(); iMGlevel++)
            delete numerics_container[iMGlevel][FLOW_SOL][CONV_TERM];
          
          /*--- Definition of the boundary condition method ---*/
          for (iMGlevel = 0; iMGlevel <= config->GetnMGLevels(); iMGlevel++)
            delete numerics_container[iMGlevel][FLOW_SOL][CONV_BOUND_TERM];
          
        }
        if (incompressible) {
          /*--- Incompressible flow, use artificial compressibility method ---*/
          switch (config->GetKind_Centered_Flow()) {
              
            case LAX : case JST : delete numerics_container[MESH_0][FLOW_SOL][CONV_TERM]; break;
              
          }
          for (iMGlevel = 1; iMGlevel <= config->GetnMGLevels(); iMGlevel++)
            delete numerics_container[iMGlevel][FLOW_SOL][CONV_TERM];
          
          /*--- Definition of the boundary condition method ---*/
          for (iMGlevel = 0; iMGlevel <= config->GetnMGLevels(); iMGlevel++)
            delete numerics_container[iMGlevel][FLOW_SOL][CONV_BOUND_TERM];
          
        }
        break;
      case SPACE_UPWIND :
        
        if (compressible) {
          /*--- Compressible flow ---*/
          switch (config->GetKind_Upwind_Flow()) {
            case ROE: case AUSM : case TURKEL: case HLLC: case MSW:  case CUSP: case L2ROE: case LMROE: case SLAU: case SLAU2:
              for (iMGlevel = 0; iMGlevel <= config->GetnMGLevels(); iMGlevel++) {
                delete numerics_container[iMGlevel][FLOW_SOL][CONV_TERM];
                delete numerics_container[iMGlevel][FLOW_SOL][CONV_BOUND_TERM];
              }
              
              break;
          }
          
        }
        if (incompressible) {
          /*--- Incompressible flow, use artificial compressibility method ---*/
          switch (config->GetKind_Upwind_Flow()) {
            case ROE:
              for (iMGlevel = 0; iMGlevel <= config->GetnMGLevels(); iMGlevel++) {
                delete numerics_container[iMGlevel][FLOW_SOL][CONV_TERM];
                delete numerics_container[iMGlevel][FLOW_SOL][CONV_BOUND_TERM];
              }
              break;
          }
        }
        
        break;
    }
    
    /*--- Definition of the viscous scheme for each equation and mesh level ---*/
    if (compressible||incompressible) {
      /*--- Compressible flow Ideal gas ---*/
      delete numerics_container[MESH_0][FLOW_SOL][VISC_TERM];
      for (iMGlevel = 1; iMGlevel <= config->GetnMGLevels(); iMGlevel++)
        delete numerics_container[iMGlevel][FLOW_SOL][VISC_TERM];
      
      /*--- Definition of the boundary condition method ---*/
      for (iMGlevel = 0; iMGlevel <= config->GetnMGLevels(); iMGlevel++)
        delete numerics_container[iMGlevel][FLOW_SOL][VISC_BOUND_TERM];
      
    }
    
    /*--- Definition of the source term integration scheme for each equation and mesh level ---*/
    for (iMGlevel = 0; iMGlevel <= config->GetnMGLevels(); iMGlevel++) {
      delete numerics_container[iMGlevel][FLOW_SOL][SOURCE_FIRST_TERM];
      delete numerics_container[iMGlevel][FLOW_SOL][SOURCE_SECOND_TERM];
    }
    
  }
  
  
  /*--- Solver definition for the turbulent model problem ---*/
  
  if (turbulent) {
    
    /*--- Definition of the convective scheme for each equation and mesh level ---*/
    
    switch (config->GetKind_ConvNumScheme_Turb()) {
      case SPACE_UPWIND :
        for (iMGlevel = 0; iMGlevel <= config->GetnMGLevels(); iMGlevel++) {
          if (spalart_allmaras || neg_spalart_allmaras ||menter_sst|| comp_spalart_allmaras || e_spalart_allmaras || e_comp_spalart_allmaras)
            delete numerics_container[iMGlevel][TURB_SOL][CONV_TERM];
        }
        break;
    }
    
    /*--- Definition of the viscous scheme for each equation and mesh level ---*/
    
      if (spalart_allmaras || neg_spalart_allmaras ||menter_sst|| comp_spalart_allmaras || e_spalart_allmaras || e_comp_spalart_allmaras){
        for (iMGlevel = 0; iMGlevel <= config->GetnMGLevels(); iMGlevel++) {
          delete numerics_container[iMGlevel][TURB_SOL][VISC_TERM];
          delete numerics_container[iMGlevel][TURB_SOL][SOURCE_FIRST_TERM];
          delete numerics_container[iMGlevel][TURB_SOL][SOURCE_SECOND_TERM];
          /*--- Definition of the boundary condition method ---*/
          delete numerics_container[iMGlevel][TURB_SOL][CONV_BOUND_TERM];
          delete numerics_container[iMGlevel][TURB_SOL][VISC_BOUND_TERM];

      }
    }
    
  }
  
  /*--- Solver definition for the transition model problem ---*/
  if (transition) {
    
    /*--- Definition of the convective scheme for each equation and mesh level ---*/
    switch (config->GetKind_ConvNumScheme_Turb()) {
      case SPACE_UPWIND :
        for (iMGlevel = 0; iMGlevel <= config->GetnMGLevels(); iMGlevel++) {
          delete numerics_container[iMGlevel][TRANS_SOL][CONV_TERM];
        }
        break;
    }
    
    for (iMGlevel = 0; iMGlevel <= config->GetnMGLevels(); iMGlevel++) {
      /*--- Definition of the viscous scheme for each equation and mesh level ---*/
      delete numerics_container[iMGlevel][TRANS_SOL][VISC_TERM];
      /*--- Definition of the source term integration scheme for each equation and mesh level ---*/
      delete numerics_container[iMGlevel][TRANS_SOL][SOURCE_FIRST_TERM];
      delete numerics_container[iMGlevel][TRANS_SOL][SOURCE_SECOND_TERM];
      /*--- Definition of the boundary condition method ---*/
      delete numerics_container[iMGlevel][TRANS_SOL][CONV_BOUND_TERM];
    }
  }
  
  /*--- Solver definition for the poisson potential problem ---*/
  if (poisson || heat) {
    
    /*--- Definition of the viscous scheme for each equation and mesh level ---*/
    delete numerics_container[MESH_0][POISSON_SOL][VISC_TERM];
    
    /*--- Definition of the source term integration scheme for each equation and mesh level ---*/
    delete numerics_container[MESH_0][POISSON_SOL][SOURCE_FIRST_TERM];
    delete numerics_container[MESH_0][POISSON_SOL][SOURCE_SECOND_TERM];
    
  }
  
  /*--- Solver definition for the flow adjoint problem ---*/
  
  if (adj_euler || adj_ns ) {
    
    /*--- Definition of the convective scheme for each equation and mesh level ---*/
    
    switch (config->GetKind_ConvNumScheme_AdjFlow()) {
      case SPACE_CENTERED :
        
        if (compressible) {
          
          /*--- Compressible flow ---*/
          
          switch (config->GetKind_Centered_AdjFlow()) {
            case LAX : case JST:
              delete numerics_container[MESH_0][ADJFLOW_SOL][CONV_TERM];
              break;
          }
          
          for (iMGlevel = 1; iMGlevel <= config->GetnMGLevels(); iMGlevel++)
            delete numerics_container[iMGlevel][ADJFLOW_SOL][CONV_TERM];
          
          for (iMGlevel = 0; iMGlevel <= config->GetnMGLevels(); iMGlevel++)
            delete numerics_container[iMGlevel][ADJFLOW_SOL][CONV_BOUND_TERM];
          
        }
        
        if (incompressible) {
          
          /*--- Incompressible flow, use artificial compressibility method ---*/
          
          switch (config->GetKind_Centered_AdjFlow()) {
            case LAX : case JST:
              delete numerics_container[MESH_0][ADJFLOW_SOL][CONV_TERM]; break;
          }
          
          for (iMGlevel = 1; iMGlevel <= config->GetnMGLevels(); iMGlevel++)
            delete numerics_container[iMGlevel][ADJFLOW_SOL][CONV_TERM];
          
          for (iMGlevel = 0; iMGlevel <= config->GetnMGLevels(); iMGlevel++)
            delete numerics_container[iMGlevel][ADJFLOW_SOL][CONV_BOUND_TERM];
          
        }
        
        break;
        
      case SPACE_UPWIND :
        
        if (compressible || incompressible) {
          
          /*--- Compressible flow ---*/
          
          switch (config->GetKind_Upwind_AdjFlow()) {
            case ROE:
              for (iMGlevel = 0; iMGlevel <= config->GetnMGLevels(); iMGlevel++) {
                delete numerics_container[iMGlevel][ADJFLOW_SOL][CONV_TERM];
                delete numerics_container[iMGlevel][ADJFLOW_SOL][CONV_BOUND_TERM];
              }
              break;
          }
        }
        
        break;
    }
    
    /*--- Definition of the viscous scheme for each equation and mesh level ---*/
    
    if (compressible || incompressible) {
      
      /*--- Compressible flow ---*/
      for (iMGlevel = 0; iMGlevel <= config->GetnMGLevels(); iMGlevel++) {
        delete numerics_container[iMGlevel][ADJFLOW_SOL][VISC_TERM];
        delete numerics_container[iMGlevel][ADJFLOW_SOL][VISC_BOUND_TERM];
      }
    }
    
    /*--- Definition of the source term integration scheme for each equation and mesh level ---*/
    
    for (iMGlevel = 0; iMGlevel <= config->GetnMGLevels(); iMGlevel++) {
      
      
      if (compressible || incompressible) {
        
        delete numerics_container[iMGlevel][ADJFLOW_SOL][SOURCE_FIRST_TERM];
        delete numerics_container[iMGlevel][ADJFLOW_SOL][SOURCE_SECOND_TERM];
        
      }
    }
    
  }
  
  
  /*--- Solver definition for the turbulent adjoint problem ---*/
  if (adj_turb) {
    /*--- Definition of the convective scheme for each equation and mesh level ---*/
    switch (config->GetKind_ConvNumScheme_AdjTurb()) {
        
      case SPACE_UPWIND :
        for (iMGlevel = 0; iMGlevel <= config->GetnMGLevels(); iMGlevel++)
          if (spalart_allmaras) {
            delete numerics_container[iMGlevel][ADJTURB_SOL][CONV_TERM];
          }
        break;
    }
    
    
    for (iMGlevel = 0; iMGlevel <= config->GetnMGLevels(); iMGlevel++) {
      if (spalart_allmaras) {
        /*--- Definition of the viscous scheme for each equation and mesh level ---*/
        delete numerics_container[iMGlevel][ADJTURB_SOL][VISC_TERM];
        /*--- Definition of the source term integration scheme for each equation and mesh level ---*/
        delete numerics_container[iMGlevel][ADJTURB_SOL][SOURCE_FIRST_TERM];
        delete numerics_container[iMGlevel][ADJTURB_SOL][SOURCE_SECOND_TERM];
        /*--- Definition of the boundary condition method ---*/
        delete numerics_container[iMGlevel][ADJTURB_SOL][CONV_BOUND_TERM];
      }
    }
  }
  
  /*--- Solver definition for the wave problem ---*/
  if (wave) {
    
    /*--- Definition of the viscous scheme for each equation and mesh level ---*/
    delete numerics_container[MESH_0][WAVE_SOL][VISC_TERM];
    
  }
  
  /*--- Solver definition for the FEA problem ---*/
  if (fem) {
    
    /*--- Definition of the viscous scheme for each equation and mesh level ---*/
    delete numerics_container[MESH_0][FEA_SOL][FEA_TERM];
    
  }
  
  /*--- Definition of the Class for the numerical method: numerics_container[MESH_LEVEL][EQUATION][EQ_TERM] ---*/
  for (iMGlevel = 0; iMGlevel <= config->GetnMGLevels(); iMGlevel++) {
    for (iSol = 0; iSol < MAX_SOLS; iSol++) {
      delete [] numerics_container[iMGlevel][iSol];
    }
    delete[] numerics_container[iMGlevel];
  }
  
}

void CDriver::Iteration_Preprocessing() {

  int rank = MASTER_NODE;
#ifdef HAVE_MPI
  MPI_Comm_rank(MPI_COMM_WORLD, &rank);
#endif

  /*--- Initial print to console for this zone. ---*/

  if (rank == MASTER_NODE) cout << "Zone " << iZone+1;

  /*--- Loop over all zones and instantiate the physics iteration. ---*/

  switch (config_container[iZone]->GetKind_Solver()) {

    case EULER: case NAVIER_STOKES: case RANS:

      if(config_container[iZone]->GetBoolTurbomachinery()){
        if (rank == MASTER_NODE)
          cout << ": Euler/Navier-Stokes/RANS turbomachinery fluid iteration." << endl;
      iteration_container[iZone] = new CTurboIteration(config_container[iZone]);

      }
      else{
        if (rank == MASTER_NODE)
          cout << ": Euler/Navier-Stokes/RANS fluid iteration." << endl;
      iteration_container[iZone] = new CFluidIteration(config_container[iZone]);
      }
      break;

    case WAVE_EQUATION:
      if (rank == MASTER_NODE)
        cout << ": wave iteration." << endl;
      iteration_container[iZone] = new CWaveIteration(config_container[iZone]);
      break;

    case HEAT_EQUATION:
      if (rank == MASTER_NODE)
        cout << ": heat iteration." << endl;
      iteration_container[iZone] = new CHeatIteration(config_container[iZone]);
      break;

    case POISSON_EQUATION:
      if (rank == MASTER_NODE)
        cout << ": poisson iteration." << endl;
      iteration_container[iZone] = new CPoissonIteration(config_container[iZone]);
      break;

    case FEM_ELASTICITY:
      if (rank == MASTER_NODE)
        cout << ": FEM iteration." << endl;
      iteration_container[iZone] = new CFEM_StructuralAnalysis(config_container[iZone]);
      break;
    case ADJ_EULER: case ADJ_NAVIER_STOKES: case ADJ_RANS:
      if (rank == MASTER_NODE)
        cout << ": adjoint Euler/Navier-Stokes/RANS fluid iteration." << endl;
      iteration_container[iZone] = new CAdjFluidIteration(config_container[iZone]);
      break;

    case DISC_ADJ_EULER: case DISC_ADJ_NAVIER_STOKES: case DISC_ADJ_RANS:
      if (rank == MASTER_NODE)
        cout << ": discrete adjoint Euler/Navier-Stokes/RANS fluid iteration." << endl;
      iteration_container[iZone] = new CDiscAdjFluidIteration(config_container[iZone]);
      break;
  }

}

void CDriver::Interface_Preprocessing() {

  int rank = MASTER_NODE;
  unsigned short donorZone, targetZone;
  unsigned short nVar, nVarTransfer;

  unsigned short nMarkerTarget, iMarkerTarget, nMarkerDonor, iMarkerDonor;

  /*--- Initialize some useful booleans ---*/
  bool fluid_donor, structural_donor;
  bool fluid_target, structural_target;

  int markDonor, markTarget, Donor_check, Target_check, iMarkerInt, nMarkerInt;

#ifdef HAVE_MPI
  int *Buffer_Recv_mark = NULL, iRank, nProcessor = 1;;

  MPI_Comm_rank(config_container[ZONE_0]->GetMPICommunicator(), &rank);
  MPI_Comm_size(config_container[ZONE_0]->GetMPICommunicator(), &nProcessor);

  if (rank == MASTER_NODE)
  Buffer_Recv_mark = new int[nProcessor];
#endif

  if (config_container[ZONE_0]->GetFSI_Simulation() && nZone != 2 && rank == MASTER_NODE) {
    cout << "Error, cannot run the FSI solver on more than 2 zones!" << endl;
    exit(EXIT_FAILURE);
  }

  /*--- Coupling between zones ---*/
  // There's a limit here, the interface boundary must connect only 2 zones

  /*--- Loops over all target and donor zones to find which ones are connected through an interface boundary (fsi or sliding mesh) ---*/
  for (targetZone = 0; targetZone < nZone; targetZone++) {

    for (donorZone = 0; donorZone < nZone; donorZone++) {

      if ( donorZone == targetZone ) // We're processing the same zone, so skip the following
        continue;

      nMarkerInt = (int) ( config_container[donorZone]->GetMarker_n_ZoneInterface() / 2 );

      /*--- Loops on Interface markers to find if the 2 zones are sharing the boundary and to determine donor and target marker tag ---*/
      for (iMarkerInt = 1; iMarkerInt <= nMarkerInt; iMarkerInt++) {

        markDonor  = -1;
        markTarget = -1;

        /*--- On the donor side ---*/
        nMarkerDonor = config_container[donorZone]->GetnMarker_All();

        for (iMarkerDonor = 0; iMarkerDonor < nMarkerDonor; iMarkerDonor++) {

          /*--- If the tag GetMarker_All_FSIinterface(iMarker) equals the index we are looping at ---*/
          if ( config_container[donorZone]->GetMarker_All_ZoneInterface(iMarkerDonor) == iMarkerInt ) {
            /*--- We have identified the identifier for the interface marker ---*/
            markDonor = iMarkerDonor;

            break;
          }
        }

        /*--- On the target side ---*/
        nMarkerTarget = config_container[targetZone]->GetnMarker_All();

      for (iMarkerTarget = 0; iMarkerTarget < nMarkerTarget; iMarkerTarget++) {

          /*--- If the tag GetMarker_All_FSIinterface(iMarker) equals the index we are looping at ---*/
        if ( config_container[targetZone]->GetMarker_All_ZoneInterface(iMarkerTarget) == iMarkerInt ) {
            /*--- We have identified the identifier for the interface marker ---*/
            markTarget = iMarkerTarget;

            break;
        } 
        }

#ifdef HAVE_MPI

      Donor_check  = -1;
      Target_check = -1;

        /*--- We gather a vector in MASTER_NODE that determines if the boundary is not on the processor because of the partition or because the zone does not include it ---*/

        SU2_MPI::Gather(&markDonor , 1, MPI_INT, Buffer_Recv_mark, 1, MPI_INT, MASTER_NODE, MPI_COMM_WORLD);

      if (rank == MASTER_NODE) {
        for (iRank = 0; iRank < nProcessor; iRank++) {
          if( Buffer_Recv_mark[iRank] != -1 ) {
              Donor_check = Buffer_Recv_mark[iRank];

              break;
            }
          }
        }

        SU2_MPI::Bcast(&Donor_check , 1, MPI_INT, MASTER_NODE, MPI_COMM_WORLD);

        SU2_MPI::Gather(&markTarget, 1, MPI_INT, Buffer_Recv_mark, 1, MPI_INT, MASTER_NODE, MPI_COMM_WORLD);

      if (rank == MASTER_NODE){
        for (iRank = 0; iRank < nProcessor; iRank++){
          if( Buffer_Recv_mark[iRank] != -1 ){
              Target_check = Buffer_Recv_mark[iRank];

              break;
            }
          }
        }

        SU2_MPI::Bcast(&Target_check, 1, MPI_INT, MASTER_NODE, MPI_COMM_WORLD);

#else
      Donor_check  = markDonor;
      Target_check = markTarget;  
#endif

      /* --- Check ifzones are actually sharing the interface boundary, if not skip ---*/        
      if(Target_check == -1 || Donor_check == -1)
          continue;

        /*--- Set some boolean to properly allocate data structure later ---*/
      fluid_target      = false; 
      structural_target = false;

      fluid_donor       = false; 
      structural_donor  = false;

      switch ( config_container[targetZone]->GetKind_Solver() ) {

        case EULER : case NAVIER_STOKES: case RANS: 
          fluid_target  = true;   

          break;

        case FEM_ELASTICITY:            
          structural_target = true;   

          break;
        }


      switch ( config_container[donorZone]->GetKind_Solver() ) {

      case EULER : case NAVIER_STOKES: case RANS: 
        fluid_donor  = true;   

          break;

      case FEM_ELASTICITY:            
        structural_donor = true;  

          break;
        }

        /*--- Begin the creation of the communication pattern among zones ---*/

        /*--- Retrieve the number of conservative variables (for problems not involving structural analysis ---*/
        if (!structural_donor && !structural_target)
          nVar = solver_container[donorZone][MESH_0][FLOW_SOL]->GetnVar();
        else
          /*--- If at least one of the components is structural ---*/
          nVar = nDim;

      if (rank == MASTER_NODE) cout << "From zone " << donorZone << " to zone " << targetZone << ": ";

        /*--- Match Zones ---*/
      if (rank == MASTER_NODE) cout << "Setting coupling "<<endl;

        /*--- If the mesh is matching: match points ---*/
      if ( config_container[donorZone]->GetMatchingMesh() ) {
        if (rank == MASTER_NODE) 
            cout << "between matching meshes. " << endl;
        geometry_container[donorZone][MESH_0]->MatchZone(config_container[donorZone], geometry_container[targetZone][MESH_0], config_container[targetZone], donorZone, nZone);
        }
        /*--- Else: interpolate ---*/
        else {
        switch (config_container[donorZone]->GetKindInterpolation()) {

          case NEAREST_NEIGHBOR:
            interpolator_container[donorZone][targetZone] = new CNearestNeighbor(geometry_container, config_container, donorZone, targetZone);
            if (rank == MASTER_NODE) cout << "using a nearest-neighbor approach." << endl;

            break;

          case ISOPARAMETRIC:
            interpolator_container[donorZone][targetZone] = new CIsoparametric(geometry_container, config_container, donorZone, targetZone);
            if (rank == MASTER_NODE) cout << "using an isoparametric approach." << endl;

            break;

          case WEIGHTED_AVERAGE:
            interpolator_container[donorZone][targetZone] = new CSlidingMesh(geometry_container, config_container, donorZone, targetZone);
            if (rank == MASTER_NODE) cout << "using an sliding mesh approach." << endl;

            break;

          case CONSISTCONSERVE:
            if ( targetZone > 0 && structural_target ) {
              interpolator_container[donorZone][targetZone] = new CMirror(geometry_container, config_container, donorZone, targetZone);
              if (rank == MASTER_NODE) cout << "using a mirror approach: matching coefficients from opposite mesh." << endl;
            }
            else{
              interpolator_container[donorZone][targetZone] = new CIsoparametric(geometry_container, config_container, donorZone, targetZone);
              if (rank == MASTER_NODE) cout << "using an isoparametric approach." << endl;
            }
            if ( targetZone == 0 && structural_target ) {
              if (rank == MASTER_NODE) cout << "Consistent and conservative interpolation assumes the structure model mesh is evaluated second. Somehow this has not happened. The isoparametric coefficients will be calculated for both meshes, and are not guaranteed to be consistent." << endl;
            }


            break;

          }
        }

        /*--- Initialize the appropriate transfer strategy ---*/
      if (rank == MASTER_NODE) cout << "Transferring ";

        if (fluid_donor && structural_target) {
          nVarTransfer = 2;
        transfer_container[donorZone][targetZone] = new CTransfer_FlowTraction(nVar, nVarTransfer, config_container[donorZone]);
        if (rank == MASTER_NODE) cout << "flow tractions. "<< endl;
      }
      else if (structural_donor && fluid_target) {
          nVarTransfer = 0;
        transfer_container[donorZone][targetZone] = new CTransfer_StructuralDisplacements(nVar, nVarTransfer, config_container[donorZone]);
        if (rank == MASTER_NODE) cout << "structural displacements. "<< endl;
      }
      else if (!structural_donor && !structural_target) {
          nVarTransfer = 0;
          nVar = solver_container[donorZone][MESH_0][FLOW_SOL]->GetnPrimVar();
        transfer_container[donorZone][targetZone] = new CTransfer_SlidingInterface(nVar, nVarTransfer, config_container[donorZone]);
        if (rank == MASTER_NODE) cout << "sliding interface. " << endl;
      }
      else {
          nVarTransfer = 0;
        transfer_container[donorZone][targetZone] = new CTransfer_ConservativeVars(nVar, nVarTransfer, config_container[donorZone]);
        if (rank == MASTER_NODE) cout << "generic conservative variables. " << endl;  
        }

        break;

      }

      if (config_container[donorZone]->GetBoolMixingPlaneInterface()){
      	nVarTransfer = 0;
      	nVar = solver_container[donorZone][MESH_0][FLOW_SOL]->GetnVar();
      	transfer_container[donorZone][targetZone] = new CTransfer_MixingPlaneInterface(nVar, nVarTransfer, config_container[donorZone], config_container[targetZone]);
        if (rank == MASTER_NODE) cout << "Set mixing-plane interface from donor zone "<< donorZone << " to target zone " << targetZone <<"."<<endl;
      }

    }

  }

#ifdef HAVE_MPI
  if (rank == MASTER_NODE) 
  delete [] Buffer_Recv_mark;
#endif

}

void CDriver::InitStaticMeshMovement(){

  unsigned short iMGlevel;
  unsigned short Kind_Grid_Movement;

  int rank = MASTER_NODE;
#ifdef HAVE_MPI
  MPI_Comm_rank(MPI_COMM_WORLD, &rank);
#endif

  for (iZone = 0; iZone < nZone; iZone++) {
    Kind_Grid_Movement = config_container[iZone]->GetKind_GridMovement(iZone);

    switch (Kind_Grid_Movement) {

    case MOVING_WALL:

      /*--- Fixed wall velocities: set the grid velocities only one time
         before the first iteration flow solver. ---*/
      if (rank == MASTER_NODE)
        cout << endl << " Setting the moving wall velocities." << endl;

      surface_movement[iZone]->Moving_Walls(geometry_container[iZone][MESH_0],
          config_container[iZone], iZone, 0);

      /*--- Update the grid velocities on the coarser multigrid levels after
           setting the moving wall velocities for the finest mesh. ---*/

      grid_movement[iZone]->UpdateMultiGrid(geometry_container[iZone], config_container[iZone]);
      break;


    case ROTATING_FRAME:

      /*--- Steadily rotating frame: set the grid velocities just once
         before the first iteration flow solver. ---*/

      if (rank == MASTER_NODE) {
        cout << endl << " Setting rotating frame grid velocities";
        cout << " for zone " << iZone << "." << endl;
      }

      /*--- Set the grid velocities on all multigrid levels for a steadily
           rotating reference frame. ---*/

      for (iMGlevel = 0; iMGlevel <= config_container[ZONE_0]->GetnMGLevels(); iMGlevel++){
        geometry_container[iZone][iMGlevel]->SetRotationalVelocity(config_container[iZone], iZone, true);
        geometry_container[iZone][iMGlevel]->SetShroudVelocity(config_container[iZone]);
      }

      break;

    case STEADY_TRANSLATION:

      /*--- Set the translational velocity and hold the grid fixed during
         the calculation (similar to rotating frame, but there is no extra
         source term for translation). ---*/

      if (rank == MASTER_NODE)
        cout << endl << " Setting translational grid velocities." << endl;

      /*--- Set the translational velocity on all grid levels. ---*/

      for (iMGlevel = 0; iMGlevel <= config_container[ZONE_0]->GetnMGLevels(); iMGlevel++)
        geometry_container[iZone][iMGlevel]->SetTranslationalVelocity(config_container[iZone], iZone, true);



      break;
    }
  }
}

void CDriver::TurbomachineryPreprocessing(){

  int rank = MASTER_NODE;
  unsigned short donorZone,targetZone, nMarkerInt, iMarkerInt;
  unsigned short nSpanMax = 0;
  bool restart   = (config_container[ZONE_0]->GetRestart() || config_container[ZONE_0]->GetRestart_Flow());
  mixingplane = config_container[ZONE_0]->GetBoolMixingPlaneInterface();
  bool discrete_adjoint = config_container[ZONE_0]->GetDiscrete_Adjoint();
  su2double areaIn, areaOut, nBlades, flowAngleIn, flowAngleOut;
#ifdef HAVE_MPI
  MPI_Comm_rank(MPI_COMM_WORLD, &rank);
#endif

  /*--- Create turbovertex structure ---*/
  if (rank == MASTER_NODE) cout<<endl<<"Initialize Turbo Vertex Structure." << endl;
  for (iZone = 0; iZone < nZone; iZone++) {
    if (config_container[iZone]->GetBoolTurbomachinery()){
      geometry_container[iZone][MESH_0]->ComputeNSpan(config_container[iZone], iZone, INFLOW, true);
      geometry_container[iZone][MESH_0]->ComputeNSpan(config_container[iZone], iZone, OUTFLOW, true);
      if (rank == MASTER_NODE) cout <<"Number of span-wise sections in Zone "<< iZone<<": "<< config_container[iZone]->GetnSpanWiseSections() <<"."<< endl;
      if (config_container[iZone]->GetnSpanWiseSections() > nSpanMax){
        nSpanMax = config_container[iZone]->GetnSpanWiseSections();
      }

      config_container[ZONE_0]->SetnSpan_iZones(config_container[iZone]->GetnSpanWiseSections(), iZone);

      geometry_container[iZone][MESH_0]->SetTurboVertex(config_container[iZone], iZone, INFLOW, true);
      geometry_container[iZone][MESH_0]->SetTurboVertex(config_container[iZone], iZone, OUTFLOW, true);
    }
  }

  /*--- Set maximum number of Span among all zones ---*/
  for (iZone = 0; iZone < nZone; iZone++) {
    if (config_container[iZone]->GetBoolTurbomachinery()){
      config_container[iZone]->SetnSpanMaxAllZones(nSpanMax);
    }
  }
  if (rank == MASTER_NODE) cout<<"Max number of span-wise sections among all zones: "<< nSpanMax<<"."<< endl;


  if (rank == MASTER_NODE) cout<<"Initialize solver containers for average and performance quantities." << endl;
  for (iZone = 0; iZone < nZone; iZone++) {
    solver_container[iZone][MESH_0][FLOW_SOL]->InitTurboContainers(geometry_container[iZone][MESH_0],config_container[iZone]);
  }

//TODO(turbo) make it general for turbo HB
  if (rank == MASTER_NODE) cout<<"Compute inflow and outflow average geometric quantities." << endl;
  for (iZone = 0; iZone < nZone; iZone++) {
    geometry_container[iZone][MESH_0]->SetAvgTurboValue(config_container[iZone], iZone, INFLOW, true);
    geometry_container[iZone][MESH_0]->SetAvgTurboValue(config_container[iZone],iZone, OUTFLOW, true);
    geometry_container[iZone][MESH_0]->GatherInOutAverageValues(config_container[iZone], true);
  }


  if(mixingplane){
    if (rank == MASTER_NODE) cout << "Set span-wise sections between zones on Mixing-Plane interface." << endl;
    for (donorZone = 0; donorZone < nZone; donorZone++) {
      for (targetZone = 0; targetZone < nZone; targetZone++) {
        if (targetZone != donorZone){
          transfer_container[donorZone][targetZone]->SetSpanWiseLevels(config_container[donorZone], config_container[targetZone]);
        }
      }
    }
  }

  if (rank == MASTER_NODE) cout << "Transfer average geometric quantities to zone 0." << endl;
  for (iZone = 1; iZone < nZone; iZone++) {
    transfer_container[iZone][ZONE_0]->GatherAverageTurboGeoValues(geometry_container[iZone][MESH_0],geometry_container[ZONE_0][MESH_0], iZone);
  }

  /*--- Transfer number of blade to ZONE_0 to correctly compute turbo performance---*/
  for (iZone = 1; iZone < nZone; iZone++) {
    nBlades = config_container[iZone]->GetnBlades(iZone);
    config_container[ZONE_0]->SetnBlades(iZone, nBlades);
  }

  if (rank == MASTER_NODE){
    for (iZone = 0; iZone < nZone; iZone++) {
    areaIn  = geometry_container[iZone][MESH_0]->GetSpanAreaIn(iZone, config_container[iZone]->GetnSpanWiseSections());
    areaOut = geometry_container[iZone][MESH_0]->GetSpanAreaOut(iZone, config_container[iZone]->GetnSpanWiseSections());
    nBlades = config_container[iZone]->GetnBlades(iZone);
    cout << "Inlet area for Row "<< iZone + 1<< ": " << areaIn*10000.0 <<" cm^2."  <<endl;
    cout << "Oulet area for Row "<< iZone + 1<< ": " << areaOut*10000.0 <<" cm^2."  <<endl;
    cout << "Recomputed number of blades for Row "<< iZone + 1 << ": " << nBlades<<"."  <<endl;
    }
  }


  if(mixingplane){
    if (rank == MASTER_NODE) cout<<"Preprocessing of the Mixing-Plane Interface." << endl;
    for (donorZone = 0; donorZone < nZone; donorZone++) {
      nMarkerInt     = config_container[donorZone]->GetnMarker_MixingPlaneInterface()/2;
      for (iMarkerInt = 1; iMarkerInt <= nMarkerInt; iMarkerInt++){
        for (targetZone = 0; targetZone < nZone; targetZone++) {
          if (targetZone != donorZone){
            transfer_container[donorZone][targetZone]->Preprocessing_InterfaceAverage(geometry_container[donorZone][MESH_0], geometry_container[targetZone][MESH_0],
                config_container[donorZone], config_container[targetZone],
                iMarkerInt);
          }
        }
      }
    }
  }

  if(!restart && !discrete_adjoint){
    if (rank == MASTER_NODE) cout<<"Initialize turbomachinery solution quantities." << endl;
    for(iZone = 0; iZone < nZone; iZone++) {
      solver_container[iZone][MESH_0][FLOW_SOL]->SetFreeStream_TurboSolution(config_container[iZone]);
    }
  }

  if (rank == MASTER_NODE) cout<<"Initialize inflow and outflow average solution quantities." << endl;
  for(iZone = 0; iZone < nZone; iZone++) {
    solver_container[iZone][MESH_0][FLOW_SOL]->PreprocessAverage(solver_container[iZone][MESH_0], geometry_container[iZone][MESH_0],config_container[iZone],INFLOW);
    solver_container[iZone][MESH_0][FLOW_SOL]->PreprocessAverage(solver_container[iZone][MESH_0], geometry_container[iZone][MESH_0],config_container[iZone],OUTFLOW);
    solver_container[iZone][MESH_0][FLOW_SOL]->TurboAverageProcess(solver_container[iZone][MESH_0], geometry_container[iZone][MESH_0],config_container[iZone],INFLOW);
    solver_container[iZone][MESH_0][FLOW_SOL]->TurboAverageProcess(solver_container[iZone][MESH_0], geometry_container[iZone][MESH_0],config_container[iZone],OUTFLOW);
    solver_container[iZone][MESH_0][FLOW_SOL]->GatherInOutAverageValues(config_container[iZone], geometry_container[iZone][MESH_0]);
    if (rank == MASTER_NODE){
      flowAngleIn = solver_container[iZone][MESH_0][FLOW_SOL]->GetTurboVelocityIn(iZone, config_container[iZone]->GetnSpanWiseSections())[1];
      flowAngleIn /= solver_container[iZone][MESH_0][FLOW_SOL]->GetTurboVelocityIn(iZone, config_container[iZone]->GetnSpanWiseSections())[0];
      flowAngleIn = atan(flowAngleIn)*180.0/PI_NUMBER;
      cout << "Inlet flow angle for Row "<< iZone + 1<< ": "<< flowAngleIn <<"°."  <<endl;
      flowAngleOut = solver_container[iZone][MESH_0][FLOW_SOL]->GetTurboVelocityOut(iZone, config_container[iZone]->GetnSpanWiseSections())[1];
      flowAngleOut /= solver_container[iZone][MESH_0][FLOW_SOL]->GetTurboVelocityOut(iZone, config_container[iZone]->GetnSpanWiseSections())[0];
      flowAngleOut = atan(flowAngleOut)*180.0/PI_NUMBER;
      cout << "Outlet flow angle for Row "<< iZone + 1<< ": "<< flowAngleOut <<"°."  <<endl;

    }
  }

}

void CDriver::StartSolver() {

  int rank = MASTER_NODE;

#ifdef HAVE_MPI
  MPI_Comm_rank(MPI_COMM_WORLD, &rank);
#endif

  /*--- Main external loop of the solver. Within this loop, each iteration ---*/

  if (rank == MASTER_NODE)
    cout << endl <<"------------------------------ Begin Solver -----------------------------" << endl;

  while ( ExtIter < config_container[ZONE_0]->GetnExtIter() ) {

    /*--- Perform some external iteration preprocessing. ---*/

    PreprocessExtIter(ExtIter);

    /*--- Perform a single iteration of the chosen PDE solver. ---*/

    if (!fsi) {

      /*--- Perform a dynamic mesh update if required. ---*/

      DynamicMeshUpdate(ExtIter);

      /*--- Run a single iteration of the problem (fluid, elasticty, wave, heat, ...). ---*/

      Run();

      /*--- Update the solution for dual time stepping strategy ---*/

      Update();

    }
    
    /*--- In the FSIDriver case, mesh and solution updates are already included into the Run function ---*/
    
    else {
      
      Run();
      
    }

    /*--- Monitor the computations after each iteration. ---*/

    Monitor(ExtIter);

    /*--- Output the solution in files. ---*/

    Output(ExtIter);

    /*--- If the convergence criteria has been met, terminate the simulation. ---*/

    if (StopCalc) break;

    ExtIter++;

  }

}

void CDriver::PreprocessExtIter(unsigned long ExtIter) {

  /*--- Set the value of the external iteration. ---*/

  for (iZone = 0; iZone < nZone; iZone++) config_container[iZone]->SetExtIter(ExtIter);
  

  /*--- Read the target pressure ---*/

  if (config_container[ZONE_0]->GetInvDesign_Cp() == YES)
    output->SetCp_InverseDesign(solver_container[ZONE_0][MESH_0][FLOW_SOL],
        geometry_container[ZONE_0][MESH_0], config_container[ZONE_0], ExtIter);

  /*--- Read the target heat flux ---*/

  if (config_container[ZONE_0]->GetInvDesign_HeatFlux() == YES)
    output->SetHeatFlux_InverseDesign(solver_container[ZONE_0][MESH_0][FLOW_SOL],
        geometry_container[ZONE_0][MESH_0], config_container[ZONE_0], ExtIter);

  /*--- Set the initial condition for EULER/N-S/RANS and for a non FSI simulation ---*/

  if ( (!fsi) &&
      ( (config_container[ZONE_0]->GetKind_Solver() ==  EULER) ||
       (config_container[ZONE_0]->GetKind_Solver() ==  NAVIER_STOKES) ||
       (config_container[ZONE_0]->GetKind_Solver() ==  RANS) ) ) {
        for(iZone = 0; iZone < nZone; iZone++) {
          solver_container[iZone][MESH_0][FLOW_SOL]->SetInitialCondition(geometry_container[iZone], solver_container[iZone], config_container[iZone], ExtIter);
    }
  }

#ifdef HAVE_MPI
  MPI_Barrier(MPI_COMM_WORLD);
#endif

}

bool CDriver::Monitor(unsigned long ExtIter) {

  /*--- Synchronization point after a single solver iteration. Compute the
   wall clock time required. ---*/

#ifndef HAVE_MPI
  StopTime = su2double(clock())/su2double(CLOCKS_PER_SEC);
#else
  StopTime = MPI_Wtime();
#endif
  
  UsedTime = (StopTime - StartTime);
  
  
  /*--- Check if there is any change in the runtime parameters ---*/
  
  CConfig *runtime = NULL;
  strcpy(runtime_file_name, "runtime.dat");
  runtime = new CConfig(runtime_file_name, config_container[ZONE_0]);
  runtime->SetExtIter(ExtIter);
  delete runtime;
  
  /*--- Update the convergence history file (serial and parallel computations). ---*/
  
  if (!fsi) {
    for (iZone = 0; iZone < nZone; iZone++) {
      output->SetConvHistory_Body(&ConvHist_file[iZone], geometry_container, solver_container,
          config_container, integration_container, false, UsedTime, iZone);
    }
  }

  /*--- Evaluate the new CFL number (adaptive). ---*/

  if (config_container[ZONE_0]->GetCFL_Adapt() == YES){
  	output->SetCFL_Number(solver_container, config_container, ZONE_0);
  }

  /*--- Check whether the current simulation has reached the specified
   convergence criteria, and set StopCalc to true, if so. ---*/
  
  switch (config_container[ZONE_0]->GetKind_Solver()) {
    case EULER: case NAVIER_STOKES: case RANS:
      StopCalc = integration_container[ZONE_0][FLOW_SOL]->GetConvergence(); break;
    case WAVE_EQUATION:
      StopCalc = integration_container[ZONE_0][WAVE_SOL]->GetConvergence(); break;
    case HEAT_EQUATION:
      StopCalc = integration_container[ZONE_0][HEAT_SOL]->GetConvergence(); break;
    case FEM_ELASTICITY:
      StopCalc = integration_container[ZONE_0][FEA_SOL]->GetConvergence(); break;
    case ADJ_EULER: case ADJ_NAVIER_STOKES: case ADJ_RANS:
    case DISC_ADJ_EULER: case DISC_ADJ_NAVIER_STOKES: case DISC_ADJ_RANS:
      StopCalc = integration_container[ZONE_0][ADJFLOW_SOL]->GetConvergence(); break;
  }
  
  return StopCalc;
  
}


void CDriver::Output(unsigned long ExtIter) {
  
  int rank = MASTER_NODE;
#ifdef HAVE_MPI
  MPI_Comm_rank(MPI_COMM_WORLD, &rank);
#endif
  
  /*--- Solution output. Determine whether a solution needs to be written
   after the current iteration, and if so, execute the output file writing
   routines. ---*/
  
  if ((ExtIter+1 >= config_container[ZONE_0]->GetnExtIter()) ||
      ((ExtIter % config_container[ZONE_0]->GetWrt_Sol_Freq() == 0) && (ExtIter != 0) &&
       !((config_container[ZONE_0]->GetUnsteady_Simulation() == DT_STEPPING_1ST) ||
         (config_container[ZONE_0]->GetUnsteady_Simulation() == DT_STEPPING_2ND) ||
         (config_container[ZONE_0]->GetUnsteady_Simulation() == TIME_STEPPING))) ||
      (StopCalc) ||
      (((config_container[ZONE_0]->GetUnsteady_Simulation() == DT_STEPPING_1ST) ||
        (config_container[ZONE_0]->GetUnsteady_Simulation() == TIME_STEPPING)) &&
       ((ExtIter == 0) || (ExtIter % config_container[ZONE_0]->GetWrt_Sol_Freq_DualTime() == 0))) ||
      ((config_container[ZONE_0]->GetUnsteady_Simulation() == DT_STEPPING_2ND) && (!fsi) &&
       ((ExtIter == 0) || ((ExtIter % config_container[ZONE_0]->GetWrt_Sol_Freq_DualTime() == 0) ||
                           ((ExtIter-1) % config_container[ZONE_0]->GetWrt_Sol_Freq_DualTime() == 0)))) ||
      ((config_container[ZONE_0]->GetUnsteady_Simulation() == DT_STEPPING_2ND) && (fsi) &&
       ((ExtIter == 0) || ((ExtIter % config_container[ZONE_0]->GetWrt_Sol_Freq_DualTime() == 0)))) ||
      (((config_container[ZONE_0]->GetDynamic_Analysis() == DYNAMIC) &&
        ((ExtIter == 0) || (ExtIter % config_container[ZONE_0]->GetWrt_Sol_Freq_DualTime() == 0))))) {

    if (rank == MASTER_NODE) cout << endl << "-------------------------- File Output Summary --------------------------";
    
    /*--- For specific applications, evaluate and plot the surface. ---*/
    
    if (config_container[ZONE_0]->GetnMarker_Analyze() != 0) {
      output->SpecialOutput_AnalyzeSurface(solver_container[ZONE_0][MESH_0][FLOW_SOL],
                                           geometry_container[ZONE_0][MESH_0], config_container[ZONE_0]);
    }

    /*--- For specific applications, evaluate and plot the surface. ---*/
    
    if (config_container[ZONE_0]->GetnMarker_Analyze() != 0) {
      output->SpecialOutput_Distortion(solver_container[ZONE_0][MESH_0][FLOW_SOL],
                                       geometry_container[ZONE_0][MESH_0], config_container[ZONE_0]);
    }
    
    /*--- For specific applications, evaluate and plot the equivalent area. ---*/
    
    if (config_container[ZONE_0]->GetnMarker_NearFieldBound() != 0) {
      output->SpecialOutput_SonicBoom(solver_container[ZONE_0][MESH_0][FLOW_SOL],
                                      geometry_container[ZONE_0][MESH_0], config_container[ZONE_0]);
    }
    
    /*--- Compute the forces at different sections. ---*/
    
    if (config_container[ZONE_0]->GetPlot_Section_Forces()) {
      output->SpecialOutput_SpanLoad(solver_container[ZONE_0][MESH_0][FLOW_SOL],
                                     geometry_container[ZONE_0][MESH_0], config_container[ZONE_0]);
    }
    
    /*--- Output per zones ---*/
    
    for (iZone = 0; iZone < nZone; iZone++) {
    
      /*--- Output a file with the forces breakdown. ---*/
      
      if (config_container[iZone]->GetUnsteady_Simulation() == HARMONIC_BALANCE) {
        output->SpecialOutput_HarmonicBalance(solver_container, geometry_container, config_container, iZone, nZone);
      }

      /*--- Compute span-wise values file for turbomachinery. ---*/
      
      if (config_container[iZone]->GetBoolTurbomachinery()) {
        output->SpecialOutput_Turbo(solver_container, geometry_container, config_container, iZone);
      }
      
      /*--- Output a file with the forces breakdown. ---*/
      
      output->SpecialOutput_ForcesBreakdown(solver_container, geometry_container, config_container, iZone);
      
    }
    
    /*--- Execute the routine for writing restart, volume solution,
     surface solution, and surface comma-separated value files. ---*/

    output->SetResult_Files_Parallel(solver_container, geometry_container, config_container, ExtIter, nZone);
    
    
    if (rank == MASTER_NODE) cout << "-------------------------------------------------------------------------" << endl << endl;
    
  }
  /*--- Export Surface Solution File for Unsteady Simulations ---*/
  /*--- When calculate mean/fluctuation option will be available, delete the following part ---*/
  if ((config_container[ZONE_0]->GetUnsteady_Simulation() == DT_STEPPING_2ND) && (ExtIter % config_container[ZONE_0]->GetWrt_Surf_Freq_DualTime() == 0)) {
      output->SetSurfaceCSV_Flow(config_container[ZONE_0], geometry_container[ZONE_0][MESH_0], solver_container[ZONE_0][MESH_0][FLOW_SOL], ExtIter, ZONE_0);}

}

CDriver::~CDriver(void) {}

su2double CDriver::Get_Drag() {

  unsigned short val_iZone = ZONE_0;
  unsigned short FinestMesh = config_container[val_iZone]->GetFinestMesh();
  su2double CDrag, RefDensity, RefArea, RefVel2, factor;

  /*--- Export free-stream density and reference area ---*/
  RefDensity = solver_container[val_iZone][FinestMesh][FLOW_SOL]->GetDensity_Inf();
  RefArea = config_container[val_iZone]->GetRefArea();

  /*--- Calculate free-stream velocity (squared) ---*/
  RefVel2 = 0.0;
  for(unsigned short iDim = 0; iDim < nDim; iDim++)
    RefVel2 += pow(solver_container[val_iZone][FinestMesh][FLOW_SOL]->GetVelocity_Inf(iDim),2);

  /*--- Calculate drag force based on drag coefficient ---*/
  factor = 0.5*RefDensity*RefArea*RefVel2;
  CDrag = solver_container[val_iZone][FinestMesh][FLOW_SOL]->GetTotal_CD();

  return CDrag*factor;
}

su2double CDriver::Get_Lift() {

  unsigned short val_iZone = ZONE_0;
  unsigned short FinestMesh = config_container[val_iZone]->GetFinestMesh();
  su2double CLift, RefDensity, RefArea, RefVel2, factor;

  /*--- Export free-stream density and reference area ---*/
  RefDensity = solver_container[val_iZone][FinestMesh][FLOW_SOL]->GetDensity_Inf();
  RefArea = config_container[val_iZone]->GetRefArea();

  /*--- Calculate free-stream velocity (squared) ---*/
  RefVel2 = 0.0;
  for(unsigned short iDim = 0; iDim < nDim; iDim++)
    RefVel2 += pow(solver_container[val_iZone][FinestMesh][FLOW_SOL]->GetVelocity_Inf(iDim),2);

  /*--- Calculate drag force based on drag coefficient ---*/
  factor = 0.5*RefDensity*RefArea*RefVel2;
  CLift = solver_container[val_iZone][FinestMesh][FLOW_SOL]->GetTotal_CL();

  return CLift*factor;
}

su2double CDriver::Get_Mx(){

  unsigned short val_iZone = ZONE_0;
  unsigned short FinestMesh = config_container[val_iZone]->GetFinestMesh();
  su2double CMx, RefDensity, RefArea, RefLengthCoeff, RefVel2, factor;

  /*--- Export free-stream density and reference area ---*/
  RefDensity = solver_container[val_iZone][FinestMesh][FLOW_SOL]->GetDensity_Inf();
  RefArea = config_container[val_iZone]->GetRefArea();
  RefLengthCoeff = config_container[val_iZone]->GetRefLength();

  /*--- Calculate free-stream velocity (squared) ---*/
  RefVel2 = 0.0;
  for (unsigned short iDim = 0; iDim < nDim; iDim++)
    RefVel2 += pow(solver_container[val_iZone][FinestMesh][FLOW_SOL]->GetVelocity_Inf(iDim),2);

  /*--- Calculate moment around x-axis based on coefficients ---*/
  factor = 0.5*RefDensity*RefArea*RefVel2;
  CMx = solver_container[val_iZone][FinestMesh][FLOW_SOL]->GetTotal_CMx();

  return CMx*factor*RefLengthCoeff;

}

su2double CDriver::Get_My(){

  unsigned short val_iZone = ZONE_0;
  unsigned short FinestMesh = config_container[val_iZone]->GetFinestMesh();
  su2double CMy, RefDensity, RefArea, RefLengthCoeff, RefVel2, factor;

  /*--- Export free-stream density and reference area ---*/
  RefDensity = solver_container[val_iZone][FinestMesh][FLOW_SOL]->GetDensity_Inf();
  RefArea = config_container[val_iZone]->GetRefArea();
  RefLengthCoeff = config_container[val_iZone]->GetRefLength();

  /*--- Calculate free-stream velocity (squared) ---*/
  RefVel2 = 0.0;
  for (unsigned short iDim = 0; iDim < nDim; iDim++)
    RefVel2 += pow(solver_container[val_iZone][FinestMesh][FLOW_SOL]->GetVelocity_Inf(iDim),2);

  /*--- Calculate moment around x-axis based on coefficients ---*/
  factor = 0.5*RefDensity*RefArea*RefVel2;
  CMy = solver_container[val_iZone][FinestMesh][FLOW_SOL]->GetTotal_CMy();

  return CMy*factor*RefLengthCoeff;

}

su2double CDriver::Get_Mz() {

  unsigned short val_iZone = ZONE_0;
  unsigned short FinestMesh = config_container[val_iZone]->GetFinestMesh();
  su2double CMz, RefDensity, RefArea, RefLengthCoeff, RefVel2, factor;

  /*--- Export free-stream density and reference area ---*/
  RefDensity = solver_container[val_iZone][FinestMesh][FLOW_SOL]->GetDensity_Inf();
  RefArea = config_container[val_iZone]->GetRefArea();
  RefLengthCoeff = config_container[val_iZone]->GetRefLength();

  /*--- Calculate free-stream velocity (squared) ---*/
  RefVel2 = 0.0;
  for(unsigned short iDim = 0; iDim < nDim; iDim++)
    RefVel2 += pow(solver_container[val_iZone][FinestMesh][FLOW_SOL]->GetVelocity_Inf(iDim),2);

  /*--- Calculate moment around z-axis based on coefficients ---*/
  factor = 0.5*RefDensity*RefArea*RefVel2;
  CMz = solver_container[val_iZone][FinestMesh][FLOW_SOL]->GetTotal_CMz();

  return CMz*factor*RefLengthCoeff;

}

su2double CDriver::Get_DragCoeff() {

    unsigned short val_iZone = ZONE_0;
    unsigned short FinestMesh = config_container[val_iZone]->GetFinestMesh();
    su2double CDrag;

    CDrag = solver_container[val_iZone][FinestMesh][FLOW_SOL]->GetTotal_CD();

    return CDrag;
}

su2double CDriver::Get_LiftCoeff() {

    unsigned short val_iZone = ZONE_0;
    unsigned short FinestMesh = config_container[val_iZone]->GetFinestMesh();
    su2double CLift;

    CLift = solver_container[val_iZone][FinestMesh][FLOW_SOL]->GetTotal_CL();

    return CLift;
}

unsigned short CDriver::GetMovingMarker() {

  unsigned short IDtoSend,iMarker, jMarker, Moving;
  string Marker_Tag, Moving_Tag;

  IDtoSend = 0;
  for (iMarker = 0; iMarker < config_container[ZONE_0]->GetnMarker_All(); iMarker++) {
    Moving = config_container[ZONE_0]->GetMarker_All_Moving(iMarker);
    if (Moving == YES) {
      for (jMarker = 0; jMarker<config_container[ZONE_0]->GetnMarker_Moving(); jMarker++) {
        Moving_Tag = config_container[ZONE_0]->GetMarker_Moving_TagBound(jMarker);
        Marker_Tag = config_container[ZONE_0]->GetMarker_All_TagBound(iMarker);
        if (Marker_Tag == Moving_Tag) {
          IDtoSend = iMarker;
          break;
        }
      }
    }
  }

  return IDtoSend;

}

unsigned long CDriver::GetNumberVertices(unsigned short iMarker) {

  unsigned long nVertices;
  unsigned short jMarker, Moving;
  string Marker_Tag, Moving_Tag;

  nVertices = 0;
  Moving = config_container[ZONE_0]->GetMarker_All_Moving(iMarker);
  if (Moving == YES) {
    for (jMarker = 0; jMarker<config_container[ZONE_0]->GetnMarker_Moving(); jMarker++) {
      Moving_Tag = config_container[ZONE_0]->GetMarker_Moving_TagBound(jMarker);
      Marker_Tag = config_container[ZONE_0]->GetMarker_All_TagBound(iMarker);
      if (Marker_Tag == Moving_Tag) {
        nVertices = geometry_container[ZONE_0][MESH_0]->nVertex[iMarker];
      }
    }
  }

  return nVertices;

}

unsigned long CDriver::GetNumberHaloVertices(unsigned short iMarker) {

  unsigned long nHalovertices, iVertex, iPoint;
  unsigned short jMarker, Moving;
  string Marker_Tag, Moving_Tag;

  nHalovertices = 0;
  Moving = config_container[ZONE_0]->GetMarker_All_Moving(iMarker);
  if (Moving == YES) {
    for (jMarker = 0; jMarker<config_container[ZONE_0]->GetnMarker_Moving(); jMarker++) {
      Moving_Tag = config_container[ZONE_0]->GetMarker_Moving_TagBound(jMarker);
      Marker_Tag = config_container[ZONE_0]->GetMarker_All_TagBound(iMarker);
      if (Marker_Tag == Moving_Tag) {
        for(iVertex = 0; iVertex < geometry_container[ZONE_0][MESH_0]->nVertex[iMarker]; iVertex++){
          iPoint = geometry_container[ZONE_0][MESH_0]->vertex[iMarker][iVertex]->GetNode();
          if(!(geometry_container[ZONE_0][MESH_0]->node[iPoint]->GetDomain())) nHalovertices += 1;
        }
      }
    }
  }

  return nHalovertices;
}

unsigned long CDriver::GetVertexGlobalIndex(unsigned short iMarker, unsigned short iVertex) {

  unsigned long iPoint, GlobalIndex;

  iPoint = geometry_container[ZONE_0][MESH_0]->vertex[iMarker][iVertex]->GetNode();
  GlobalIndex = geometry_container[ZONE_0][MESH_0]->node[iPoint]->GetGlobalIndex();

  return GlobalIndex;

}

bool CDriver::IsAHaloNode(unsigned short iMarker, unsigned short iVertex) {
 
  unsigned long iPoint; 
  
  iPoint = geometry_container[ZONE_0][MESH_0]->vertex[iMarker][iVertex]->GetNode();
  if(geometry_container[ZONE_0][MESH_0]->node[iPoint]->GetDomain()) return false;
  else return true;

}

unsigned long CDriver::GetnExtIter() {

    return config_container[ZONE_0]->GetnExtIter();
}

su2double CDriver::GetVertexCoordX(unsigned short iMarker, unsigned short iVertex) {

  su2double* Coord;
  unsigned long iPoint;

  iPoint = geometry_container[ZONE_0][MESH_0]->vertex[iMarker][iVertex]->GetNode();
  Coord = geometry_container[ZONE_0][MESH_0]->node[iPoint]->GetCoord();
  return Coord[0];

}

su2double CDriver::GetVertexCoordY(unsigned short iMarker, unsigned short iVertex) {

  su2double* Coord;
  unsigned long iPoint;

  iPoint = geometry_container[ZONE_0][MESH_0]->vertex[iMarker][iVertex]->GetNode();
  Coord = geometry_container[ZONE_0][MESH_0]->node[iPoint]->GetCoord();
  return Coord[1];
}

su2double CDriver::GetVertexCoordZ(unsigned short iMarker, unsigned short iVertex) {

  su2double* Coord;
  unsigned long iPoint;

  if(nDim == 3) {
    iPoint = geometry_container[ZONE_0][MESH_0]->vertex[iMarker][iVertex]->GetNode();
    Coord = geometry_container[ZONE_0][MESH_0]->node[iPoint]->GetCoord();
    return Coord[2];
  }
  else {
    return 0.0;
  }

}

bool CDriver::ComputeVertexForces(unsigned short iMarker, unsigned short iVertex) {

  unsigned long iPoint;
  unsigned short iDim, jDim;
  su2double *Normal, AreaSquare, Area;
  bool halo;

  unsigned short FinestMesh = config_container[ZONE_0]->GetFinestMesh();

  /*--- Check the kind of fluid problem ---*/
  bool compressible       = (config_container[ZONE_0]->GetKind_Regime() == COMPRESSIBLE);
  bool incompressible     = (config_container[ZONE_0]->GetKind_Regime() == INCOMPRESSIBLE);
  bool viscous_flow       = ((config_container[ZONE_0]->GetKind_Solver() == NAVIER_STOKES) ||
                 (config_container[ZONE_0]->GetKind_Solver() == RANS) );

  /*--- Parameters for the calculations ---*/
  // Pn: Pressure
  // Pinf: Pressure_infinite
  // div_vel: Velocity divergence
  // Dij: Dirac delta
  su2double Pn = 0.0, div_vel = 0.0, Dij = 0.0;
  su2double Viscosity = 0.0;
  su2double Grad_Vel[3][3] = { {0.0, 0.0, 0.0} ,
              {0.0, 0.0, 0.0} ,
              {0.0, 0.0, 0.0} } ;
  su2double Tau[3][3] = { {0.0, 0.0, 0.0} ,
              {0.0, 0.0, 0.0} ,
              {0.0, 0.0, 0.0} } ;

  su2double Pinf = solver_container[ZONE_0][FinestMesh][FLOW_SOL]->GetPressure_Inf();

  iPoint = geometry_container[ZONE_0][MESH_0]->vertex[iMarker][iVertex]->GetNode();

  /*--- It is necessary to distinguish the halo nodes from the others, since they introduce non physical forces. ---*/
  if(geometry_container[ZONE_0][MESH_0]->node[iPoint]->GetDomain()) {
    /*--- Get the normal at the vertex: this normal goes inside the fluid domain. ---*/
    Normal = geometry_container[ZONE_0][MESH_0]->vertex[iMarker][iVertex]->GetNormal();
    AreaSquare = 0.0;
    for(iDim = 0; iDim < nDim; iDim++) {
      AreaSquare += Normal[iDim]*Normal[iDim];
    }
    Area = sqrt(AreaSquare);

    /*--- Get the values of pressure and viscosity ---*/
    Pn = solver_container[ZONE_0][MESH_0][FLOW_SOL]->node[iPoint]->GetPressure();
    if (viscous_flow) {
      for(iDim=0; iDim<nDim; iDim++) {
        for(jDim=0; jDim<nDim; jDim++) {
          Grad_Vel[iDim][jDim] = solver_container[ZONE_0][FinestMesh][FLOW_SOL]->node[iPoint]->GetGradient_Primitive(iDim+1, jDim);
        }
      }
      Viscosity = solver_container[ZONE_0][MESH_0][FLOW_SOL]->node[iPoint]->GetLaminarViscosity();
    }

    /*--- Calculate the inviscid (pressure) part of tn in the fluid nodes (force units) ---*/
    for (iDim = 0; iDim < nDim; iDim++) {
     APINodalForce[iDim] = -(Pn-Pinf)*Normal[iDim];     //NB : norm(Normal) = Area
    }

    /*--- Calculate the viscous (shear stress) part of tn in the fluid nodes (force units) ---*/
    if ((incompressible || compressible) && viscous_flow) {
      div_vel = 0.0;
      for (iDim = 0; iDim < nDim; iDim++)
        div_vel += Grad_Vel[iDim][iDim];
     if (incompressible) div_vel = 0.0;

      for (iDim = 0; iDim < nDim; iDim++) {
       for (jDim = 0 ; jDim < nDim; jDim++) {
         Dij = 0.0; if (iDim == jDim) Dij = 1.0;
         Tau[iDim][jDim] = Viscosity*(Grad_Vel[jDim][iDim] + Grad_Vel[iDim][jDim]) - TWO3*Viscosity*div_vel*Dij;
         APINodalForce[iDim] += Tau[iDim][jDim]*Normal[jDim];
        }
      }
    }

    //Divide by local are in case of force density communication.
   for(iDim = 0; iDim < nDim; iDim++) {
     APINodalForceDensity[iDim] = APINodalForce[iDim]/Area;
    }

    halo = false;
  }
  else {
    halo = true;
  }

  return halo;

}

su2double CDriver::GetVertexForceX(unsigned short iMarker, unsigned short iVertex) {

  return APINodalForce[0];

}

su2double CDriver::GetVertexForceY(unsigned short iMarker, unsigned short iVertex) {

  return APINodalForce[1];

}

su2double CDriver::GetVertexForceZ(unsigned short iMarker, unsigned short iVertex) {

  return APINodalForce[2];

}

su2double CDriver::GetVertexForceDensityX(unsigned short iMarker, unsigned short iVertex) {
  return APINodalForceDensity[0];
}

su2double CDriver::GetVertexForceDensityY(unsigned short iMarker, unsigned short iVertex) {
  return APINodalForceDensity[1];
}

su2double CDriver::GetVertexForceDensityZ(unsigned short iMarker, unsigned short iVertex) {
  return APINodalForceDensity[2];
}

void CDriver::SetVertexCoordX(unsigned short iMarker, unsigned short iVertex, su2double newPosX) {

  unsigned long iPoint;
  su2double *Coord, *Coord_n;
  su2double dispX;

  iPoint = geometry_container[ZONE_0][MESH_0]->vertex[iMarker][iVertex]->GetNode();
  Coord = geometry_container[ZONE_0][MESH_0]->node[iPoint]->GetCoord();

  if(config_container[ZONE_0]->GetUnsteady_Simulation()) {
    Coord_n = geometry_container[ZONE_0][MESH_0]->node[iPoint]->GetCoord_n();
    dispX = newPosX - Coord_n[0];
    APIVarCoord[0] = dispX - Coord[0] + Coord_n[0];
  }
  else {
    APIVarCoord[0] = newPosX - Coord[0];
  }

}

void CDriver::SetVertexCoordY(unsigned short iMarker, unsigned short iVertex, su2double newPosY) {

  unsigned long iPoint;
  su2double *Coord, *Coord_n;
  su2double dispY;

  iPoint = geometry_container[ZONE_0][MESH_0]->vertex[iMarker][iVertex]->GetNode();
  Coord = geometry_container[ZONE_0][MESH_0]->node[iPoint]->GetCoord();

  if(config_container[ZONE_0]->GetUnsteady_Simulation()) {
    Coord_n = geometry_container[ZONE_0][MESH_0]->node[iPoint]->GetCoord_n();
    dispY = newPosY - Coord_n[1];
    APIVarCoord[1] = dispY - Coord[1] + Coord_n[1];
  }
  else {
    APIVarCoord[1] = newPosY - Coord[1];
  }
}

void CDriver::SetVertexCoordZ(unsigned short iMarker, unsigned short iVertex, su2double newPosZ) {

  unsigned long iPoint;
  su2double *Coord, *Coord_n;
  su2double dispZ;

  iPoint = geometry_container[ZONE_0][MESH_0]->vertex[iMarker][iVertex]->GetNode();
  Coord = geometry_container[ZONE_0][MESH_0]->node[iPoint]->GetCoord();
  Coord_n = geometry_container[ZONE_0][MESH_0]->node[iPoint]->GetCoord_n();
  if(nDim > 2) {
    if(config_container[ZONE_0]->GetUnsteady_Simulation()) {
      Coord_n = geometry_container[ZONE_0][MESH_0]->node[iPoint]->GetCoord_n();
      dispZ = newPosZ - Coord_n[2];
      APIVarCoord[2] = dispZ - Coord[2] + Coord_n[2];
    }
    else {
      APIVarCoord[2] = newPosZ - Coord[2];
    }
  }
  else {
    APIVarCoord[2] = 0.0;
  }
}

su2double CDriver::SetVertexVarCoord(unsigned short iMarker, unsigned short iVertex) {

  su2double nodalVarCoordNorm;

    geometry_container[ZONE_0][MESH_0]->vertex[iMarker][iVertex]->SetVarCoord(APIVarCoord);
    nodalVarCoordNorm = sqrt((APIVarCoord[0])*(APIVarCoord[0]) + (APIVarCoord[1])*(APIVarCoord[1]) + (APIVarCoord[2])*(APIVarCoord[2]));

  return nodalVarCoordNorm;

}

CGeneralDriver::CGeneralDriver(char* confFile, unsigned short val_nZone,
                               unsigned short val_nDim, 
                               SU2_Comm MPICommunicator) : CDriver(confFile,
                                                                   val_nZone,
                                                                   val_nDim,
                                                                   MPICommunicator) { }

CGeneralDriver::~CGeneralDriver(void) { }

void CGeneralDriver::Run() {

  unsigned short iZone;

  /*--- Run a single iteration of a fem problem by looping over all
   zones and executing the iterations. Note that data transers between zones
   and other intermediate procedures may be required. ---*/

  for (iZone = 0; iZone < nZone; iZone++) {

    iteration_container[iZone]->Preprocess(output, integration_container, geometry_container,
                                           solver_container, numerics_container, config_container,
                                           surface_movement, grid_movement, FFDBox, iZone);

    iteration_container[iZone]->Iterate(output, integration_container, geometry_container,
                                        solver_container, numerics_container, config_container,
                                        surface_movement, grid_movement, FFDBox, iZone);
  }

}

void CGeneralDriver::Update() {

  for (iZone = 0; iZone < nZone; iZone++)
    iteration_container[ZONE_0]->Update(output, integration_container, geometry_container,
                                      solver_container, numerics_container, config_container,
                                      surface_movement, grid_movement, FFDBox, ZONE_0);

}

void CGeneralDriver::ResetConvergence() {

  switch (config_container[ZONE_0]->GetKind_Solver()) {

    case EULER: case NAVIER_STOKES: case RANS:
    integration_container[ZONE_0][FLOW_SOL]->SetConvergence(false);
      if (config_container[ZONE_0]->GetKind_Solver() == RANS) integration_container[ZONE_0][TURB_SOL]->SetConvergence(false);
      if(config_container[ZONE_0]->GetKind_Trans_Model() == LM) integration_container[ZONE_0][TRANS_SOL]->SetConvergence(false);
    break;

  case WAVE_EQUATION:
    integration_container[ZONE_0][WAVE_SOL]->SetConvergence(false);
    break;

  case HEAT_EQUATION:
    integration_container[ZONE_0][HEAT_SOL]->SetConvergence(false);
    break;

  case POISSON_EQUATION:
    break;

  case FEM_ELASTICITY:
    integration_container[ZONE_0][FEA_SOL]->SetConvergence(false);
    break;

    case ADJ_EULER: case ADJ_NAVIER_STOKES: case ADJ_RANS: case DISC_ADJ_EULER: case DISC_ADJ_NAVIER_STOKES: case DISC_ADJ_RANS:
    integration_container[ZONE_0][ADJFLOW_SOL]->SetConvergence(false);
      if( (config_container[ZONE_0]->GetKind_Solver() == ADJ_RANS) || (config_container[ZONE_0]->GetKind_Solver() == DISC_ADJ_RANS) )
      integration_container[ZONE_0][ADJTURB_SOL]->SetConvergence(false);
    break;

  }

}

void CGeneralDriver::DynamicMeshUpdate(unsigned long ExtIter) {

  bool harmonic_balance;

  for (iZone = 0; iZone < nZone; iZone++) {
   harmonic_balance = (config_container[iZone]->GetUnsteady_Simulation() == HARMONIC_BALANCE);
    /*--- Dynamic mesh update ---*/
    if ((config_container[iZone]->GetGrid_Movement()) && (!harmonic_balance)) {
      iteration_container[iZone]->SetGrid_Movement(geometry_container, surface_movement, grid_movement, FFDBox, solver_container, config_container, iZone, 0, ExtIter );
    }
  }
}

void CGeneralDriver::StaticMeshUpdate() {

  int rank = MASTER_NODE;

#ifdef HAVE_MPI
  MPI_Comm_rank(MPI_COMM_WORLD, &rank);
#endif

  if(rank == MASTER_NODE) cout << " Deforming the volume grid." << endl;
  grid_movement[ZONE_0]->SetVolume_Deformation(geometry_container[ZONE_0][MESH_0], config_container[ZONE_0], true);

  if(rank == MASTER_NODE) cout << "No grid velocity to be computed : static grid deformation." << endl;

  if(rank == MASTER_NODE) cout << " Updating multigrid structure." << endl;
  grid_movement[ZONE_0]->UpdateMultiGrid(geometry_container[ZONE_0], config_container[ZONE_0]);

}

void CGeneralDriver::SetInitialMesh() {

  unsigned long iPoint;

  StaticMeshUpdate();

  /*--- Propagate the initial deformation to the past ---*/
  //if (!restart) {
  for (iMesh = 0; iMesh <= config_container[ZONE_0]->GetnMGLevels(); iMesh++) {
      for(iPoint = 0; iPoint < geometry_container[ZONE_0][iMesh]->GetnPoint(); iPoint++) {
      //solver_container[ZONE_0][iMesh][FLOW_SOL]->node[iPoint]->Set_Solution_time_n();
      //solver_container[ZONE_0][iMesh][FLOW_SOL]->node[iPoint]->Set_Solution_time_n1();
      geometry_container[ZONE_0][iMesh]->node[iPoint]->SetVolume_n();
      geometry_container[ZONE_0][iMesh]->node[iPoint]->SetVolume_nM1();
      geometry_container[ZONE_0][iMesh]->node[iPoint]->SetCoord_n();
      geometry_container[ZONE_0][iMesh]->node[iPoint]->SetCoord_n1();
    }
  }
  //}

}

CFluidDriver::CFluidDriver(char* confFile, unsigned short val_nZone, unsigned short val_nDim, SU2_Comm MPICommunicator) : CDriver(confFile, val_nZone, val_nDim, MPICommunicator) { }

CFluidDriver::~CFluidDriver(void) { }

void CFluidDriver::Run() {

  unsigned short iZone, jZone, checkConvergence;
  unsigned long IntIter, nIntIter;
  bool unsteady;

  /*--- Run a single iteration of a multi-zone problem by looping over all
   zones and executing the iterations. Note that data transers between zones
   and other intermediate procedures may be required. ---*/

  unsteady = (config_container[MESH_0]->GetUnsteady_Simulation() == DT_STEPPING_1ST) || (config_container[MESH_0]->GetUnsteady_Simulation() == DT_STEPPING_2ND);

  /*--- Zone preprocessing ---*/

  for (iZone = 0; iZone < nZone; iZone++)
    iteration_container[iZone]->Preprocess(output, integration_container, geometry_container, solver_container, numerics_container, config_container, surface_movement, grid_movement, FFDBox, iZone);

  /*--- Updating zone interface communication patterns,
   needed only for unsteady simulation since for steady problems
  this is done once in the interpolator_container constructor 
   at the beginning of the computation ---*/

  if ( unsteady ) {
    for (iZone = 0; iZone < nZone; iZone++) {   
      for (jZone = 0; jZone < nZone; jZone++)
        if(jZone != iZone && interpolator_container[iZone][jZone] != NULL)
        interpolator_container[iZone][jZone]->Set_TransferCoeff(config_container);
    }
  }

  /*--- Begin Unsteady pseudo-time stepping internal loop, if not unsteady it does only one step --*/

  if (unsteady) 
    nIntIter = config_container[MESH_0]->GetUnst_nIntIter();
  else
    nIntIter = 1;

  for (IntIter = 0; IntIter < nIntIter; IntIter++) {

    /*--- At each pseudo time-step updates transfer data ---*/
    for (iZone = 0; iZone < nZone; iZone++)   
      for (jZone = 0; jZone < nZone; jZone++)
        if(jZone != iZone && transfer_container[iZone][jZone] != NULL)
          Transfer_Data(iZone, jZone);

    /*--- For each zone runs one single iteration ---*/

    for (iZone = 0; iZone < nZone; iZone++) {
      config_container[iZone]->SetIntIter(IntIter);
      iteration_container[iZone]->Iterate(output, integration_container, geometry_container, solver_container, numerics_container, config_container, surface_movement, grid_movement, FFDBox, iZone);
    }

    /*--- Check convergence in each zone --*/

    checkConvergence = 0;
    for (iZone = 0; iZone < nZone; iZone++)
    checkConvergence += (int) integration_container[iZone][FLOW_SOL]->GetConvergence();

    /*--- If convergence was reached in every zone --*/

  if (checkConvergence == nZone) break;
  }

}

void CFluidDriver::Transfer_Data(unsigned short donorZone, unsigned short targetZone) {

#ifdef HAVE_MPI
  int rank;
  MPI_Comm_rank(MPI_COMM_WORLD, &rank);
#endif

  bool MatchingMesh = config_container[targetZone]->GetMatchingMesh();

  /*--- Select the transfer method and the appropriate mesh properties (matching or nonmatching mesh) ---*/

  switch (config_container[targetZone]->GetKind_TransferMethod()) {

  case BROADCAST_DATA:
      if (MatchingMesh) {
        transfer_container[donorZone][targetZone]->Broadcast_InterfaceData_Matching(solver_container[donorZone][MESH_0][FLOW_SOL],solver_container[targetZone][MESH_0][FLOW_SOL],
            geometry_container[donorZone][MESH_0],geometry_container[targetZone][MESH_0],
            config_container[donorZone], config_container[targetZone]);
        if (config_container[targetZone]->GetKind_Solver() == RANS)
          transfer_container[donorZone][targetZone]->Broadcast_InterfaceData_Matching(solver_container[donorZone][MESH_0][TURB_SOL],solver_container[targetZone][MESH_0][TURB_SOL],
              geometry_container[donorZone][MESH_0],geometry_container[targetZone][MESH_0],
              config_container[donorZone], config_container[targetZone]);
      }
      else {
        transfer_container[donorZone][targetZone]->Broadcast_InterfaceData_Interpolate(solver_container[donorZone][MESH_0][FLOW_SOL],solver_container[targetZone][MESH_0][FLOW_SOL],
            geometry_container[donorZone][MESH_0],geometry_container[targetZone][MESH_0],
            config_container[donorZone], config_container[targetZone]);
        if (config_container[targetZone]->GetKind_Solver() == RANS)
          transfer_container[donorZone][targetZone]->Broadcast_InterfaceData_Interpolate(solver_container[donorZone][MESH_0][TURB_SOL],solver_container[targetZone][MESH_0][TURB_SOL],
              geometry_container[donorZone][MESH_0],geometry_container[targetZone][MESH_0],
              config_container[donorZone], config_container[targetZone]);
    }
    break;

  case SCATTER_DATA:
    if (MatchingMesh) {
      transfer_container[donorZone][targetZone]->Scatter_InterfaceData(solver_container[donorZone][MESH_0][FLOW_SOL],solver_container[targetZone][MESH_0][FLOW_SOL],
          geometry_container[donorZone][MESH_0],geometry_container[targetZone][MESH_0],
          config_container[donorZone], config_container[targetZone]);
      if (config_container[targetZone]->GetKind_Solver() == RANS)
        transfer_container[donorZone][targetZone]->Scatter_InterfaceData(solver_container[donorZone][MESH_0][TURB_SOL],solver_container[targetZone][MESH_0][TURB_SOL],
            geometry_container[donorZone][MESH_0],geometry_container[targetZone][MESH_0],
            config_container[donorZone], config_container[targetZone]);
    }
    else {
      cout << "Scatter method not implemented for non-matching meshes. Exiting..." << endl;
      exit(EXIT_FAILURE);
    }
    break;

  case ALLGATHER_DATA:
    if (MatchingMesh) {
      cout << "Allgather method not yet implemented for matching meshes. Exiting..." << endl;
      exit(EXIT_FAILURE);
    }
    else {
      transfer_container[donorZone][targetZone]->Allgather_InterfaceData(solver_container[donorZone][MESH_0][FLOW_SOL],solver_container[targetZone][MESH_0][FLOW_SOL],
          geometry_container[donorZone][MESH_0],geometry_container[targetZone][MESH_0],
          config_container[donorZone], config_container[targetZone]);
      if (config_container[targetZone]->GetKind_Solver() == RANS)
        transfer_container[donorZone][targetZone]->Allgather_InterfaceData(solver_container[donorZone][MESH_0][TURB_SOL],solver_container[targetZone][MESH_0][TURB_SOL],
            geometry_container[donorZone][MESH_0],geometry_container[targetZone][MESH_0],
            config_container[donorZone], config_container[targetZone]);
    }
    break;
  }

}

void CFluidDriver::Update() {

  for(iZone = 0; iZone < nZone; iZone++)
    iteration_container[iZone]->Update(output, integration_container, geometry_container,
                                       solver_container, numerics_container, config_container,
                                       surface_movement, grid_movement, FFDBox, iZone);
}

void CFluidDriver::ResetConvergence() {

  for(iZone = 0; iZone < nZone; iZone++) {
    switch (config_container[iZone]->GetKind_Solver()) {

    case EULER: case NAVIER_STOKES: case RANS:
      integration_container[iZone][FLOW_SOL]->SetConvergence(false);
      if (config_container[iZone]->GetKind_Solver() == RANS) integration_container[iZone][TURB_SOL]->SetConvergence(false);
      if(config_container[iZone]->GetKind_Trans_Model() == LM) integration_container[iZone][TRANS_SOL]->SetConvergence(false);
      break;

    case WAVE_EQUATION:
      integration_container[iZone][WAVE_SOL]->SetConvergence(false);
      break;

    case HEAT_EQUATION:
      integration_container[iZone][HEAT_SOL]->SetConvergence(false);
      break;

    case POISSON_EQUATION:
      break;

    case FEM_ELASTICITY:
      integration_container[iZone][FEA_SOL]->SetConvergence(false);
      break;

    case ADJ_EULER: case ADJ_NAVIER_STOKES: case ADJ_RANS: case DISC_ADJ_EULER: case DISC_ADJ_NAVIER_STOKES: case DISC_ADJ_RANS:
      integration_container[iZone][ADJFLOW_SOL]->SetConvergence(false);
      if( (config_container[iZone]->GetKind_Solver() == ADJ_RANS) || (config_container[iZone]->GetKind_Solver() == DISC_ADJ_RANS) )
        integration_container[iZone][ADJTURB_SOL]->SetConvergence(false);
      break;
    }
  }

}

void CFluidDriver::DynamicMeshUpdate(unsigned long ExtIter) {

  bool harmonic_balance;

  for (iZone = 0; iZone < nZone; iZone++) {
   harmonic_balance = (config_container[iZone]->GetUnsteady_Simulation() == HARMONIC_BALANCE);
    /*--- Dynamic mesh update ---*/
    if ((config_container[iZone]->GetGrid_Movement()) && (!harmonic_balance)) {
      iteration_container[iZone]->SetGrid_Movement(geometry_container, surface_movement, grid_movement, FFDBox, solver_container, config_container, iZone, 0, ExtIter );
    }
  }

}

void CFluidDriver::StaticMeshUpdate() {

  int rank = MASTER_NODE;

#ifdef HAVE_MPI
  MPI_Comm_rank(MPI_COMM_WORLD, &rank);
#endif

  for(iZone = 0; iZone < nZone; iZone++) {
    if(rank == MASTER_NODE) cout << " Deforming the volume grid." << endl;
    grid_movement[iZone]->SetVolume_Deformation(geometry_container[iZone][MESH_0], config_container[iZone], true);

    if(rank == MASTER_NODE) cout << "No grid velocity to be computde : static grid deformation." << endl;

    if(rank == MASTER_NODE) cout << " Updating multigrid structure." << endl;
    grid_movement[iZone]->UpdateMultiGrid(geometry_container[iZone], config_container[iZone]);
  }
}

void CFluidDriver::SetInitialMesh() {

  unsigned long iPoint;

  StaticMeshUpdate();

  /*--- Propagate the initial deformation to the past ---*/
  //if (!restart) {
    for(iZone = 0; iZone < nZone; iZone++) {
    for (iMesh = 0; iMesh <= config_container[iZone]->GetnMGLevels(); iMesh++) {
        for(iPoint = 0; iPoint < geometry_container[iZone][iMesh]->GetnPoint(); iPoint++) {
        //solver_container[iZone][iMesh][FLOW_SOL]->node[iPoint]->Set_Solution_time_n();
        //solver_container[iZone][iMesh][FLOW_SOL]->node[iPoint]->Set_Solution_time_n1();
        geometry_container[iZone][iMesh]->node[iPoint]->SetVolume_n();
        geometry_container[iZone][iMesh]->node[iPoint]->SetVolume_nM1();
        geometry_container[iZone][iMesh]->node[iPoint]->SetCoord_n();
        geometry_container[iZone][iMesh]->node[iPoint]->SetCoord_n1();
      }
    }
  }
  //}
}

CTurbomachineryDriver::CTurbomachineryDriver(char* confFile,
    unsigned short val_nZone,
    unsigned short val_nDim, SU2_Comm MPICommunicator) : CFluidDriver(confFile,
        val_nZone,
        val_nDim,
        MPICommunicator) { }

CTurbomachineryDriver::~CTurbomachineryDriver(void) { }

void CTurbomachineryDriver::Run() {


//  unsigned long ExtIter = config_container[ZONE_0]->GetExtIter();

  int rank = MASTER_NODE;

#ifdef HAVE_MPI
  MPI_Comm_rank(MPI_COMM_WORLD, &rank);
#endif


  /*--- Run a single iteration of a multi-zone problem by looping over all
   zones and executing the iterations. Note that data transers between zones
   and other intermediate procedures may be required. ---*/

  for (iZone = 0; iZone < nZone; iZone++) {
    iteration_container[iZone]->Preprocess(output, integration_container, geometry_container,
                                           solver_container, numerics_container, config_container,
                                           surface_movement, grid_movement, FFDBox, iZone);
  }

  /* --- Update the mixing-plane interface ---*/
  for (iZone = 0; iZone < nZone; iZone++) {
    if(mixingplane)SetMixingPlane(iZone);
  }

  for (iZone = 0; iZone < nZone; iZone++) {
    iteration_container[iZone]->Iterate(output, integration_container, geometry_container,
                                        solver_container, numerics_container, config_container,
                                        surface_movement, grid_movement, FFDBox, iZone);
  }

  for (iZone = 0; iZone < nZone; iZone++) {
    iteration_container[iZone]->Postprocess(config_container, geometry_container,
                                            solver_container, iZone);
  }

  if (rank == MASTER_NODE){
    SetTurboPerformance(ZONE_0);
  }


}

void CTurbomachineryDriver::SetMixingPlane(unsigned short donorZone){

  unsigned short targetZone, nMarkerInt, iMarkerInt ;
  nMarkerInt     = config_container[donorZone]->GetnMarker_MixingPlaneInterface()/2;

  /* --- transfer the average value from the donorZone to the targetZone*/
  for (iMarkerInt = 1; iMarkerInt <= nMarkerInt; iMarkerInt++){
    for (targetZone = 0; targetZone < nZone; targetZone++) {
      if (targetZone != donorZone){
        transfer_container[donorZone][targetZone]->Allgather_InterfaceAverage(solver_container[donorZone][MESH_0][FLOW_SOL],solver_container[targetZone][MESH_0][FLOW_SOL],
            geometry_container[donorZone][MESH_0],geometry_container[targetZone][MESH_0],
            config_container[donorZone], config_container[targetZone], iMarkerInt );
      }
    }
  }
}


void CTurbomachineryDriver::SetTurboPerformance(unsigned short targetZone){

  unsigned short donorZone;
  //IMPORTANT this approach of multi-zone performances rely upon the fact that turbomachinery markers follow the natural (stator-rotor) development of the real machine.
  /* --- transfer the local turboperfomance quantities (for each blade)  from all the donorZones to the targetZone (ZONE_0) ---*/
  for (donorZone = 1; donorZone < nZone; donorZone++) {
    transfer_container[donorZone][targetZone]->GatherAverageValues(solver_container[donorZone][MESH_0][FLOW_SOL],solver_container[targetZone][MESH_0][FLOW_SOL], donorZone);
  }

  /* --- compute turboperformance for each stage and the global machine ---*/

  output->ComputeTurboPerformance(solver_container[targetZone][MESH_0][FLOW_SOL], geometry_container[targetZone][MESH_0], config_container[targetZone]);

}


bool CTurbomachineryDriver::Monitor(unsigned long ExtIter) {

  su2double CFL;
  su2double rot_z_ini, rot_z_final ,rot_z;
  su2double outPres_ini, outPres_final, outPres;
  unsigned long rampFreq, finalRamp_Iter;
  unsigned short iMarker, KindBC, KindBCOption;
  string Marker_Tag;

  int rank = MASTER_NODE;
  bool print;
#ifdef HAVE_MPI
  MPI_Comm_rank(MPI_COMM_WORLD, &rank);
#endif

  /*--- Synchronization point after a single solver iteration. Compute the
   wall clock time required. ---*/

#ifndef HAVE_MPI
  StopTime = su2double(clock())/su2double(CLOCKS_PER_SEC);
#else
  StopTime = MPI_Wtime();
#endif

  UsedTime = (StopTime - StartTime);


  /*--- Check if there is any change in the runtime parameters ---*/
  CConfig *runtime = NULL;
  strcpy(runtime_file_name, "runtime.dat");
  runtime = new CConfig(runtime_file_name, config_container[ZONE_0]);
  runtime->SetExtIter(ExtIter);
  delete runtime;

  /*--- Update the convergence history file (serial and parallel computations). ---*/

  for (iZone = 0; iZone < nZone; iZone++) {
    output->SetConvHistory_Body(&ConvHist_file[iZone], geometry_container, solver_container,
        config_container, integration_container, false, UsedTime, iZone);
  }


  /*--- Evaluate the new CFL number (adaptive). ---*/
  if (config_container[ZONE_0]->GetCFL_Adapt() == YES) {
    if(mixingplane){
      CFL = 0;
      for (iZone = 0; iZone < nZone; iZone++){
        output->SetCFL_Number(solver_container, config_container, iZone);
        CFL += config_container[iZone]->GetCFL(MESH_0);
      }
      /*--- For fluid-multizone the new CFL number is the same for all the zones and it is equal to the zones' minimum value. ---*/
      for (iZone = 0; iZone < nZone; iZone++){
        config_container[iZone]->SetCFL(MESH_0, CFL/nZone);
      }
    }
    else{
      output->SetCFL_Number(solver_container, config_container, ZONE_0);
    }
  }


  /*--- ROTATING FRAME Ramp: Compute the updated rotational velocity. ---*/
  if (config_container[ZONE_0]->GetGrid_Movement() && config_container[ZONE_0]->GetRampRotatingFrame()) {
    rampFreq       = SU2_TYPE::Int(config_container[ZONE_0]->GetRampRotatingFrame_Coeff(1));
    finalRamp_Iter = SU2_TYPE::Int(config_container[ZONE_0]->GetRampRotatingFrame_Coeff(2));
    rot_z_ini = config_container[ZONE_0]->GetRampRotatingFrame_Coeff(0);
    print = false;
    if(ExtIter % rampFreq == 0 &&  ExtIter <= finalRamp_Iter){

      for (iZone = 0; iZone < nZone; iZone++) {
        rot_z_final = config_container[iZone]->GetFinalRotation_Rate_Z(iZone);
        if(abs(rot_z_final) > 0.0){
          rot_z = rot_z_ini + ExtIter*( rot_z_final - rot_z_ini)/finalRamp_Iter;
          config_container[iZone]->SetRotation_Rate_Z(rot_z, iZone);
          if(rank == MASTER_NODE && print && ExtIter > 0) {
            cout << endl << " Updated rotating frame grid velocities";
            cout << " for zone " << iZone << "." << endl;
          }
          geometry_container[iZone][MESH_0]->SetRotationalVelocity(config_container[iZone], iZone, print);
          geometry_container[iZone][MESH_0]->SetShroudVelocity(config_container[iZone]);
        }
      }

      for (iZone = 0; iZone < nZone; iZone++) {
        geometry_container[iZone][MESH_0]->SetAvgTurboValue(config_container[iZone], iZone, INFLOW, false);
        geometry_container[iZone][MESH_0]->SetAvgTurboValue(config_container[iZone],iZone, OUTFLOW, false);
        geometry_container[iZone][MESH_0]->GatherInOutAverageValues(config_container[iZone], false);

      }

      for (iZone = 1; iZone < nZone; iZone++) {
        transfer_container[iZone][ZONE_0]->GatherAverageTurboGeoValues(geometry_container[iZone][MESH_0],geometry_container[ZONE_0][MESH_0], iZone);
      }

    }
  }


  /*--- Outlet Pressure Ramp: Compute the updated rotational velocity. ---*/
  if (config_container[ZONE_0]->GetRampOutletPressure()) {
    rampFreq       = SU2_TYPE::Int(config_container[ZONE_0]->GetRampOutletPressure_Coeff(1));
    finalRamp_Iter = SU2_TYPE::Int(config_container[ZONE_0]->GetRampOutletPressure_Coeff(2));
    outPres_ini    = config_container[ZONE_0]->GetRampOutletPressure_Coeff(0);
    outPres_final  = config_container[ZONE_0]->GetFinalOutletPressure();

    if(ExtIter % rampFreq == 0 &&  ExtIter <= finalRamp_Iter){
      outPres = outPres_ini + ExtIter*(outPres_final - outPres_ini)/finalRamp_Iter;
      if(rank == MASTER_NODE) config_container[ZONE_0]->SetMonitotOutletPressure(outPres);

      for (iZone = 0; iZone < nZone; iZone++) {
        for (iMarker = 0; iMarker < config_container[iZone]->GetnMarker_All(); iMarker++) {
          KindBC = config_container[iZone]->GetMarker_All_KindBC(iMarker);
          switch (KindBC) {
          case RIEMANN_BOUNDARY:
            Marker_Tag         = config_container[iZone]->GetMarker_All_TagBound(iMarker);
            KindBCOption       = config_container[iZone]->GetKind_Data_Riemann(Marker_Tag);
            if(KindBCOption == STATIC_PRESSURE || KindBCOption == RADIAL_EQUILIBRIUM ){
              cout << "Outlet pressure ramp only implemented for NRBC" <<endl;
              exit(EXIT_FAILURE);
            }
            break;
          case GILES_BOUNDARY:
            Marker_Tag         = config_container[iZone]->GetMarker_All_TagBound(iMarker);
            KindBCOption       = config_container[iZone]->GetKind_Data_Giles(Marker_Tag);
            if(KindBCOption == STATIC_PRESSURE || KindBCOption == STATIC_PRESSURE_1D || KindBCOption == RADIAL_EQUILIBRIUM ){
              config_container[iZone]->SetGiles_Var1(outPres, Marker_Tag);
            }
            break;
          }
        }
      }
    }
  }


  /*--- Check whether the current simulation has reached the specified
   convergence criteria, and set StopCalc to true, if so. ---*/

  switch (config_container[ZONE_0]->GetKind_Solver()) {
  case EULER: case NAVIER_STOKES: case RANS:
    StopCalc = integration_container[ZONE_0][FLOW_SOL]->GetConvergence(); break;
  case DISC_ADJ_EULER: case DISC_ADJ_NAVIER_STOKES: case DISC_ADJ_RANS:
    StopCalc = integration_container[ZONE_0][ADJFLOW_SOL]->GetConvergence(); break;
  }

  return StopCalc;

}


CDiscAdjFluidDriver::CDiscAdjFluidDriver(char* confFile,
                                                 unsigned short val_nZone,
                                                 unsigned short val_nDim, SU2_Comm MPICommunicator) : CFluidDriver(confFile,
																										 	 	 	 	 	 	 	 	 	 	 	 	 	 	 	 	val_nZone,
                                                                                    val_nDim, MPICommunicator) {
  RecordingState = NONE;
  unsigned short iZone;

  direct_iteration = new CIteration*[nZone];

  for (iZone = 0; iZone < nZone; iZone++){
    if(config_container[iZone]->GetBoolTurbomachinery()){
      direct_iteration[iZone] = new CTurboIteration(config_container[iZone]);
    }
    else{
      direct_iteration[iZone] = new CFluidIteration(config_container[iZone]);
    }
  }

}

CDiscAdjFluidDriver::~CDiscAdjFluidDriver(){

  for (iZone = 0; iZone < nZone; iZone++){
    delete direct_iteration[iZone];
  }

  delete [] direct_iteration;

}

void CDiscAdjFluidDriver::Run() {

  unsigned short iZone = 0, checkConvergence;
  unsigned long IntIter, nIntIter;

  bool unsteady;

  unsteady = (config_container[MESH_0]->GetUnsteady_Simulation() == DT_STEPPING_1ST) || (config_container[MESH_0]->GetUnsteady_Simulation() == DT_STEPPING_2ND);

  /*--- Begin Unsteady pseudo-time stepping internal loop, if not unsteady it does only one step --*/

  if (unsteady)
    nIntIter = config_container[MESH_0]->GetUnst_nIntIter();
  else
    nIntIter = 1;

  for (iZone = 0; iZone < nZone; iZone++) {

    iteration_container[iZone]->Preprocess(output, integration_container, geometry_container,
                                                     solver_container, numerics_container, config_container,
                                                     surface_movement, grid_movement, FFDBox, iZone);
  }


  /*--- For the adjoint iteration we need the derivatives of the iteration function with
   *    respect to the conservative flow variables. Since these derivatives do not change in the steady state case
   *    we only have to record if the current recording is different from cons. variables. ---*/

  if (RecordingState != CONS_VARS || unsteady){

    /*--- SetRecording stores the computational graph on one iteration of the direct problem. Calling it with NONE
     *    as argument ensures that all information from a previous recording is removed. ---*/

    SetRecording(NONE);

    /*--- Store the computational graph of one direct iteration with the conservative variables as input. ---*/

    SetRecording(CONS_VARS);

  }

  for (IntIter = 0; IntIter < nIntIter; IntIter++) {


    /*--- Initialize the adjoint of the output variables of the iteration with the adjoint solution
   *    of the previous iteration. The values are passed to the AD tool. ---*/

    for (iZone = 0; iZone < nZone; iZone++) {

      config_container[iZone]->SetIntIter(IntIter);

      iteration_container[iZone]->InitializeAdjoint(solver_container, geometry_container, config_container, iZone);

    }

    /*--- Initialize the adjoint of the objective function with 1.0. ---*/

    SetAdj_ObjFunction();

    /*--- Interpret the stored information by calling the corresponding routine of the AD tool. ---*/

    AD::ComputeAdjoint();

    /*--- Extract the computed adjoint values of the input variables and store them for the next iteration. ---*/

    for (iZone = 0; iZone < nZone; iZone++) {
      iteration_container[iZone]->Iterate(output, integration_container, geometry_container,
                                          solver_container, numerics_container, config_container,
                                          surface_movement, grid_movement, FFDBox, iZone);
    }

    /*--- Clear the stored adjoint information to be ready for a new evaluation. ---*/

    AD::ClearAdjoints();

    /*--- Check convergence in each zone --*/

    checkConvergence = 0;
    for (iZone = 0; iZone < nZone; iZone++)
      checkConvergence += (int) integration_container[iZone][ADJFLOW_SOL]->GetConvergence();

    /*--- If convergence was reached in every zone --*/

    if (checkConvergence == nZone) break;

    /*--- Write the convergence history (only screen output) ---*/

    if (unsteady)
      output->SetConvHistory_Body(NULL, geometry_container, solver_container, config_container, integration_container, true, 0.0, ZONE_0);

  }

  /*--- Compute the geometrical sensitivities ---*/

  if ((ExtIter+1 >= config_container[ZONE_0]->GetnExtIter()) ||
      integration_container[ZONE_0][ADJFLOW_SOL]->GetConvergence() ||
      (ExtIter % config_container[ZONE_0]->GetWrt_Sol_Freq() == 0) || unsteady){

    /*--- SetRecording stores the computational graph on one iteration of the direct problem. Calling it with NONE
     * as argument ensures that all information from a previous recording is removed. ---*/

    SetRecording(NONE);

    /*--- Store the computational graph of one direct iteration with the mesh coordinates as input. ---*/

    SetRecording(MESH_COORDS);

    /*--- Initialize the adjoint of the output variables of the iteration with the adjoint solution
     *    of the current iteration. The values are passed to the AD tool. ---*/

    for (iZone = 0; iZone < nZone; iZone++) {

      iteration_container[iZone]->InitializeAdjoint(solver_container, geometry_container, config_container, iZone);

    }

    /*--- Initialize the adjoint of the objective function with 1.0. ---*/

    SetAdj_ObjFunction();

    /*--- Interpret the stored information by calling the corresponding routine of the AD tool. ---*/

    AD::ComputeAdjoint();

    /*--- Extract the computed sensitivity values. ---*/

    for (iZone = 0; iZone < nZone; iZone++) {
      solver_container[iZone][MESH_0][ADJFLOW_SOL]->SetSensitivity(geometry_container[iZone][MESH_0],config_container[iZone]);
    }

    /*--- Clear the stored adjoint information to be ready for a new evaluation. ---*/

    AD::ClearAdjoints();

  }

}


void CDiscAdjFluidDriver::SetRecording(unsigned short kind_recording){
  unsigned short iZone, iMesh;
  int rank = MASTER_NODE;

#ifdef HAVE_MPI
  MPI_Comm_rank(MPI_COMM_WORLD, &rank);
#endif

  AD::Reset();

  /*--- Prepare for recording by resetting the flow solution to the initial converged solution---*/

  for (iZone = 0; iZone < nZone; iZone++) {
    for (iMesh = 0; iMesh <= config_container[iZone]->GetnMGLevels(); iMesh++){
      solver_container[iZone][iMesh][ADJFLOW_SOL]->SetRecording(geometry_container[iZone][iMesh], config_container[iZone]);
    }
    if (config_container[iZone]->GetKind_Solver() == DISC_ADJ_RANS && !config_container[iZone]->GetFrozen_Visc_Disc()) {
      solver_container[iZone][MESH_0][ADJTURB_SOL]->SetRecording(geometry_container[iZone][MESH_0], config_container[iZone]);
    }
  }


  /*---Enable recording and register input of the flow iteration (conservative variables or node coordinates) --- */

  if (kind_recording != NONE){

    AD::StartRecording();

    if (rank == MASTER_NODE && ((ExtIter == 0)) && kind_recording == CONS_VARS) {
      cout << endl << "-------------------------------------------------------------------------" << endl;
      cout << "Direct iteration to store computational graph." << endl;
      cout << "Compute residuals to check the convergence of the direct problem." << endl;
      cout << "-------------------------------------------------------------------------" << endl << endl;
    }
    for (iZone = 0; iZone < nZone; iZone++) {
      iteration_container[iZone]->RegisterInput(solver_container, geometry_container, config_container, iZone, kind_recording);
    }

  }

  for (iZone = 0; iZone < nZone; iZone++) {
    iteration_container[iZone]->SetDependencies(solver_container, geometry_container, config_container, iZone, kind_recording);
  }

  /*--- Do one iteration of the direct flow solver ---*/

  DirectRun();

  /*--- Print residuals in the first iteration ---*/

  for (iZone = 0; iZone < nZone; iZone++) {
    if (rank == MASTER_NODE && ((ExtIter == 0) || (config_container[iZone]->GetUnsteady_Simulation() != STEADY)) && (kind_recording == CONS_VARS)) {
      cout << " Zone " << iZone << ": log10[Conservative 0]: "<< log10(solver_container[iZone][MESH_0][FLOW_SOL]->GetRes_RMS(0)) << endl;
      if ( config_container[iZone]->GetKind_Turb_Model() != NONE && !config_container[iZone]->GetFrozen_Visc_Disc()) {
        cout <<"       log10[RMS k]: " << log10(solver_container[iZone][MESH_0][TURB_SOL]->GetRes_RMS(0)) << endl;
      }
    }
  }

  RecordingState = kind_recording;

  for (iZone = 0; iZone < nZone; iZone++) {
    iteration_container[iZone]->RegisterOutput(solver_container, geometry_container, config_container, output, iZone);
  }

  /*--- Extract the objective function and store it --- */

  SetObjFunction();

  AD::StopRecording();

}

void CDiscAdjFluidDriver::SetAdj_ObjFunction(){

  int rank = MASTER_NODE;

  bool time_stepping = config_container[ZONE_0]->GetUnsteady_Simulation() != STEADY;
  unsigned long IterAvg_Obj = config_container[ZONE_0]->GetIter_Avg_Objective();
  unsigned long ExtIter = config_container[ZONE_0]->GetExtIter();
  su2double seeding = 1.0;

  if (time_stepping){
    if (ExtIter < IterAvg_Obj){
      seeding = 1.0/((su2double)IterAvg_Obj);
    }
    else{
      seeding = 0.0;
    }
  }

#ifdef HAVE_MPI
  MPI_Comm_rank(MPI_COMM_WORLD, &rank);
#endif

  if (rank == MASTER_NODE){
    SU2_TYPE::SetDerivative(ObjFunc, SU2_TYPE::GetValue(seeding));
  } else {
    SU2_TYPE::SetDerivative(ObjFunc, 0.0);
  }

}

void CDiscAdjFluidDriver::SetObjFunction(){

  int rank = MASTER_NODE;
#ifdef HAVE_MPI
  MPI_Comm_rank(MPI_COMM_WORLD, &rank);
#endif

  ObjFunc = 0.0;

  for (iZone = 0; iZone < nZone; iZone++){
    solver_container[iZone][MESH_0][FLOW_SOL]->SetTotal_ComboObj(0.0);
  }

  /*--- Specific scalar objective functions ---*/

  for (iZone = 0; iZone < nZone; iZone++){
    switch (config_container[iZone]->GetKind_Solver()) {
      case EULER:                   case NAVIER_STOKES:                   case RANS:
      case DISC_ADJ_EULER:          case DISC_ADJ_NAVIER_STOKES:          case DISC_ADJ_RANS:
        
        if (config_container[ZONE_0]->GetnMarker_Analyze() != 0)
          output->SpecialOutput_AnalyzeSurface(solver_container[iZone][MESH_0][FLOW_SOL], geometry_container[iZone][MESH_0], config_container[iZone]);
        
        if (config_container[ZONE_0]->GetnMarker_Analyze() != 0)
          output->SpecialOutput_Distortion(solver_container[ZONE_0][MESH_0][FLOW_SOL], geometry_container[ZONE_0][MESH_0], config_container[ZONE_0]);
        
        if (config_container[ZONE_0]->GetnMarker_NearFieldBound() != 0)
          output->SpecialOutput_SonicBoom(solver_container[ZONE_0][MESH_0][FLOW_SOL], geometry_container[ZONE_0][MESH_0], config_container[ZONE_0]);
          
        if (config_container[ZONE_0]->GetPlot_Section_Forces())
          output->SpecialOutput_SpanLoad(solver_container[ZONE_0][MESH_0][FLOW_SOL], geometry_container[ZONE_0][MESH_0], config_container[ZONE_0]);
        
        break;
    }
  }

  /*--- Surface based obj. function ---*/

  for (iZone = 0; iZone < nZone; iZone++){
    solver_container[iZone][MESH_0][FLOW_SOL]->Evaluate_ObjFunc(config_container[iZone]);
    ObjFunc += solver_container[iZone][MESH_0][FLOW_SOL]->GetTotal_ComboObj();
  }

  if (rank == MASTER_NODE){
    AD::RegisterOutput(ObjFunc);
  }
  
}

void CDiscAdjFluidDriver::DirectRun(){


  unsigned short iZone, jZone;
  bool unsteady = config_container[ZONE_0]->GetUnsteady_Simulation() != STEADY;

#ifdef HAVE_MPI
  int rank = MASTER_NODE;
  MPI_Comm_rank(MPI_COMM_WORLD, &rank);
#endif



  /*--- Run a single iteration of a multi-zone problem by looping over all
   zones and executing the iterations. Note that data transers between zones
   and other intermediate procedures may be required. ---*/

  unsteady = (config_container[MESH_0]->GetUnsteady_Simulation() == DT_STEPPING_1ST) || (config_container[MESH_0]->GetUnsteady_Simulation() == DT_STEPPING_2ND);

  /*--- Zone preprocessing ---*/

  for (iZone = 0; iZone < nZone; iZone++)
    direct_iteration[iZone]->Preprocess(output, integration_container, geometry_container, solver_container, numerics_container, config_container, surface_movement, grid_movement, FFDBox, iZone);

  /*--- Updating zone interface communication patterns,
   needed only for unsteady simulation since for steady problems
  this is done once in the interpolator_container constructor
   at the beginning of the computation ---*/

  if ( unsteady ) {
  for (iZone = 0; iZone < nZone; iZone++) {
      for (jZone = 0; jZone < nZone; jZone++)
        if(jZone != iZone && interpolator_container[iZone][jZone] != NULL)
        interpolator_container[iZone][jZone]->Set_TransferCoeff(config_container);
    }
  }

  /*--- Do one iteration of the direct solver  --*/

  /*--- At each pseudo time-step updates transfer data ---*/
  for (iZone = 0; iZone < nZone; iZone++)
    for (jZone = 0; jZone < nZone; jZone++)
      if(jZone != iZone && transfer_container[iZone][jZone] != NULL)
        Transfer_Data(iZone, jZone);

  /*--- For each zone runs one single iteration ---*/

  for (iZone = 0; iZone < nZone; iZone++) {
    config_container[iZone]->SetIntIter(1);
    direct_iteration[iZone]->Iterate(output, integration_container, geometry_container, solver_container, numerics_container, config_container, surface_movement, grid_movement, FFDBox, iZone);
  }

}

CDiscAdjTurbomachineryDriver::CDiscAdjTurbomachineryDriver(char* confFile,
                                                           unsigned short val_nZone,
                                                           unsigned short val_nDim,
                                                           SU2_Comm MPICommunicator): CDiscAdjFluidDriver(confFile, val_nZone, val_nDim, MPICommunicator){ }
CDiscAdjTurbomachineryDriver::~CDiscAdjTurbomachineryDriver(){

}


void CDiscAdjTurbomachineryDriver::DirectRun(){

  int rank = MASTER_NODE;
#ifdef HAVE_MPI
  MPI_Comm_rank(MPI_COMM_WORLD, &rank);
#endif


  /*--- Run a single iteration of a multi-zone problem by looping over all
   zones and executing the iterations. Note that data transers between zones
   and other intermediate procedures may be required. ---*/

  for (iZone = 0; iZone < nZone; iZone++) {

    direct_iteration[iZone]->Preprocess(output, integration_container, geometry_container,
        solver_container, numerics_container, config_container,
        surface_movement, grid_movement, FFDBox, iZone);

  }


  /* --- Update the mixing-plane interface ---*/
  for (iZone = 0; iZone < nZone; iZone++) {
    if(mixingplane)SetMixingPlane(iZone);
  }

  for (iZone = 0; iZone < nZone; iZone++) {
    direct_iteration[iZone]->Iterate(output, integration_container, geometry_container,
                                     solver_container, numerics_container, config_container,
                                     surface_movement, grid_movement, FFDBox, iZone);
  }

  for (iZone = 0; iZone < nZone; iZone++) {
    direct_iteration[iZone]->Postprocess(config_container, geometry_container, solver_container, iZone);
  }


  if (rank == MASTER_NODE){
    SetTurboPerformance(ZONE_0);
  }

}

void CDiscAdjTurbomachineryDriver::SetObjFunction(){


  int rank = MASTER_NODE;
#ifdef HAVE_MPI
  MPI_Comm_rank(MPI_COMM_WORLD, &rank);
#endif

  solver_container[ZONE_0][MESH_0][FLOW_SOL]->SetTotal_ComboObj(0.0);

  switch (config_container[ZONE_0]->GetKind_ObjFunc()){
  case ENTROPY_GENERATION:
    solver_container[ZONE_0][MESH_0][FLOW_SOL]->AddTotal_ComboObj(output->GetEntropyGen(config_container[ZONE_0]->GetnMarker_TurboPerformance() - 1, config_container[ZONE_0]->GetnSpanWiseSections()));
    break;
  case FLOW_ANGLE_OUT:
      solver_container[ZONE_0][MESH_0][FLOW_SOL]->AddTotal_ComboObj(output->GetFlowAngleOut(config_container[ZONE_0]->GetnMarker_TurboPerformance() - 1, config_container[ZONE_0]->GetnSpanWiseSections()));
      break;
  case MASS_FLOW_IN:
    solver_container[ZONE_0][MESH_0][FLOW_SOL]->AddTotal_ComboObj(output->GetMassFlowIn(config_container[ZONE_0]->GetnMarker_TurboPerformance() - 1, config_container[ZONE_0]->GetnSpanWiseSections()));
    break;
  default:
    break;
  }

  ObjFunc = solver_container[ZONE_0][MESH_0][FLOW_SOL]->GetTotal_ComboObj();

  if (rank == MASTER_NODE){
    AD::RegisterOutput(ObjFunc);
  }
}

void CDiscAdjTurbomachineryDriver::SetMixingPlane(unsigned short donorZone){

  unsigned short targetZone, nMarkerInt, iMarkerInt ;
  nMarkerInt     = config_container[donorZone]->GetnMarker_MixingPlaneInterface()/2;

  /* --- transfer the average value from the donorZone to the targetZone*/
  for (iMarkerInt = 1; iMarkerInt <= nMarkerInt; iMarkerInt++){
    for (targetZone = 0; targetZone < nZone; targetZone++) {
      if (targetZone != donorZone){
        transfer_container[donorZone][targetZone]->Allgather_InterfaceAverage(solver_container[donorZone][MESH_0][FLOW_SOL],solver_container[targetZone][MESH_0][FLOW_SOL],
            geometry_container[donorZone][MESH_0],geometry_container[targetZone][MESH_0],
            config_container[donorZone], config_container[targetZone], iMarkerInt );
      }
    }
  }
}


void CDiscAdjTurbomachineryDriver::SetTurboPerformance(unsigned short targetZone){

  unsigned short donorZone;
  //IMPORTANT this approach of multi-zone performances rely upon the fact that turbomachinery markers follow the natural (stator-rotor) development of the real machine.
  /* --- transfer the local turboperfomance quantities (for each blade)  from all the donorZones to the targetZone (ZONE_0) ---*/
  for (donorZone = 1; donorZone < nZone; donorZone++) {
    transfer_container[donorZone][targetZone]->GatherAverageValues(solver_container[donorZone][MESH_0][FLOW_SOL],solver_container[targetZone][MESH_0][FLOW_SOL], donorZone);
  }

  /* --- compute turboperformance for each stage and the global machine ---*/

  output->ComputeTurboPerformance(solver_container[targetZone][MESH_0][FLOW_SOL], geometry_container[targetZone][MESH_0], config_container[targetZone]);

}
CHBDriver::CHBDriver(char* confFile,
    unsigned short val_nZone,
    unsigned short val_nDim,
    SU2_Comm MPICommunicator) : CDriver(confFile,
        val_nZone,
        val_nDim,
        MPICommunicator) {
  unsigned short kZone;

  D = NULL;
  /*--- allocate dynamic memory for the Harmonic Balance operator ---*/
  D = new su2double*[nZone]; for (kZone = 0; kZone < nZone; kZone++) D[kZone] = new su2double[nZone];

}

CHBDriver::~CHBDriver(void) {

  unsigned short kZone;

  /*--- delete dynamic memory for the Harmonic Balance operator ---*/
  for (kZone = 0; kZone < nZone; kZone++) if (D[kZone] != NULL) delete [] D[kZone];
  if (D[kZone] != NULL) delete [] D;

}

void CHBDriver::Run() {

  /*--- Run a single iteration of a Harmonic Balance problem. Preprocess all
   all zones before beginning the iteration. ---*/

  for (iZone = 0; iZone < nZone; iZone++)
    iteration_container[iZone]->Preprocess(output, integration_container, geometry_container,
        solver_container, numerics_container, config_container,
        surface_movement, grid_movement, FFDBox, iZone);

  for (iZone = 0; iZone < nZone; iZone++)
    iteration_container[iZone]->Iterate(output, integration_container, geometry_container,
        solver_container, numerics_container, config_container,
        surface_movement, grid_movement, FFDBox, iZone);

}

void CHBDriver::Update() {

  for (iZone = 0; iZone < nZone; iZone++) {

    /*--- Update the harmonic balance terms across all zones ---*/
    SetHarmonicBalance(iZone);

    iteration_container[iZone]->Update(output, integration_container, geometry_container,
        solver_container, numerics_container, config_container,
        surface_movement, grid_movement, FFDBox, iZone);

  }

}

void CHBDriver::ResetConvergence() {

  for(iZone = 0; iZone < nZone; iZone++) {
    switch (config_container[iZone]->GetKind_Solver()) {

    case EULER: case NAVIER_STOKES: case RANS:
      integration_container[iZone][FLOW_SOL]->SetConvergence(false);
      if (config_container[iZone]->GetKind_Solver() == RANS) integration_container[iZone][TURB_SOL]->SetConvergence(false);
      if(config_container[iZone]->GetKind_Trans_Model() == LM) integration_container[iZone][TRANS_SOL]->SetConvergence(false);
      break;

    case WAVE_EQUATION:
      integration_container[iZone][WAVE_SOL]->SetConvergence(false);
      break;

    case HEAT_EQUATION:
      integration_container[iZone][HEAT_SOL]->SetConvergence(false);
      break;

    case POISSON_EQUATION:
      break;

    case FEM_ELASTICITY:
      integration_container[iZone][FEA_SOL]->SetConvergence(false);
      break;

    case ADJ_EULER: case ADJ_NAVIER_STOKES: case ADJ_RANS: case DISC_ADJ_EULER: case DISC_ADJ_NAVIER_STOKES: case DISC_ADJ_RANS:
      integration_container[iZone][ADJFLOW_SOL]->SetConvergence(false);
      if( (config_container[iZone]->GetKind_Solver() == ADJ_RANS) || (config_container[iZone]->GetKind_Solver() == DISC_ADJ_RANS) )
        integration_container[iZone][ADJTURB_SOL]->SetConvergence(false);
      break;
    }
  }

}

void CHBDriver::SetHarmonicBalance(unsigned short iZone) {

#ifdef HAVE_MPI
  int rank = MASTER_NODE;
  MPI_Comm_rank(MPI_COMM_WORLD, &rank);
#endif

  unsigned short iVar, jZone, iMGlevel;
  unsigned short nVar = solver_container[ZONE_0][MESH_0][FLOW_SOL]->GetnVar();
  unsigned long iPoint;
  bool implicit = (config_container[ZONE_0]->GetKind_TimeIntScheme_Flow() == EULER_IMPLICIT);
  bool adjoint = (config_container[ZONE_0]->GetContinuous_Adjoint());
  if (adjoint) {
    implicit = (config_container[ZONE_0]->GetKind_TimeIntScheme_AdjFlow() == EULER_IMPLICIT);
  }

  unsigned long ExtIter = config_container[ZONE_0]->GetExtIter();

  /*--- Retrieve values from the config file ---*/
  su2double *U = new su2double[nVar];
  su2double *U_old = new su2double[nVar];
  su2double *Psi = new su2double[nVar];
  su2double *Psi_old = new su2double[nVar];
  su2double *Source = new su2double[nVar];
  su2double deltaU, deltaPsi;

  /*--- Compute period of oscillation ---*/
  su2double period = config_container[ZONE_0]->GetHarmonicBalance_Period();

  /*--- Non-dimensionalize the input period, if necessary.  */
  period /= config_container[ZONE_0]->GetTime_Ref();

  if (ExtIter == 0)
    ComputeHB_Operator();

  /*--- Compute various source terms for explicit direct, implicit direct, and adjoint problems ---*/
  /*--- Loop over all grid levels ---*/
  for (iMGlevel = 0; iMGlevel <= config_container[ZONE_0]->GetnMGLevels(); iMGlevel++) {

    /*--- Loop over each node in the volume mesh ---*/
    for (iPoint = 0; iPoint < geometry_container[ZONE_0][iMGlevel]->GetnPoint(); iPoint++) {

      for (iVar = 0; iVar < nVar; iVar++) {
        Source[iVar] = 0.0;
      }

      /*--- Step across the columns ---*/
      for (jZone = 0; jZone < nZone; jZone++) {

        /*--- Retrieve solution at this node in current zone ---*/
        for (iVar = 0; iVar < nVar; iVar++) {

          if (!adjoint) {
            U[iVar] = solver_container[jZone][iMGlevel][FLOW_SOL]->node[iPoint]->GetSolution(iVar);
            Source[iVar] += U[iVar]*D[iZone][jZone];

            if (implicit) {
              U_old[iVar] = solver_container[jZone][iMGlevel][FLOW_SOL]->node[iPoint]->GetSolution_Old(iVar);
              deltaU = U[iVar] - U_old[iVar];
              Source[iVar] += deltaU*D[iZone][jZone];
            }

          }

          else {
            Psi[iVar] = solver_container[jZone][iMGlevel][ADJFLOW_SOL]->node[iPoint]->GetSolution(iVar);
            Source[iVar] += Psi[iVar]*D[jZone][iZone];

            if (implicit) {
              Psi_old[iVar] = solver_container[jZone][iMGlevel][ADJFLOW_SOL]->node[iPoint]->GetSolution_Old(iVar);
              deltaPsi = Psi[iVar] - Psi_old[iVar];
              Source[iVar] += deltaPsi*D[jZone][iZone];
            }
          }
        }

        /*--- Store sources for current row ---*/
        for (iVar = 0; iVar < nVar; iVar++) {
          if (!adjoint) {
            solver_container[iZone][iMGlevel][FLOW_SOL]->node[iPoint]->SetHarmonicBalance_Source(iVar, Source[iVar]);
          }
          else {
            solver_container[iZone][iMGlevel][ADJFLOW_SOL]->node[iPoint]->SetHarmonicBalance_Source(iVar, Source[iVar]);
          }
        }

      }
    }
  }

  /*--- Source term for a turbulence model ---*/
  if (config_container[ZONE_0]->GetKind_Solver() == RANS) {

    /*--- Extra variables needed if we have a turbulence model. ---*/
    unsigned short nVar_Turb = solver_container[ZONE_0][MESH_0][TURB_SOL]->GetnVar();
    su2double *U_Turb = new su2double[nVar_Turb];
    su2double *Source_Turb = new su2double[nVar_Turb];

    /*--- Loop over only the finest mesh level (turbulence is always solved
     on the original grid only). ---*/
    for (iPoint = 0; iPoint < geometry_container[ZONE_0][MESH_0]->GetnPoint(); iPoint++) {
      for (iVar = 0; iVar < nVar_Turb; iVar++) Source_Turb[iVar] = 0.0;
      for (jZone = 0; jZone < nZone; jZone++) {

        /*--- Retrieve solution at this node in current zone ---*/
        for (iVar = 0; iVar < nVar_Turb; iVar++) {
          U_Turb[iVar] = solver_container[jZone][MESH_0][TURB_SOL]->node[iPoint]->GetSolution(iVar);
          Source_Turb[iVar] += U_Turb[iVar]*D[iZone][jZone];
        }
      }

      /*--- Store sources for current iZone ---*/
      for (iVar = 0; iVar < nVar_Turb; iVar++)
        solver_container[iZone][MESH_0][TURB_SOL]->node[iPoint]->SetHarmonicBalance_Source(iVar, Source_Turb[iVar]);
    }

    delete [] U_Turb;
    delete [] Source_Turb;
  }

  delete [] U;
  delete [] U_old;
  delete [] Psi;
  delete [] Psi_old;

}

void CHBDriver::ComputeHB_Operator() {

  const   complex<su2double> J(0.0,1.0);
  unsigned short i, j, k, iZone;

  su2double *Omega_HB       = new su2double[nZone];
  complex<su2double> **E    = new complex<su2double>*[nZone];
  complex<su2double> **Einv = new complex<su2double>*[nZone];
  complex<su2double> **DD   = new complex<su2double>*[nZone];
  for (iZone = 0; iZone < nZone; iZone++) {
    E[iZone]    = new complex<su2double>[nZone];
    Einv[iZone] = new complex<su2double>[nZone];
    DD[iZone]   = new complex<su2double>[nZone];
  }

  /*--- Get simualation period from config file ---*/
  su2double Period = config_container[ZONE_0]->GetHarmonicBalance_Period();

  /*--- Non-dimensionalize the input period, if necessary.      */
  Period /= config_container[ZONE_0]->GetTime_Ref();

  /*--- Build the array containing the selected frequencies to solve ---*/
  for (iZone = 0; iZone < nZone; iZone++) {
    Omega_HB[iZone]  = config_container[iZone]->GetOmega_HB()[iZone];
    Omega_HB[iZone] /= config_container[iZone]->GetOmega_Ref();
  }

  /*--- Build the diagonal matrix of the frequencies DD ---*/
  for (i = 0; i < nZone; i++) {
    for (k = 0; k < nZone; k++) {
      if (k == i ) {
        DD[i][k] = J*Omega_HB[k];
      }
    }
  }


  /*--- Build the harmonic balance inverse matrix ---*/
  for (i = 0; i < nZone; i++) {
    for (k = 0; k < nZone; k++) {
      Einv[i][k] = complex<su2double>(cos(Omega_HB[k]*(i*Period/nZone))) + J*complex<su2double>(sin(Omega_HB[k]*(i*Period/nZone)));
    }
  }

  /*---  Invert inverse harmonic balance Einv with Gauss elimination ---*/

  /*--  A temporary matrix to hold the inverse, dynamically allocated ---*/
  complex<su2double> **temp = new complex<su2double>*[nZone];
  for (i = 0; i < nZone; i++) {
    temp[i] = new complex<su2double>[2 * nZone];
  }

  /*---  Copy the desired matrix into the temporary matrix ---*/
  for (i = 0; i < nZone; i++) {
    for (j = 0; j < nZone; j++) {
      temp[i][j] = Einv[i][j];
      temp[i][nZone + j] = 0;
    }
    temp[i][nZone + i] = 1;
  }

  su2double max_val;
  unsigned short max_idx;

  /*---  Pivot each column such that the largest number possible divides the other rows  ---*/
  for (k = 0; k < nZone - 1; k++) {
    max_idx = k;
    max_val = abs(temp[k][k]);
    /*---  Find the largest value (pivot) in the column  ---*/
    for (j = k; j < nZone; j++) {
      if (abs(temp[j][k]) > max_val) {
        max_idx = j;
        max_val = abs(temp[j][k]);
      }
    }
    /*---  Move the row with the highest value up  ---*/
    for (j = 0; j < (nZone * 2); j++) {
      complex<su2double> d = temp[k][j];
      temp[k][j] = temp[max_idx][j];
      temp[max_idx][j] = d;
    }
    /*---  Subtract the moved row from all other rows ---*/
    for (i = k + 1; i < nZone; i++) {
      complex<su2double> c = temp[i][k] / temp[k][k];
      for (j = 0; j < (nZone * 2); j++) {
        temp[i][j] = temp[i][j] - temp[k][j] * c;
      }
    }
  }
  /*---  Back-substitution  ---*/
  for (k = nZone - 1; k > 0; k--) {
    if (temp[k][k] != complex<su2double>(0.0)) {
      for (int i = k - 1; i > -1; i--) {
        complex<su2double> c = temp[i][k] / temp[k][k];
        for (j = 0; j < (nZone * 2); j++) {
          temp[i][j] = temp[i][j] - temp[k][j] * c;
        }
      }
    }
  }
  /*---  Normalize the inverse  ---*/
  for (i = 0; i < nZone; i++) {
    complex<su2double> c = temp[i][i];
    for (j = 0; j < nZone; j++) {
      temp[i][j + nZone] = temp[i][j + nZone] / c;
    }
  }
  /*---  Copy the inverse back to the main program flow ---*/
  for (i = 0; i < nZone; i++) {
    for (j = 0; j < nZone; j++) {
      E[i][j] = temp[i][j + nZone];
    }
  }
  /*---  Delete dynamic template  ---*/
  for (i = 0; i < nZone; i++) {
    delete[] temp[i];
  }
  delete[] temp;


  /*---  Temporary matrix for performing product  ---*/
  complex<su2double> **Temp    = new complex<su2double>*[nZone];

  /*---  Temporary complex HB operator  ---*/
  complex<su2double> **Dcpx    = new complex<su2double>*[nZone];

  for (iZone = 0; iZone < nZone; iZone++){
    Temp[iZone]    = new complex<su2double>[nZone];
    Dcpx[iZone]   = new complex<su2double>[nZone];
  }


  /*---  Calculation of the HB operator matrix ---*/
  for (int row = 0; row < nZone; row++) {
    for (int col = 0; col < nZone; col++) {
      for (int inner = 0; inner < nZone; inner++) {
        Temp[row][col] += Einv[row][inner] * DD[inner][col];
      }
    }
  }

  unsigned short row, col, inner;

  for (row = 0; row < nZone; row++) {
    for (col = 0; col < nZone; col++) {
      for (inner = 0; inner < nZone; inner++) {
        Dcpx[row][col] += Temp[row][inner] * E[inner][col];
      }
    }
  }

  /*---  Take just the real part of the HB operator matrix ---*/
  for (i = 0; i < nZone; i++) {
    for (k = 0; k < nZone; k++) {
      D[i][k] = real(Dcpx[i][k]);
    }
  }

  /*--- Deallocate dynamic memory ---*/
  for (iZone = 0; iZone < nZone; iZone++){
    delete [] E[iZone];
    delete [] Einv[iZone];
    delete [] DD[iZone];
    delete [] Temp[iZone];
    delete [] Dcpx[iZone];
  }
  delete [] E;
  delete [] Einv;
  delete [] DD;
  delete [] Temp;
  delete [] Dcpx;
  delete [] Omega_HB;

}

CFSIDriver::CFSIDriver(char* confFile,
                       unsigned short val_nZone,
                       unsigned short val_nDim,
                       SU2_Comm MPICommunicator) : CDriver(confFile,
                                                          val_nZone,
                                                          val_nDim,
                                                          MPICommunicator) { }

CFSIDriver::~CFSIDriver(void) { }

void CFSIDriver::Run() {

  /*--- As of now, we are coding it for just 2 zones. ---*/
  /*--- This will become more general, but we need to modify the configuration for that ---*/
  unsigned short ZONE_FLOW = 0, ZONE_STRUCT = 1;
  unsigned short iZone;

  unsigned long IntIter = 0; for (iZone = 0; iZone < nZone; iZone++) config_container[iZone]->SetIntIter(IntIter);
  unsigned long FSIIter = 0; for (iZone = 0; iZone < nZone; iZone++) config_container[iZone]->SetFSIIter(FSIIter);
  unsigned long nFSIIter = config_container[ZONE_FLOW]->GetnIterFSI();
  unsigned long nIntIter;

#ifdef HAVE_MPI
  int rank = MASTER_NODE;
  MPI_Comm_rank(MPI_COMM_WORLD, &rank);
#endif

  /*--- If there is a restart, we need to get the old geometry from the fluid field ---*/
  bool restart = (config_container[ZONE_FLOW]->GetRestart() || config_container[ZONE_FLOW]->GetRestart_Flow());
  ExtIter = config_container[ZONE_FLOW]->GetExtIter();

  if (restart && (long)ExtIter == config_container[ZONE_FLOW]->GetUnst_RestartIter()) {
    unsigned short ZONE_FLOW = 0;
    solver_container[ZONE_FLOW][MESH_0][FLOW_SOL]->Restart_OldGeometry(geometry_container[ZONE_FLOW][MESH_0],config_container[ZONE_FLOW]);
  }

  /*-----------------------------------------------------------------*/
  /*---------------- Predict structural displacements ---------------*/
  /*-----------------------------------------------------------------*/

  Predict_Displacements(ZONE_STRUCT, ZONE_FLOW);

  while (FSIIter < nFSIIter) {

    /*-----------------------------------------------------------------*/
    /*------------------- Transfer Displacements ----------------------*/
    /*-----------------------------------------------------------------*/
  if(transfer_container[ZONE_STRUCT][ZONE_FLOW] != NULL)
      Transfer_Displacements(ZONE_STRUCT, ZONE_FLOW);

    /*-----------------------------------------------------------------*/
    /*-------------------- Fluid subiteration -------------------------*/
    /*-----------------------------------------------------------------*/

  iteration_container[ZONE_FLOW]->SetGrid_Movement(geometry_container,surface_movement, grid_movement, FFDBox, solver_container,
        config_container, ZONE_FLOW, 0, ExtIter);

  iteration_container[ZONE_FLOW]->Preprocess(output, integration_container, geometry_container,
                                           solver_container, numerics_container, config_container,
                                           surface_movement, grid_movement, FFDBox, ZONE_FLOW);

  if ( (config_container[ZONE_FLOW]->GetUnsteady_Simulation() == DT_STEPPING_1ST) || (config_container[ZONE_FLOW]->GetUnsteady_Simulation() == DT_STEPPING_2ND) ) 
      nIntIter = config_container[ZONE_FLOW]->GetUnst_nIntIter();
    else
      nIntIter = 1;

  for (IntIter = 0; IntIter < nIntIter; IntIter++){

      config_container[ZONE_FLOW]->SetIntIter(IntIter);

    iteration_container[ZONE_FLOW]->Iterate(output, integration_container, geometry_container, solver_container, numerics_container, config_container, surface_movement, grid_movement, FFDBox, ZONE_FLOW);

      /*--- If convergence was reached in every zone --*/

    if (integration_container[ZONE_FLOW][FLOW_SOL]->GetConvergence() == 1) break;
    }

    /*--- Write the convergence history for the fluid (only screen output) ---*/

        output->SetConvHistory_Body(NULL, geometry_container, solver_container, config_container, integration_container, true, 0.0, ZONE_FLOW);

    /*--- Set the fluid convergence to false (to make sure FSI subiterations converge) ---*/

    integration_container[ZONE_FLOW][FLOW_SOL]->SetConvergence(false);

    /*-----------------------------------------------------------------*/
    /*------------------- Set FEA loads from fluid --------------------*/
    /*-----------------------------------------------------------------*/
  if(transfer_container[ZONE_FLOW][ZONE_STRUCT] != NULL)
      Transfer_Tractions(ZONE_FLOW, ZONE_STRUCT);

    /*-----------------------------------------------------------------*/
    /*------------------ Structural subiteration ----------------------*/
    /*-----------------------------------------------------------------*/

  iteration_container[ZONE_STRUCT]->Iterate(output, integration_container, geometry_container,
                                  solver_container, numerics_container, config_container,
                                  surface_movement, grid_movement, FFDBox, ZONE_STRUCT);

    /*--- Write the convergence history for the structure (only screen output) ---*/

        output->SetConvHistory_Body(NULL, geometry_container, solver_container, config_container, integration_container, true, 0.0, ZONE_STRUCT);

    /*--- Set the fluid convergence to false (to make sure FSI subiterations converge) ---*/

    integration_container[ZONE_STRUCT][FEA_SOL]->SetConvergence(false);

    /*-----------------------------------------------------------------*/
    /*----------------- Displacements relaxation ----------------------*/
    /*-----------------------------------------------------------------*/

    Relaxation_Displacements(ZONE_STRUCT, ZONE_FLOW, FSIIter);

    /*-----------------------------------------------------------------*/
    /*-------------------- Check convergence --------------------------*/
    /*-----------------------------------------------------------------*/

  integration_container[ZONE_STRUCT][FEA_SOL]->Convergence_Monitoring_FSI(geometry_container[ZONE_STRUCT][MESH_0], config_container[ZONE_STRUCT], solver_container[ZONE_STRUCT][MESH_0][FEA_SOL], FSIIter);

  if (integration_container[ZONE_STRUCT][FEA_SOL]->GetConvergence_FSI()) break;

    /*-----------------------------------------------------------------*/
    /*--------------------- Update FSIIter ---------------------------*/
    /*-----------------------------------------------------------------*/

  FSIIter++; for (iZone = 0; iZone < nZone; iZone++) config_container[iZone]->SetFSIIter(FSIIter);

  }

  /*-----------------------------------------------------------------*/
  /*------------------ Update coupled solver ------------------------*/
  /*-----------------------------------------------------------------*/

  Update(ZONE_FLOW, ZONE_STRUCT);

  /*-----------------------------------------------------------------*/
  /*-------------------- Update fluid solver ------------------------*/
  /*-----------------------------------------------------------------*/

  iteration_container[ZONE_FLOW]->Update(output, integration_container, geometry_container,
                       solver_container, numerics_container, config_container,
                       surface_movement, grid_movement, FFDBox, ZONE_FLOW);

  /*-----------------------------------------------------------------*/
  /*----------------- Update structural solver ----------------------*/
  /*-----------------------------------------------------------------*/

  iteration_container[ZONE_STRUCT]->Update(output, integration_container, geometry_container,
                         solver_container, numerics_container, config_container,
                         surface_movement, grid_movement, FFDBox, ZONE_STRUCT);


  /*-----------------------------------------------------------------*/
  /*--------------- Update convergence parameter --------------------*/
  /*-----------------------------------------------------------------*/
  integration_container[ZONE_STRUCT][FEA_SOL]->SetConvergence_FSI(false);

}

void CFSIDriver::Predict_Displacements(unsigned short donorZone, unsigned short targetZone) {

#ifdef HAVE_MPI
  int rank;
  MPI_Comm_rank(MPI_COMM_WORLD, &rank);
#endif

  solver_container[donorZone][MESH_0][FEA_SOL]->PredictStruct_Displacement(geometry_container[donorZone], config_container[donorZone],
      solver_container[donorZone]);

  /*--- For parallel simulations we need to communicate the predicted solution before updating the fluid mesh ---*/

  solver_container[donorZone][MESH_0][FEA_SOL]->Set_MPI_Solution_Pred(geometry_container[donorZone][MESH_0], config_container[donorZone]);
  

}

void CFSIDriver::Predict_Tractions(unsigned short donorZone, unsigned short targetZone) {

}

void CFSIDriver::Transfer_Displacements(unsigned short donorZone, unsigned short targetZone) {

#ifdef HAVE_MPI
  int rank;
  MPI_Comm_rank(MPI_COMM_WORLD, &rank);
#endif

  bool MatchingMesh = config_container[targetZone]->GetMatchingMesh();

  /*--- Select the transfer method and the appropriate mesh properties (matching or nonmatching mesh) ---*/

  switch (config_container[targetZone]->GetKind_TransferMethod()) {
  case BROADCAST_DATA:
    if (MatchingMesh) {
        transfer_container[donorZone][targetZone]->Broadcast_InterfaceData_Matching(solver_container[donorZone][MESH_0][FEA_SOL],solver_container[targetZone][MESH_0][FLOW_SOL],
                                                                                    geometry_container[donorZone][MESH_0],geometry_container[targetZone][MESH_0],
                                                                                    config_container[donorZone], config_container[targetZone]);
      /*--- Set the volume deformation for the fluid zone ---*/
      //      grid_movement[targetZone]->SetVolume_Deformation(geometry_container[targetZone][MESH_0], config_container[targetZone], true);
        
      }
      else {
        transfer_container[donorZone][targetZone]->Broadcast_InterfaceData_Interpolate(solver_container[donorZone][MESH_0][FEA_SOL],solver_container[targetZone][MESH_0][FLOW_SOL],
                                                                                       geometry_container[donorZone][MESH_0],geometry_container[targetZone][MESH_0],
                                                                                       config_container[donorZone], config_container[targetZone]);
      /*--- Set the volume deformation for the fluid zone ---*/
      //      grid_movement[targetZone]->SetVolume_Deformation(geometry_container[targetZone][MESH_0], config_container[targetZone], true);
    }
    break;
  case SCATTER_DATA:
    if (MatchingMesh) {
        transfer_container[donorZone][targetZone]->Scatter_InterfaceData(solver_container[donorZone][MESH_0][FEA_SOL],solver_container[targetZone][MESH_0][FLOW_SOL],
                                                                         geometry_container[donorZone][MESH_0],geometry_container[targetZone][MESH_0],
                                                                         config_container[donorZone], config_container[targetZone]);
      /*--- Set the volume deformation for the fluid zone ---*/
      //      grid_movement[targetZone]->SetVolume_Deformation(geometry_container[targetZone][MESH_0], config_container[targetZone], true);
      }
      else {
        cout << "Scatter method not implemented for non-matching meshes. Exiting..." << endl;
      exit(EXIT_FAILURE);
    }
    break;
  case ALLGATHER_DATA:
    if (MatchingMesh) {
        cout << "Allgather method not yet implemented for matching meshes. Exiting..." << endl;
      exit(EXIT_FAILURE);
      }
      else {
        transfer_container[donorZone][targetZone]->Allgather_InterfaceData(solver_container[donorZone][MESH_0][FEA_SOL],solver_container[targetZone][MESH_0][FLOW_SOL],
                                                                           geometry_container[donorZone][MESH_0],geometry_container[targetZone][MESH_0],
                                                                           config_container[donorZone], config_container[targetZone]);
      /*--- Set the volume deformation for the fluid zone ---*/
      //      grid_movement[targetZone]->SetVolume_Deformation(geometry_container[targetZone][MESH_0], config_container[targetZone], true);
    }
    break;
  case LEGACY_METHOD:
    if (MatchingMesh) {
        solver_container[targetZone][MESH_0][FLOW_SOL]->SetFlow_Displacement(geometry_container[targetZone], grid_movement[targetZone],
          config_container[targetZone], config_container[donorZone],
          geometry_container[donorZone], solver_container[donorZone]);
      }
      else {
        solver_container[targetZone][MESH_0][FLOW_SOL]->SetFlow_Displacement_Int(geometry_container[targetZone], grid_movement[targetZone],
          config_container[targetZone], config_container[donorZone],
          geometry_container[donorZone], solver_container[donorZone]);
    }
    break;
  }

}

void CFSIDriver::Transfer_Tractions(unsigned short donorZone, unsigned short targetZone) {

#ifdef HAVE_MPI
  int rank;
  MPI_Comm_rank(MPI_COMM_WORLD, &rank);
#endif

  bool MatchingMesh = config_container[donorZone]->GetMatchingMesh();

  /*--- Load transfer --  This will have to be modified for non-matching meshes ---*/

  unsigned short SolContainer_Position_fea = config_container[targetZone]->GetContainerPosition(RUNTIME_FEA_SYS);

  /*--- FEA equations -- Necessary as the SetFEA_Load routine is as of now contained in the structural solver ---*/
  unsigned long ExtIter = config_container[targetZone]->GetExtIter();
  config_container[targetZone]->SetGlobalParam(FEM_ELASTICITY, RUNTIME_FEA_SYS, ExtIter);

  /*--- Select the transfer method and the appropriate mesh properties (matching or nonmatching mesh) ---*/

  switch (config_container[donorZone]->GetKind_TransferMethod()) {
  case BROADCAST_DATA:
    if (MatchingMesh) {
        transfer_container[donorZone][targetZone]->Broadcast_InterfaceData_Matching(solver_container[donorZone][MESH_0][FLOW_SOL],solver_container[targetZone][MESH_0][FEA_SOL],
                                                                                    geometry_container[donorZone][MESH_0],geometry_container[targetZone][MESH_0],
                                                                                    config_container[donorZone], config_container[targetZone]);
      }
      else {
        transfer_container[donorZone][targetZone]->Broadcast_InterfaceData_Interpolate(solver_container[donorZone][MESH_0][FLOW_SOL],solver_container[targetZone][MESH_0][FEA_SOL],
                                                                                       geometry_container[donorZone][MESH_0],geometry_container[targetZone][MESH_0],
                                                                                       config_container[donorZone], config_container[targetZone]);
    }
    break;
  case SCATTER_DATA:
    if (MatchingMesh) {
        transfer_container[donorZone][targetZone]->Scatter_InterfaceData(solver_container[donorZone][MESH_0][FLOW_SOL],solver_container[targetZone][MESH_0][FEA_SOL],
                                                                         geometry_container[donorZone][MESH_0],geometry_container[targetZone][MESH_0],
                                                                         config_container[donorZone], config_container[targetZone]);
      }
      else {
        cout << "Scatter method not implemented for non-matching meshes. Exiting..." << endl;
      exit(EXIT_FAILURE);
    }
    break;
  case ALLGATHER_DATA:
    if (MatchingMesh) {
        cout << "Allgather method not yet implemented for matching meshes. Exiting..." << endl;
      exit(EXIT_FAILURE);
      }
      else {
        transfer_container[donorZone][targetZone]->Allgather_InterfaceData(solver_container[donorZone][MESH_0][FLOW_SOL],solver_container[targetZone][MESH_0][FEA_SOL],
                                                                           geometry_container[donorZone][MESH_0],geometry_container[targetZone][MESH_0],
                                                                           config_container[donorZone], config_container[targetZone]);
    }
    break;
  case LEGACY_METHOD:
    if (MatchingMesh) {
        solver_container[targetZone][MESH_0][FEA_SOL]->SetFEA_Load(solver_container[donorZone], geometry_container[targetZone], geometry_container[donorZone],
                                                                   config_container[targetZone], config_container[donorZone], numerics_container[targetZone][MESH_0][SolContainer_Position_fea][FEA_TERM]);
      }
      else {
        solver_container[targetZone][MESH_0][FEA_SOL]->SetFEA_Load_Int(solver_container[donorZone], geometry_container[targetZone], geometry_container[donorZone],
                                                                       config_container[targetZone], config_container[donorZone], numerics_container[targetZone][MESH_0][SolContainer_Position_fea][FEA_TERM]);
    }
    break;
  }

}

void CFSIDriver::Relaxation_Displacements(unsigned short donorZone, unsigned short targetZone, unsigned long FSIIter) {

#ifdef HAVE_MPI
  int rank;
  MPI_Comm_rank(MPI_COMM_WORLD, &rank);
#endif

  /*-------------------- Aitken's relaxation ------------------------*/

  /*------------------- Compute the coefficient ---------------------*/

  solver_container[donorZone][MESH_0][FEA_SOL]->ComputeAitken_Coefficient(geometry_container[donorZone], config_container[donorZone],
      solver_container[donorZone], FSIIter);

  /*----------------- Set the relaxation parameter ------------------*/

  solver_container[donorZone][MESH_0][FEA_SOL]->SetAitken_Relaxation(geometry_container[donorZone], config_container[donorZone],
      solver_container[donorZone]);

  /*----------------- Communicate the predicted solution and the old one ------------------*/
  solver_container[donorZone][MESH_0][FEA_SOL]->Set_MPI_Solution_Pred_Old(geometry_container[donorZone][MESH_0], config_container[donorZone]);
  

}

void CFSIDriver::Relaxation_Tractions(unsigned short donorZone, unsigned short targetZone, unsigned long FSIIter) {

}

void CFSIDriver::Update(unsigned short ZONE_FLOW, unsigned short ZONE_STRUCT) {

  unsigned long IntIter = 0; // This doesn't affect here but has to go into the function
  ExtIter = config_container[ZONE_FLOW]->GetExtIter();

  /*-----------------------------------------------------------------*/
  /*--------------------- Enforce continuity ------------------------*/
  /*-----------------------------------------------------------------*/

  /*--- Enforces that the geometry of the flow corresponds to the converged, relaxed solution ---*/

  /*-------------------- Transfer the displacements --------------------*/

  Transfer_Displacements(ZONE_STRUCT, ZONE_FLOW);

  /*-------------------- Set the grid movement -------------------------*/

  iteration_container[ZONE_FLOW]->SetGrid_Movement(geometry_container, surface_movement,
                                                   grid_movement, FFDBox, solver_container,
      config_container, ZONE_FLOW, IntIter, ExtIter);

  /*----------- Store the solution_pred as solution_pred_old --------------*/

}
<|MERGE_RESOLUTION|>--- conflicted
+++ resolved
@@ -1562,17 +1562,11 @@
     /*--- Definition of the viscous scheme for each equation and mesh level ---*/
     
     for (iMGlevel = 0; iMGlevel <= config->GetnMGLevels(); iMGlevel++) {
-<<<<<<< HEAD
       if (spalart_allmaras || e_spalart_allmaras || comp_spalart_allmaras || e_comp_spalart_allmaras){
-        numerics_container[iMGlevel][TURB_SOL][VISC_TERM] = new CAvgGradCorrected_TurbSA(nDim, nVar_Turb, config);
-      }
-      else if (neg_spalart_allmaras) numerics_container[iMGlevel][TURB_SOL][VISC_TERM] = new CAvgGradCorrected_TurbSA_Neg(nDim, nVar_Turb, config);
-      else if (menter_sst) numerics_container[iMGlevel][TURB_SOL][VISC_TERM] = new CAvgGradCorrected_TurbSST(nDim, nVar_Turb, constants, config);
-=======
-      if (spalart_allmaras) numerics_container[iMGlevel][TURB_SOL][VISC_TERM] = new CAvgGrad_TurbSA(nDim, nVar_Turb, true, config);
+        numerics_container[iMGlevel][TURB_SOL][VISC_TERM] = new CAvgGrad_TurbSA(nDim, nVar_Turb, true, config);
+      }
       else if (neg_spalart_allmaras) numerics_container[iMGlevel][TURB_SOL][VISC_TERM] = new CAvgGrad_TurbSA_Neg(nDim, nVar_Turb, true, config);
       else if (menter_sst) numerics_container[iMGlevel][TURB_SOL][VISC_TERM] = new CAvgGrad_TurbSST(nDim, nVar_Turb, constants, true, config);
->>>>>>> bc839db0
     }
     
     /*--- Definition of the source term integration scheme for each equation and mesh level ---*/
