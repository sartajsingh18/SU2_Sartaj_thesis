/*!
 * \file driver_structure.cpp
 * \brief The main subroutines for driving multi-zone problems.
 * \author R. Sanchez, O. Burghardt
 * \version 7.2.1 "Blackbird"
 *
 * SU2 Project Website: https://su2code.github.io
 *
 * The SU2 Project is maintained by the SU2 Foundation
 * (http://su2foundation.org)
 *
 * Copyright 2012-2021, SU2 Contributors (cf. AUTHORS.md)
 *
 * SU2 is free software; you can redistribute it and/or
 * modify it under the terms of the GNU Lesser General Public
 * License as published by the Free Software Foundation; either
 * version 2.1 of the License, or (at your option) any later version.
 *
 * SU2 is distributed in the hope that it will be useful,
 * but WITHOUT ANY WARRANTY; without even the implied warranty of
 * MERCHANTABILITY or FITNESS FOR A PARTICULAR PURPOSE. See the GNU
 * Lesser General Public License for more details.
 *
 * You should have received a copy of the GNU Lesser General Public
 * License along with SU2. If not, see <http://www.gnu.org/licenses/>.
 */

#include "../../include/drivers/CMultizoneDriver.hpp"
#include "../../include/definition_structure.hpp"
#include "../../../Common/include/interface_interpolation/CInterpolator.hpp"
#include "../../include/output/COutput.hpp"
#include "../../include/iteration/CIteration.hpp"

CMultizoneDriver::CMultizoneDriver(char* confFile, unsigned short val_nZone, SU2_Comm MPICommunicator) :
                  CDriver(confFile, val_nZone, MPICommunicator, false) {

  /*--- Initialize the counter for TimeIter ---*/
  TimeIter = 0;

  /*--- Structure for multizone convergence ---*/
  init_res     = new su2double*[nZone];
  residual     = new su2double*[nZone];
  residual_rel = new su2double*[nZone];
  nVarZone     = new unsigned short[nZone];

  for (iZone = 0; iZone < nZone; iZone++){
    nVarZone[iZone] = 0;
    /*--- Account for all the solvers ---*/
    for (unsigned short iSol = 0; iSol < MAX_SOLS; iSol++){
      if (solver_container[iZone][INST_0][MESH_0][iSol] != nullptr)
        nVarZone[iZone] += solver_container[iZone][INST_0][MESH_0][iSol]->GetnVar();
    }
    init_res[iZone]     = new su2double[nVarZone[iZone]];
    residual[iZone]     = new su2double[nVarZone[iZone]];
    residual_rel[iZone] = new su2double[nVarZone[iZone]];
    /*--- Initialize the residual containers to 0.0 ---*/
    for (unsigned short iVar = 0; iVar < nVarZone[iZone]; iVar++){
      init_res[iZone][iVar]     = 0.0;
      residual[iZone][iVar]     = 0.0;
      residual_rel[iZone][iVar] = 0.0;
    }
  }

  /*----------------------------------------------------*/
  /*------ Determine the properties of the problem -----*/
  /*----------------------------------------------------*/

  bool structural_zone = false;
  bool fluid_zone = false;
  bool heat_zone = false;

  /*--- If there is at least a fluid and a structural zone ---*/
  for (iZone = 0; iZone < nZone; iZone++){
    switch (config_container[iZone]->GetKind_Solver()) {
    case MAIN_SOLVER::EULER: case MAIN_SOLVER::NAVIER_STOKES: case MAIN_SOLVER::RANS:
    case MAIN_SOLVER::INC_EULER: case MAIN_SOLVER::INC_NAVIER_STOKES: case MAIN_SOLVER::INC_RANS:
      fluid_zone = true;
      break;
    case MAIN_SOLVER::NEMO_EULER: case MAIN_SOLVER::NEMO_NAVIER_STOKES:
      fluid_zone = true;
      break;
    case MAIN_SOLVER::FEM_ELASTICITY:
      structural_zone = true;
      break;
    case MAIN_SOLVER::HEAT_EQUATION:
      heat_zone = true;
      break;
    default:
      break;  
    }
  }

  fsi = false; cht = false;
  /*--- If the problem has FSI properties ---*/
  if (fluid_zone && structural_zone) fsi = true;
  /*--- If the problem has CHT properties ---*/
  if (fluid_zone && heat_zone) cht = true;

  /*----------------------------------------------------*/
  /*- Define if a prefixed motion is imposed in a zone -*/
  /*----------------------------------------------------*/

  prefixed_motion = new bool[nZone];
  for (iZone = 0; iZone < nZone; iZone++){
    switch (config_container[iZone]->GetKind_GridMovement()){
      case RIGID_MOTION:
        prefixed_motion[iZone] = true; break;
      case STEADY_TRANSLATION: case ROTATING_FRAME:
      case NO_MOVEMENT: case GUST: default:
      case ELASTICITY:
        prefixed_motion[iZone] = false; break;
    }
    if (config_container[iZone]->GetSurface_Movement(AEROELASTIC) ||
        config_container[iZone]->GetSurface_Movement(AEROELASTIC_RIGID_MOTION) ||
        config_container[iZone]->GetSurface_Movement(DEFORMING) ||
        config_container[iZone]->GetSurface_Movement(EXTERNAL) ||
        config_container[iZone]->GetSurface_Movement(EXTERNAL_ROTATION)){
      prefixed_motion[iZone] = true;
    }
  }

}

CMultizoneDriver::~CMultizoneDriver(void) {

  for (iZone = 0; iZone < nZone; iZone++){
    delete [] init_res[iZone];
    delete [] residual[iZone];
    delete [] residual_rel[iZone];
  }

  delete [] nVarZone;
  delete [] init_res;
  delete [] residual;
  delete [] residual_rel;

  delete [] prefixed_motion;

}

void CMultizoneDriver::StartSolver() {

  /*--- Find out the minimum of all references times and then set each zone to this (same) value.
        To ensure that all zones run synchronously in time, be it a dimensional or non-dimensionalized one. ---*/

  su2double Time_Ref = std::numeric_limits<su2double>::max();
  for (iZone = 0; iZone < nZone; iZone++)
    Time_Ref = min(Time_Ref, config_container[iZone]->GetTime_Ref());

  for (iZone = 0; iZone < nZone; iZone++) {

    config_container[iZone]->SetTime_Ref(Time_Ref);

    /*--- Recompute some values as the reference time might has changed in iZone ---*/

    config_container[iZone]->SetDelta_UnstTimeND(config_container[iZone]->GetDelta_UnstTime() / Time_Ref);
    config_container[iZone]->SetTotal_UnstTimeND(config_container[iZone]->GetTotal_UnstTime() / Time_Ref);
  }

  StartTime = SU2_MPI::Wtime();

  driver_config->Set_StartTime(StartTime);

  /*--- Main external loop of the solver. Runs for the number of time steps required. ---*/

  if (rank == MASTER_NODE){
    cout << endl <<"------------------------------ Begin Solver -----------------------------" << endl;
  }

  if (rank == MASTER_NODE){
    cout << endl <<"Simulation Run using the Multizone Driver" << endl;
    if (driver_config->GetTime_Domain())
      cout << "The simulation will run until time step " << driver_config->GetnTime_Iter() - driver_config->GetRestart_Iter() << "." << endl;
  }

  /*--- Set the initial time iteration to the restart iteration. ---*/
  if (driver_config->GetRestart() && driver_config->GetTime_Domain())
    TimeIter = driver_config->GetRestart_Iter();

  /*--- Run the problem until the number of time iterations required is reached. ---*/
  while ( TimeIter < driver_config->GetnTime_Iter() ) {

    /*--- Perform some preprocessing before starting the time-step simulation. ---*/

    Preprocess(TimeIter);

    /*--- Run a block iteration of the multizone problem. ---*/

    switch (driver_config->GetKind_MZSolver()){
      case ENUM_MULTIZONE::MZ_BLOCK_GAUSS_SEIDEL: Run_GaussSeidel(); break;  // Block Gauss-Seidel iteration
      case ENUM_MULTIZONE::MZ_BLOCK_JACOBI: Run_Jacobi(); break;             // Block-Jacobi iteration
    }

    /*--- Update the solution for dual time stepping strategy ---*/

    Update();

    /*--- Monitor the computations after each iteration. ---*/

    StopCalc = Monitor(TimeIter);

    /*--- Output the solution in files. ---*/

    Output(TimeIter);

    /*--- If the convergence criteria has been met, terminate the simulation. ---*/

    if (StopCalc) break;

    TimeIter++;

  }

}

void CMultizoneDriver::Preprocess(unsigned long TimeIter) {

  /*--- Set the current time iteration in the config ---*/
  driver_config->SetTimeIter(TimeIter);

  for (iZone = 0; iZone < nZone; iZone++){

    /*--- Set the value of the external iteration to TimeIter. -------------------------------------*/
    /*--- TODO: This should be generalised for an homogeneous criteria throughout the code. --------*/
    config_container[iZone]->SetTimeIter(TimeIter);


    /*--- Store the current physical time in the config container, as
     this can be used for verification / MMS. This should also be more
     general once the drivers are more stable. ---*/

    if (driver_config->GetTime_Domain()) {
      config_container[iZone]->SetPhysicalTime(static_cast<su2double>(TimeIter)*config_container[iZone]->GetDelta_UnstTimeND());
    }
    else {
      config_container[iZone]->SetPhysicalTime(0.0);
    }

    /*--- Set the initial condition for EULER/N-S/RANS ---------------------------------------------*/
    /*--- For FSI, the initial conditions are set, after the mesh has been moved. --------------------------------------*/
    if (!fsi && config_container[iZone]->GetFluidProblem()) {
      solver_container[iZone][INST_0][MESH_0][FLOW_SOL]->SetInitialCondition(geometry_container[iZone][INST_0],
                                                                             solver_container[iZone][INST_0],
                                                                             config_container[iZone], TimeIter);
    }
    else if (!fsi && config_container[iZone]->GetHeatProblem()) {
      /*--- Set the initial condition for HEAT equation ---------------------------------------------*/
      solver_container[iZone][INST_0][MESH_0][HEAT_SOL]->SetInitialCondition(geometry_container[iZone][INST_0],
                                                                              solver_container[iZone][INST_0],
                                                                              config_container[iZone], TimeIter);
    }
  }

  SU2_MPI::Barrier(SU2_MPI::GetComm());

  /*--- Run a predictor step ---*/
  for (iZone = 0; iZone < nZone; iZone++) {
    if (config_container[iZone]->GetPredictor())
      iteration_container[iZone][INST_0]->Predictor(output_container[iZone], integration_container, geometry_container,
                                                    solver_container, numerics_container, config_container, surface_movement,
                                                    grid_movement, FFDBox, iZone, INST_0);
  }

  /*--- Perform a dynamic mesh update if required. ---*/

  DynamicMeshUpdate(TimeIter);

  /*--- Updating zone interface communication patterns for unsteady problems with pre-fixed motion in the config file ---*/
  if (driver_config->GetTime_Domain()) {
    for (iZone = 0; iZone < nZone; iZone++) {
      for (unsigned short jZone = 0; jZone < nZone; jZone++){
        if(jZone != iZone && interpolator_container[iZone][jZone] != nullptr && prefixed_motion[iZone])
          interpolator_container[iZone][jZone]->SetTransferCoeff(config_container);
      }
    }
  }

}

void CMultizoneDriver::Run_GaussSeidel() {

  unsigned short UpdateMesh;
  bool DeformMesh = false;

  for (iZone = 0; iZone < nZone; iZone++) {
    config_container[iZone]->SetOuterIter(0ul);
  }

  /*--- Loop over the number of outer iterations ---*/
  for (auto iOuter_Iter = 0ul; iOuter_Iter < driver_config->GetnOuter_Iter(); iOuter_Iter++){

    /*--- Loop over the number of zones (IZONE) ---*/
    for (iZone = 0; iZone < nZone; iZone++){

      /*--- In principle, the mesh does not need to be updated ---*/
      UpdateMesh = 0;

      /*--- Set the OuterIter ---*/
      config_container[iZone]->SetOuterIter(iOuter_Iter);
      config_container[iZone]->Set_StartTime(SU2_MPI::Wtime());
      driver_config->SetOuterIter(iOuter_Iter);

      /*--- Transfer from all the remaining zones ---*/
      for (auto jZone = 0u; jZone < nZone; jZone++){
        /*--- The target zone is iZone ---*/
        if (jZone != iZone){
          DeformMesh = Transfer_Data(jZone, iZone);
          if (DeformMesh) UpdateMesh+=1;
        }
      }
      /*--- If a mesh update is required due to the transfer of data ---*/
      if (UpdateMesh > 0) DynamicMeshUpdate(iZone, TimeIter);

      /*--- Iterate the zone as a block, either to convergence or to a max number of iterations ---*/
      iteration_container[iZone][INST_0]->Solve(output_container[iZone], integration_container, geometry_container,
                                                solver_container, numerics_container, config_container,
                                                surface_movement, grid_movement, FFDBox, iZone, INST_0);

      /*--- A corrector step can help preventing numerical instabilities ---*/
      Corrector(iZone);

    }

    if (OuterConvergence(iOuter_Iter)) break;

  }

}

void CMultizoneDriver::Run_Jacobi() {

  unsigned short UpdateMesh;
  bool DeformMesh = false;

  for (iZone = 0; iZone < nZone; iZone++) {
    config_container[iZone]->SetOuterIter(0ul);
  }

  /*--- Loop over the number of outer iterations ---*/
  for (auto iOuter_Iter = 0ul; iOuter_Iter < driver_config->GetnOuter_Iter(); iOuter_Iter++){

    /*--- Transfer from all zones ---*/
    for (iZone = 0; iZone < nZone; iZone++){

      /*--- In principle, the mesh does not need to be updated ---*/
      UpdateMesh = 0;

      /*--- Set the OuterIter ---*/
      config_container[iZone]->SetOuterIter(iOuter_Iter);
      driver_config->SetOuterIter(iOuter_Iter);

      /*--- Transfer from all the remaining zones ---*/
      for (auto jZone = 0u; jZone < nZone; jZone++){
        /*--- The target zone is iZone ---*/
        if (jZone != iZone && interface_container[iZone][jZone] != nullptr){
          DeformMesh = Transfer_Data(jZone, iZone);
          if (DeformMesh) UpdateMesh+=1;
        }
      }
      /*--- If a mesh update is required due to the transfer of data ---*/
      if (UpdateMesh > 0) DynamicMeshUpdate(iZone, TimeIter);

    }

      /*--- Loop over the number of zones (IZONE) ---*/
    for (iZone = 0; iZone < nZone; iZone++){

      /*--- Set the OuterIter ---*/
      config_container[iZone]->SetOuterIter(iOuter_Iter);
      config_container[iZone]->Set_StartTime(SU2_MPI::Wtime());
      driver_config->SetOuterIter(iOuter_Iter);

      /*--- Iterate the zone as a block, either to convergence or to a max number of iterations ---*/
      iteration_container[iZone][INST_0]->Solve(output_container[iZone], integration_container, geometry_container,
                                                solver_container, numerics_container, config_container,
                                                surface_movement, grid_movement, FFDBox, iZone, INST_0);

      /*--- A corrector step can help preventing numerical instabilities ---*/
      Corrector(iZone);

    }

    if (OuterConvergence(iOuter_Iter)) break;

  }

}

void CMultizoneDriver::Corrector(unsigned short val_iZone) {

  if (config_container[val_iZone]->GetRelaxation())
    iteration_container[val_iZone][INST_0]->Relaxation(output_container[ZONE_0], integration_container,
                                            geometry_container, solver_container, numerics_container, config_container,
                                            surface_movement, grid_movement, FFDBox, val_iZone, INST_0);
}

bool CMultizoneDriver::OuterConvergence(unsigned long OuterIter) {

  /*--- Update the residual for the all the zones. ---*/

  for (iZone = 0; iZone < nZone; iZone++) {

    /*--- Account for all the solvers in this zone. ---*/

    auto solvers = solver_container[iZone][INST_0][MESH_0];

    for (unsigned short iSol = 0; iSol < MAX_SOLS; iSol++){
      if (solvers[iSol] != nullptr)
        solvers[iSol]->ComputeResidual_Multizone(geometry_container[iZone][INST_0][MESH_0], config_container[iZone]);
    }

    /*--- Make sure that everything is loaded into the output container. ---*/

    output_container[iZone]->SetHistory_Output(geometry_container[iZone][INST_0][MESH_0], solvers, config_container[iZone]);

  }

  /*--- Print out the convergence data to screen and history file. ---*/

  driver_output->SetMultizoneHistory_Output(output_container, config_container, driver_config,
                                            driver_config->GetTimeIter(), driver_config->GetOuterIter());

  return driver_output->GetConvergence();

}

void CMultizoneDriver::Update() {

  /*--- For enabling a consistent restart, we need to update the mesh with the interface information that introduces displacements --*/
  /*--- Loop over the number of zones (IZONE) ---*/
  for (iZone = 0; iZone < nZone; iZone++){

    unsigned short UpdateMesh = 0;

    /*--- Transfer from all the remaining zones (JZONE != IZONE)---*/
    for (auto jZone = 0u; jZone < nZone; jZone++){
      /*--- The target zone is iZone ---*/
      if (jZone != iZone){
        UpdateMesh += Transfer_Data(jZone, iZone);
      }
    }
    /*--- If a mesh update is required due to the transfer of data ---*/
    if (UpdateMesh > 0) DynamicMeshUpdate(iZone, TimeIter);

    iteration_container[iZone][INST_0]->Update(output_container[iZone], integration_container, geometry_container,
        solver_container, numerics_container, config_container,
        surface_movement, grid_movement, FFDBox, iZone, INST_0);

    /*--- Set the Convergence_FSI boolean to false for the next time step ---*/
    for (unsigned short iSol = 0; iSol < MAX_SOLS-1; iSol++){
      if (integration_container[iZone][INST_0][iSol] != nullptr){
        integration_container[iZone][INST_0][iSol]->SetConvergence_FSI(false);
      }
    }
  }

}

void CMultizoneDriver::Output(unsigned long TimeIter) {

  /*--- Time the output for performance benchmarking. ---*/

  StopTime = SU2_MPI::Wtime();

  UsedTimeCompute += StopTime-StartTime;

  StartTime = SU2_MPI::Wtime();

  bool wrote_files = false;

  for (iZone = 0; iZone < nZone; iZone++){
    wrote_files = output_container[iZone]->SetResult_Files(geometry_container[iZone][INST_0][MESH_0],
                                                            config_container[iZone],
                                                            solver_container[iZone][INST_0][MESH_0], TimeIter, StopCalc );
  }

  if (wrote_files){

    StopTime = SU2_MPI::Wtime();

    UsedTimeOutput += StopTime-StartTime;
    OutputCount++;
    BandwidthSum = config_container[ZONE_0]->GetRestart_Bandwidth_Agg();

    StartTime = SU2_MPI::Wtime();

    driver_config->Set_StartTime(StartTime);
  }

}

void CMultizoneDriver::DynamicMeshUpdate(unsigned long TimeIter) {

  bool AnyDeformMesh = false;

  for (iZone = 0; iZone < nZone; iZone++) {
    const auto harmonic_balance = (config_container[iZone]->GetTime_Marching() == TIME_MARCHING::HARMONIC_BALANCE);
    /*--- Dynamic mesh update ---*/
    if ((config_container[iZone]->GetGrid_Movement()) && (!harmonic_balance) && (!fsi)) {
      iteration_container[iZone][INST_0]->SetGrid_Movement(geometry_container[iZone][INST_0],surface_movement[iZone],
                                                           grid_movement[iZone][INST_0], solver_container[iZone][INST_0],
                                                           config_container[iZone], 0, TimeIter);
      AnyDeformMesh = true;
    }
  }
  /*--- Update the wall distances if the mesh was deformed. ---*/
  if (AnyDeformMesh) {
    CGeometry::ComputeWallDistance(config_container, geometry_container);
  }
}

void CMultizoneDriver::DynamicMeshUpdate(unsigned short val_iZone, unsigned long TimeIter) {

  auto iteration = iteration_container[val_iZone][INST_0];

  /*--- Legacy dynamic mesh update - Only if GRID_MOVEMENT = YES ---*/
  if (config_container[val_iZone]->GetGrid_Movement()) {
    iteration->SetGrid_Movement(geometry_container[val_iZone][INST_0],surface_movement[val_iZone],
                                grid_movement[val_iZone][INST_0], solver_container[val_iZone][INST_0],
                                config_container[val_iZone], 0, TimeIter);
  }

  /*--- New solver - all the other routines in SetGrid_Movement should be adapted to this one ---*/
  /*--- Works if DEFORM_MESH = YES ---*/
  iteration->SetMesh_Deformation(geometry_container[val_iZone][INST_0],
                                 solver_container[val_iZone][INST_0][MESH_0],
                                 numerics_container[val_iZone][INST_0][MESH_0],
                                 config_container[val_iZone], RECORDING::CLEAR_INDICES);

  /*--- Update the wall distances if the mesh was deformed. ---*/
  if (config_container[val_iZone]->GetGrid_Movement() ||
      config_container[val_iZone]->GetDeform_Mesh()) {
    CGeometry::ComputeWallDistance(config_container, geometry_container);
  }
}

bool CMultizoneDriver::Transfer_Data(unsigned short donorZone, unsigned short targetZone) {

  bool UpdateMesh = false;

  int donorSolver = -1, targetSolver = -1;

  /*--- Select the transfer method according to the magnitudes being transferred ---*/

  switch(interface_types[donorZone][targetZone]) {

    case SLIDING_INTERFACE:
    {
      donorSolver  = FLOW_SOL;
      targetSolver = FLOW_SOL;

      /*--- Additional transfer for turbulence variables. ---*/
<<<<<<< HEAD
      if (config_container[targetZone]->GetKind_Solver() == RANS ||
          config_container[targetZone]->GetKind_Solver() == INC_RANS)
=======
      if (config_container[targetZone]->GetKind_Solver() == MAIN_SOLVER::RANS ||
          config_container[targetZone]->GetKind_Solver() == MAIN_SOLVER::INC_RANS)
>>>>>>> 1249f9f6
      {
        interface_container[donorZone][targetZone]->BroadcastData(
          *interpolator_container[donorZone][targetZone].get(),
          solver_container[donorZone][INST_0][MESH_0][TURB_SOL],
          solver_container[targetZone][INST_0][MESH_0][TURB_SOL],
          geometry_container[donorZone][INST_0][MESH_0],
          geometry_container[targetZone][INST_0][MESH_0],
          config_container[donorZone],
          config_container[targetZone]);
      }
      break;
    }
    case CONJUGATE_HEAT_FS:
    {
      donorSolver  = FLOW_SOL;
      targetSolver = HEAT_SOL;
      break;
    }
    case CONJUGATE_HEAT_WEAKLY_FS:
    {
      donorSolver  = HEAT_SOL;
      targetSolver = HEAT_SOL;
      break;
    }
    case CONJUGATE_HEAT_SF:
    {
      donorSolver  = HEAT_SOL;
      targetSolver = FLOW_SOL;
      break;
    }
    case CONJUGATE_HEAT_WEAKLY_SF:
    {
      donorSolver  = HEAT_SOL;
      targetSolver = HEAT_SOL;
      break;
    }
    case BOUNDARY_DISPLACEMENTS:
    {
      donorSolver  = FEA_SOL;
      targetSolver = MESH_SOL;
      UpdateMesh = true;
      break;
    }
    case FLOW_TRACTION:
    {
      donorSolver  = FLOW_SOL;
      targetSolver = FEA_SOL;
      break;
    }
    case NO_TRANSFER:
    case ZONES_ARE_EQUAL:
    case NO_COMMON_INTERFACE:
      break;
    default:
      if(rank == MASTER_NODE)
        cout << "WARNING: One of the intended interface transfer routines is not "
             << "known to the chosen driver and has not been executed." << endl;
      break;
  }

  if(donorSolver >= 0 && targetSolver >= 0) {
    interface_container[donorZone][targetZone]->BroadcastData(
      *interpolator_container[donorZone][targetZone].get(),
      solver_container[donorZone][INST_0][MESH_0][donorSolver],
      solver_container[targetZone][INST_0][MESH_0][targetSolver],
      geometry_container[donorZone][INST_0][MESH_0],
      geometry_container[targetZone][INST_0][MESH_0],
      config_container[donorZone],
      config_container[targetZone]);
  }

  return UpdateMesh;
}

bool CMultizoneDriver::Monitor(unsigned long TimeIter){

  /*--- Check whether the inner solver has converged --- */

  if (driver_config->GetTime_Domain() == NO){

    const auto OuterIter  = driver_config->GetOuterIter();
    const auto nOuterIter = driver_config->GetnOuter_Iter();

    const auto InnerConvergence = driver_output->GetConvergence();
    const bool MaxIterationsReached = (OuterIter+1 >= nOuterIter);

    if ((MaxIterationsReached || InnerConvergence) && (rank == MASTER_NODE)) {
      cout << endl << "----------------------------- Solver Exit -------------------------------" << endl;
      if (InnerConvergence) cout << "All convergence criteria satisfied." << endl;
      else cout << endl << "Maximum number of iterations reached (OUTER_ITER = " << OuterIter+1 << ") before convergence." << endl;
      driver_output->PrintConvergenceSummary();
      cout << "-------------------------------------------------------------------------" << endl;
    }

    return (MaxIterationsReached || InnerConvergence);
  }
  else { // i.e. unsteady simulation

    /*--- Check whether the outer time integration has reached the final time ---*/
    const auto TimeConvergence = GetTimeConvergence();

    const auto nTimeIter = driver_config->GetnTime_Iter();
    const auto MaxTime   = driver_config->GetMax_Time();
    const auto CurTime   = driver_output->GetHistoryFieldValue("CUR_TIME");

    const bool FinalTimeReached = (CurTime >= MaxTime);
    const bool MaxIterationsReached = (TimeIter+1 >= nTimeIter);

    if ((TimeConvergence || FinalTimeReached || MaxIterationsReached) && (rank == MASTER_NODE)){
      cout << endl << "----------------------------- Solver Exit -------------------------------";
      if (TimeConvergence)  cout << endl << "All windowed time-averaged convergence criteria are fullfilled." << endl;
      if (FinalTimeReached) cout << endl << "Maximum time reached (MAX_TIME = " << MaxTime << "s)." << endl;
      else cout << endl << "Maximum number of time iterations reached (TIME_ITER = " << nTimeIter << ")." << endl;
      cout << "-------------------------------------------------------------------------" << endl;
    }

    return (FinalTimeReached || MaxIterationsReached);
  }

}

bool CMultizoneDriver::GetTimeConvergence() const{
    return output_container[ZONE_0]->GetCauchyCorrectedTimeConvergence(config_container[ZONE_0]);
}<|MERGE_RESOLUTION|>--- conflicted
+++ resolved
@@ -550,13 +550,8 @@
       targetSolver = FLOW_SOL;
 
       /*--- Additional transfer for turbulence variables. ---*/
-<<<<<<< HEAD
-      if (config_container[targetZone]->GetKind_Solver() == RANS ||
-          config_container[targetZone]->GetKind_Solver() == INC_RANS)
-=======
       if (config_container[targetZone]->GetKind_Solver() == MAIN_SOLVER::RANS ||
           config_container[targetZone]->GetKind_Solver() == MAIN_SOLVER::INC_RANS)
->>>>>>> 1249f9f6
       {
         interface_container[donorZone][targetZone]->BroadcastData(
           *interpolator_container[donorZone][targetZone].get(),
