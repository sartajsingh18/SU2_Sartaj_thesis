--- conflicted
+++ resolved
@@ -5872,13 +5872,7 @@
 
     /*--- Push solution back to correct array ---*/
 
-<<<<<<< HEAD
-    solver_container[ZONE_STRUCT][INST_0][MESH_0][FEA_SOL]->node->SetSolution_time_n();
-=======
-    for(iPoint=0; iPoint<geometry_container[ZONE_STRUCT][INST_0][MESH_0]->GetnPoint();iPoint++){
-      solver_container[ZONE_STRUCT][INST_0][MESH_0][FEA_SOL]->node[iPoint]->Set_Solution_time_n();
-    }
->>>>>>> d781ddc8
+    solver_container[ZONE_STRUCT][INST_0][MESH_0][FEA_SOL]->node->Set_Solution_time_n();
 
     /*--- Push solution back to correct array ---*/
 
