/*!
 * \file iteration_structure.cpp
 * \brief Main subroutines used by SU2_CFD
 * \author F. Palacios, T. Economon
 * \version 4.1.0 "Cardinal"
 *
 * SU2 Lead Developers: Dr. Francisco Palacios (Francisco.D.Palacios@boeing.com).
 *                      Dr. Thomas D. Economon (economon@stanford.edu).
 *
 * SU2 Developers: Prof. Juan J. Alonso's group at Stanford University.
 *                 Prof. Piero Colonna's group at Delft University of Technology.
 *                 Prof. Nicolas R. Gauger's group at Kaiserslautern University of Technology.
 *                 Prof. Alberto Guardone's group at Polytechnic University of Milan.
 *                 Prof. Rafael Palacios' group at Imperial College London.
 *
 * Copyright (C) 2012-2016 SU2, the open-source CFD code.
 *
 * SU2 is free software; you can redistribute it and/or
 * modify it under the terms of the GNU Lesser General Public
 * License as published by the Free Software Foundation; either
 * version 2.1 of the License, or (at your option) any later version.
 *
 * SU2 is distributed in the hope that it will be useful,
 * but WITHOUT ANY WARRANTY; without even the implied warranty of
 * MERCHANTABILITY or FITNESS FOR A PARTICULAR PURPOSE. See the GNU
 * Lesser General Public License for more details.
 *
 * You should have received a copy of the GNU Lesser General Public
 * License along with SU2. If not, see <http://www.gnu.org/licenses/>.
 */

#include "../include/iteration_structure.hpp"

CIteration::CIteration(CConfig *config) { }
CIteration::~CIteration(void) { }

void CIteration::Preprocess(COutput *output,
                            CIntegration ***integration_container,
                            CGeometry ***geometry_container,
                            CSolver ****solver_container,
                            CNumerics *****numerics_container,
                            CConfig **config_container,
                            CSurfaceMovement **surface_movement,
                            CVolumetricMovement **grid_movement,
                            CFreeFormDefBox*** FFDBox,
                            unsigned short val_iZone) { }
void CIteration::Iterate(COutput *output,
                         CIntegration ***integration_container,
                         CGeometry ***geometry_container,
                         CSolver ****solver_container,
                         CNumerics *****numerics_container,
                         CConfig **config_container,
                         CSurfaceMovement **surface_movement,
                         CVolumetricMovement **grid_movement,
                         CFreeFormDefBox*** FFDBox,
                         unsigned short val_iZone) { }
void CIteration::Update(COutput *output,
                        CIntegration ***integration_container,
                        CGeometry ***geometry_container,
                        CSolver ****solver_container,
                        CNumerics *****numerics_container,
                        CConfig **config_container,
                        CSurfaceMovement **surface_movement,
                        CVolumetricMovement **grid_movement,
                        CFreeFormDefBox*** FFDBox,
                        unsigned short val_iZone)      { }
void CIteration::Monitor()     { }
void CIteration::Output()      { }
void CIteration::Postprocess() { }



CMeanFlowIteration::CMeanFlowIteration(CConfig *config) : CIteration(config) { }
CMeanFlowIteration::~CMeanFlowIteration(void) { }

void CMeanFlowIteration::Preprocess(COutput *output,
                                    CIntegration ***integration_container,
                                    CGeometry ***geometry_container,
                                    CSolver ****solver_container,
                                    CNumerics *****numerics_container,
                                    CConfig **config_container,
                                    CSurfaceMovement **surface_movement,
                                    CVolumetricMovement **grid_movement,
                                    CFreeFormDefBox*** FFDBox,
                                    unsigned short val_iZone) {
  
<<<<<<< HEAD

  unsigned long IntIter = 0; config_container[ZONE_0]->SetIntIter(IntIter);
  unsigned long ExtIter = config_container[ZONE_0]->GetExtIter();
  unsigned long FSIIter = config_container[val_iZone]->GetFSIIter();
  bool fsi = config_container[val_iZone]->GetFSI_Simulation();
  bool time_spectral = (config_container[val_iZone]->GetUnsteady_Simulation() == TIME_SPECTRAL);

=======
  unsigned long IntIter = 0; config_container[val_iZone]->SetIntIter(IntIter);
  unsigned long ExtIter = config_container[val_iZone]->GetExtIter();
  
  bool fsi = config_container[val_iZone]->GetFSI_Simulation();
  unsigned long FSIIter = config_container[val_iZone]->GetFSIIter();

  bool time_spectral = (config_container[val_iZone]->GetUnsteady_Simulation() == TIME_SPECTRAL);
>>>>>>> 1809033a
  
  /*--- Set the initial condition ---*/
  /*--- For FSI problems with subiterations, this must only be done in the first subiteration ---*/
  if(!( (fsi) && (FSIIter > 0) ))
	 solver_container[val_iZone][MESH_0][FLOW_SOL]->SetInitialCondition(geometry_container[val_iZone], solver_container[val_iZone], config_container[val_iZone], ExtIter);
  
  /*--- Dynamic mesh update ---*/
  
  if ((config_container[val_iZone]->GetGrid_Movement()) && (!time_spectral)) {
    SetGrid_Movement(geometry_container[val_iZone], surface_movement[val_iZone], grid_movement[val_iZone], FFDBox[val_iZone], solver_container[val_iZone], config_container[val_iZone], val_iZone, IntIter, ExtIter);
  }
  
  /*--- Apply a Wind Gust ---*/
  
  if (config_container[val_iZone]->GetWind_Gust()) {
    SetWind_GustField(config_container[val_iZone], geometry_container[val_iZone], solver_container[val_iZone]);
  }
  

  /*--- turbomachinery preprocess  ---*/
  
  if(config_container[val_iZone]->GetBoolTurboPerf()){
  	if(ExtIter == 0){
  			geometry_container[val_iZone][MESH_0]->SetAvgTurboValue(config_container[val_iZone],INFLOW, true);
  			geometry_container[val_iZone][MESH_0]->SetAvgTurboValue(config_container[val_iZone],OUTFLOW, true);
  		}
  		TurboPreprocess(geometry_container, solver_container, config_container, numerics_container, output, val_iZone);
  	}
  }


void CMeanFlowIteration::Iterate(COutput *output,
                                 CIntegration ***integration_container,
                                 CGeometry ***geometry_container,
                                 CSolver ****solver_container,
                                 CNumerics *****numerics_container,
                                 CConfig **config_container,
                                 CSurfaceMovement **surface_movement,
                                 CVolumetricMovement **grid_movement,
                                 CFreeFormDefBox*** FFDBox,
                                 unsigned short val_iZone) {
  
  unsigned long IntIter = 0; config_container[val_iZone]->SetIntIter(IntIter);
  unsigned long ExtIter = config_container[val_iZone]->GetExtIter();
#ifdef HAVE_MPI
  int rank;
  MPI_Comm_rank(MPI_COMM_WORLD, &rank);
#endif
  
  /*--- Set the value of the internal iteration ---*/
  
  IntIter = ExtIter;
  if ((config_container[val_iZone]->GetUnsteady_Simulation() == DT_STEPPING_1ST) ||
      (config_container[val_iZone]->GetUnsteady_Simulation() == DT_STEPPING_2ND)) IntIter = 0;
  
  /*--- Update global parameters ---*/
  
  if ((config_container[val_iZone]->GetKind_Solver() == EULER) ||
      (config_container[val_iZone]->GetKind_Solver() == DISC_ADJ_EULER)) {
    config_container[val_iZone]->SetGlobalParam(EULER, RUNTIME_FLOW_SYS, ExtIter);
  }
  if ((config_container[val_iZone]->GetKind_Solver() == NAVIER_STOKES) ||
      (config_container[val_iZone]->GetKind_Solver() == DISC_ADJ_NAVIER_STOKES)) {
    config_container[val_iZone]->SetGlobalParam(NAVIER_STOKES, RUNTIME_FLOW_SYS, ExtIter);
  }
  if ((config_container[val_iZone]->GetKind_Solver() == RANS) ||
      (config_container[val_iZone]->GetKind_Solver() == DISC_ADJ_RANS)) {
    config_container[val_iZone]->SetGlobalParam(RANS, RUNTIME_FLOW_SYS, ExtIter);
  }
  
  /*--- Solve the Euler, Navier-Stokes or Reynolds-averaged Navier-Stokes (RANS) equations (one iteration) ---*/
  
  integration_container[val_iZone][FLOW_SOL]->MultiGrid_Iteration(geometry_container, solver_container, numerics_container,
                                                                  config_container, RUNTIME_FLOW_SYS, IntIter, val_iZone);
  
  if ((config_container[val_iZone]->GetKind_Solver() == RANS) ||
      (config_container[val_iZone]->GetKind_Solver() == DISC_ADJ_RANS)) {
    
    /*--- Solve the turbulence model ---*/
    
    config_container[val_iZone]->SetGlobalParam(RANS, RUNTIME_TURB_SYS, ExtIter);
    integration_container[val_iZone][TURB_SOL]->SingleGrid_Iteration(geometry_container, solver_container, numerics_container,
                                                                     config_container, RUNTIME_TURB_SYS, IntIter, val_iZone);
    
    /*--- Solve transition model ---*/
    
    if (config_container[val_iZone]->GetKind_Trans_Model() == LM) {
      config_container[val_iZone]->SetGlobalParam(RANS, RUNTIME_TRANS_SYS, ExtIter);
      integration_container[val_iZone][TRANS_SOL]->SingleGrid_Iteration(geometry_container, solver_container, numerics_container,
                                                                        config_container, RUNTIME_TRANS_SYS, IntIter, val_iZone);
    }
    
  }
  
  /*--- Dual time stepping strategy ---*/
  
  if ((config_container[val_iZone]->GetUnsteady_Simulation() == DT_STEPPING_1ST) ||
      (config_container[val_iZone]->GetUnsteady_Simulation() == DT_STEPPING_2ND)) {
    
    for (IntIter = 1; IntIter < config_container[val_iZone]->GetUnst_nIntIter(); IntIter++) {
      
      /*--- Write the convergence history (only screen output) ---*/
      
      output->SetConvHistory_Body(NULL, geometry_container, solver_container, config_container, integration_container, true, 0.0, val_iZone);
      
      /*--- Set the value of the internal iteration ---*/
      
      config_container[val_iZone]->SetIntIter(IntIter);
      
      /*--- Pseudo-timestepping for the Euler, Navier-Stokes or Reynolds-averaged Navier-Stokes equations ---*/
      
      if ((config_container[val_iZone]->GetKind_Solver() == EULER) ||
          (config_container[val_iZone]->GetKind_Solver() == DISC_ADJ_EULER)) {
        config_container[val_iZone]->SetGlobalParam(EULER, RUNTIME_FLOW_SYS, ExtIter);
      }
      if ((config_container[val_iZone]->GetKind_Solver() == NAVIER_STOKES) ||
          (config_container[val_iZone]->GetKind_Solver() == DISC_ADJ_NAVIER_STOKES)) {
        config_container[val_iZone]->SetGlobalParam(NAVIER_STOKES, RUNTIME_FLOW_SYS, ExtIter);
      }
      if ((config_container[val_iZone]->GetKind_Solver() == RANS) ||
          (config_container[val_iZone]->GetKind_Solver() == DISC_ADJ_RANS)) {
        config_container[val_iZone]->SetGlobalParam(RANS, RUNTIME_FLOW_SYS, ExtIter);
      }
      
      /*--- Solve the Euler, Navier-Stokes or Reynolds-averaged Navier-Stokes (RANS) equations (one iteration) ---*/
      
      integration_container[val_iZone][FLOW_SOL]->MultiGrid_Iteration(geometry_container, solver_container, numerics_container,
                                                                      config_container, RUNTIME_FLOW_SYS, IntIter, val_iZone);
      
      /*--- Pseudo-timestepping the turbulence model ---*/
      
      if ((config_container[val_iZone]->GetKind_Solver() == RANS) ||
          (config_container[val_iZone]->GetKind_Solver() == DISC_ADJ_RANS)) {
        
        /*--- Solve the turbulence model ---*/
        
        config_container[val_iZone]->SetGlobalParam(RANS, RUNTIME_TURB_SYS, ExtIter);
        integration_container[val_iZone][TURB_SOL]->SingleGrid_Iteration(geometry_container, solver_container, numerics_container,
                                                                         config_container, RUNTIME_TURB_SYS, IntIter, val_iZone);
        
        /*--- Solve transition model ---*/
        
        if (config_container[val_iZone]->GetKind_Trans_Model() == LM) {
          config_container[val_iZone]->SetGlobalParam(RANS, RUNTIME_TRANS_SYS, ExtIter);
          integration_container[val_iZone][TRANS_SOL]->SingleGrid_Iteration(geometry_container, solver_container, numerics_container,
                                                                            config_container, RUNTIME_TRANS_SYS, IntIter, val_iZone);
        }
        
      }
      
      /*--- Call Dynamic mesh update if AEROELASTIC motion was specified ---*/
      if ((config_container[val_iZone]->GetGrid_Movement()) && (config_container[val_iZone]->GetAeroelastic_Simulation())) {
        SetGrid_Movement(geometry_container[val_iZone], surface_movement[val_iZone], grid_movement[val_iZone], FFDBox[val_iZone],
                         solver_container[val_iZone], config_container[val_iZone], val_iZone, IntIter, ExtIter);
        /*--- Apply a Wind Gust ---*/
        if (config_container[val_iZone]->GetWind_Gust()) {
          if (IntIter % config_container[val_iZone]->GetAeroelasticIter() ==0)
            SetWind_GustField(config_container[val_iZone], geometry_container[val_iZone], solver_container[val_iZone]);
        }
      }
      
      if (integration_container[val_iZone][FLOW_SOL]->GetConvergence()) break;
      
    }
    
  }
  
}

void CMeanFlowIteration::Update(COutput *output,
                                CIntegration ***integration_container,
                                CGeometry ***geometry_container,
                                CSolver ****solver_container,
                                CNumerics *****numerics_container,
                                CConfig **config_container,
                                CSurfaceMovement **surface_movement,
                                CVolumetricMovement **grid_movement,
                                CFreeFormDefBox*** FFDBox,
                                unsigned short val_iZone)      {
  
  unsigned short iMesh;
  su2double Physical_dt, Physical_t;
  unsigned long ExtIter = config_container[val_iZone]->GetExtIter();

  /*--- Dual time stepping strategy ---*/
  
  if ((config_container[val_iZone]->GetUnsteady_Simulation() == DT_STEPPING_1ST) ||
      (config_container[val_iZone]->GetUnsteady_Simulation() == DT_STEPPING_2ND)) {
    
    /*--- Update dual time solver on all mesh levels ---*/
    
    for (iMesh = 0; iMesh <= config_container[val_iZone]->GetnMGLevels(); iMesh++) {
      integration_container[val_iZone][FLOW_SOL]->SetDualTime_Solver(geometry_container[val_iZone][iMesh], solver_container[val_iZone][iMesh][FLOW_SOL], config_container[val_iZone], iMesh);
      integration_container[val_iZone][FLOW_SOL]->SetConvergence(false);
    }
    
    /*--- Update dual time solver for the turbulence model ---*/
    
    if ((config_container[val_iZone]->GetKind_Solver() == RANS) ||
        (config_container[val_iZone]->GetKind_Solver() == DISC_ADJ_RANS)) {
      integration_container[val_iZone][TURB_SOL]->SetDualTime_Solver(geometry_container[val_iZone][MESH_0], solver_container[val_iZone][MESH_0][TURB_SOL], config_container[val_iZone], MESH_0);
      integration_container[val_iZone][TURB_SOL]->SetConvergence(false);
    }
    
    /*--- Update dual time solver for the transition model ---*/
    
    if (config_container[val_iZone]->GetKind_Trans_Model() == LM) {
      integration_container[val_iZone][TRANS_SOL]->SetDualTime_Solver(geometry_container[val_iZone][MESH_0], solver_container[val_iZone][MESH_0][TRANS_SOL], config_container[val_iZone], MESH_0);
      integration_container[val_iZone][TRANS_SOL]->SetConvergence(false);
    }
    
    /*--- Verify convergence criteria (based on total time) ---*/
    
    Physical_dt = config_container[val_iZone]->GetDelta_UnstTime();
    Physical_t  = (ExtIter+1)*Physical_dt;
    if (Physical_t >=  config_container[val_iZone]->GetTotal_UnstTime())
      integration_container[val_iZone][FLOW_SOL]->SetConvergence(true);
    
  }
  
}

void CMeanFlowIteration::Monitor()     { }
void CMeanFlowIteration::Output()      { }
void CMeanFlowIteration::Postprocess() { }

void CMeanFlowIteration::SetWind_GustField(CConfig *config_container, CGeometry **geometry_container, CSolver ***solver_container) {
  // The gust is imposed on the flow field via the grid velocities. This method called the Field Velocity Method is described in the
  // NASA TM–2012-217771 - Development, Verification and Use of Gust Modeling in the NASA Computational Fluid Dynamics Code FUN3D
  // the desired gust is prescribed as the negative of the grid velocity.
  
  // If a source term is included to account for the gust field, the method is described by Jones et al. as the Split Velocity Method in
  // Simulation of Airfoil Gust Responses Using Prescribed Velocities.
  // In this routine the gust derivatives needed for the source term are calculated when applicable.
  // If the gust derivatives are zero the source term is also zero.
  // The source term itself is implemented in the class CSourceWindGust
  
  int rank = MASTER_NODE;
#ifdef HAVE_MPI
  MPI_Comm_rank(MPI_COMM_WORLD, &rank);
#endif
  
  if (rank == MASTER_NODE)
    cout << endl << "Running simulation with a Wind Gust." << endl;
  unsigned short iDim, nDim = geometry_container[MESH_0]->GetnDim(); //We assume nDim = 2
  if (nDim != 2) {
    if (rank == MASTER_NODE) {
      cout << endl << "WARNING - Wind Gust capability is only verified for 2 dimensional simulations." << endl;
    }
  }
  
  /*--- Gust Parameters from config ---*/
  unsigned short Gust_Type = config_container->GetGust_Type();
  su2double xbegin = config_container->GetGust_Begin_Loc();    // Location at which the gust begins.
  su2double L = config_container->GetGust_WaveLength();        // Gust size
  su2double tbegin = config_container->GetGust_Begin_Time();   // Physical time at which the gust begins.
  su2double gust_amp = config_container->GetGust_Ampl();       // Gust amplitude
  su2double n = config_container->GetGust_Periods();           // Number of gust periods
  unsigned short GustDir = config_container->GetGust_Dir(); // Gust direction
  
  /*--- Variables needed to compute the gust ---*/
  unsigned short Kind_Grid_Movement = config_container->GetKind_GridMovement(ZONE_0);
  unsigned long iPoint;
  unsigned short iMGlevel, nMGlevel = config_container->GetnMGLevels();
  
  su2double x, y, x_gust, dgust_dx, dgust_dy, dgust_dt;
  su2double *Gust, *GridVel, *NewGridVel, *GustDer;
  
  su2double Physical_dt = config_container->GetDelta_UnstTime();
  unsigned long ExtIter = config_container->GetExtIter();
  su2double Physical_t = ExtIter*Physical_dt;
  
  su2double Uinf = solver_container[MESH_0][FLOW_SOL]->GetVelocity_Inf(0); // Assumption gust moves at infinity velocity
  
  Gust = new su2double [nDim];
  NewGridVel = new su2double [nDim];
  for (iDim = 0; iDim < nDim; iDim++) {
    Gust[iDim] = 0.0;
    NewGridVel[iDim] = 0.0;
  }
  
  GustDer = new su2double [3];
  for (unsigned short i = 0; i < 3; i++) {
    GustDer[i] = 0.0;
  }
  
  // Vortex variables
  unsigned long nVortex = 0;
  vector<su2double> x0, y0, vort_strenth, r_core; //vortex is positive in clockwise direction.
  if (Gust_Type == VORTEX) {
    InitializeVortexDistribution(nVortex, x0, y0, vort_strenth, r_core);
  }
  
  /*--- Check to make sure gust lenght is not zero or negative (vortex gust doesn't use this). ---*/
  if (L <= 0.0 && Gust_Type != VORTEX) {
    if (rank == MASTER_NODE) cout << "ERROR: The gust length needs to be positive" << endl;
#ifndef HAVE_MPI
    exit(EXIT_FAILURE);
#else
    MPI_Abort(MPI_COMM_WORLD,1);
    MPI_Finalize();
#endif
  }
  
  /*--- Loop over all multigrid levels ---*/
  
  for (iMGlevel = 0; iMGlevel <= nMGlevel; iMGlevel++) {
    
    /*--- Loop over each node in the volume mesh ---*/
    
    for (iPoint = 0; iPoint < geometry_container[iMGlevel]->GetnPoint(); iPoint++) {
      
      /*--- Reset the Grid Velocity to zero if there is no grid movement ---*/
      if (Kind_Grid_Movement == GUST) {
        for (iDim = 0; iDim < nDim; iDim++)
          geometry_container[iMGlevel]->node[iPoint]->SetGridVel(iDim, 0.0);
      }
      
      /*--- initialize the gust and derivatives to zero everywhere ---*/
      
      for (iDim = 0; iDim < nDim; iDim++) {Gust[iDim]=0.0;}
      dgust_dx = 0.0; dgust_dy = 0.0; dgust_dt = 0.0;
      
      /*--- Begin applying the gust ---*/
      
      if (Physical_t >= tbegin) {
        
        x = geometry_container[iMGlevel]->node[iPoint]->GetCoord()[0]; // x-location of the node.
        y = geometry_container[iMGlevel]->node[iPoint]->GetCoord()[1]; // y-location of the node.
        
        // Gust coordinate
        x_gust = (x - xbegin - Uinf*(Physical_t-tbegin))/L;
        
        /*--- Calculate the specified gust ---*/
        switch (Gust_Type) {
            
          case TOP_HAT:
            // Check if we are in the region where the gust is active
            if (x_gust > 0 && x_gust < n) {
              Gust[GustDir] = gust_amp;
              // Still need to put the gust derivatives. Think about this.
            }
            break;
            
          case SINE:
            // Check if we are in the region where the gust is active
            if (x_gust > 0 && x_gust < n) {
              Gust[GustDir] = gust_amp*(sin(2*PI_NUMBER*x_gust));
              
              // Gust derivatives
              //dgust_dx = gust_amp*2*PI_NUMBER*(cos(2*PI_NUMBER*x_gust))/L;
              //dgust_dy = 0;
              //dgust_dt = gust_amp*2*PI_NUMBER*(cos(2*PI_NUMBER*x_gust))*(-Uinf)/L;
            }
            break;
            
          case ONE_M_COSINE:
            // Check if we are in the region where the gust is active
            if (x_gust > 0 && x_gust < n) {
              Gust[GustDir] = gust_amp*(1-cos(2*PI_NUMBER*x_gust));
              
              // Gust derivatives
              //dgust_dx = gust_amp*2*PI_NUMBER*(sin(2*PI_NUMBER*x_gust))/L;
              //dgust_dy = 0;
              //dgust_dt = gust_amp*2*PI_NUMBER*(sin(2*PI_NUMBER*x_gust))*(-Uinf)/L;
            }
            break;
            
          case EOG:
            // Check if we are in the region where the gust is active
            if (x_gust > 0 && x_gust < n) {
              Gust[GustDir] = -0.37*gust_amp*sin(3*PI_NUMBER*x_gust)*(1-cos(2*PI_NUMBER*x_gust));
            }
            break;
            
          case VORTEX:
            
            /*--- Use vortex distribution ---*/
            // Algebraic vortex equation.
            for (unsigned long i=0; i<nVortex; i++) {
              su2double r2 = pow(x-(x0[i]+Uinf*(Physical_t-tbegin)), 2) + pow(y-y0[i], 2);
              su2double r = sqrt(r2);
              su2double v_theta = vort_strenth[i]/(2*PI_NUMBER) * r/(r2+pow(r_core[i],2));
              Gust[0] = Gust[0] + v_theta*(y-y0[i])/r;
              Gust[1] = Gust[1] - v_theta*(x-(x0[i]+Uinf*(Physical_t-tbegin)))/r;
            }
            break;
            
          case NONE: default:
            
            /*--- There is no wind gust specified. ---*/
            if (rank == MASTER_NODE) {
              cout << "No wind gust specified." << endl;
            }
            break;
            
        }
      }
      
      /*--- Set the Wind Gust, Wind Gust Derivatives and the Grid Velocities ---*/
      
      GustDer[0] = dgust_dx;
      GustDer[1] = dgust_dy;
      GustDer[2] = dgust_dt;
      
      solver_container[iMGlevel][FLOW_SOL]->node[iPoint]->SetWindGust(Gust);
      solver_container[iMGlevel][FLOW_SOL]->node[iPoint]->SetWindGustDer(GustDer);
      
      GridVel = geometry_container[iMGlevel]->node[iPoint]->GetGridVel();
      
      /*--- Store new grid velocity ---*/
      
      for (iDim = 0; iDim < nDim; iDim++) {
        NewGridVel[iDim] = GridVel[iDim] - Gust[iDim];
        geometry_container[iMGlevel]->node[iPoint]->SetGridVel(iDim, NewGridVel[iDim]);
      }
      
    }
  }
  
  delete [] Gust;
  delete [] GustDer;
  delete [] NewGridVel;
  
}

void CMeanFlowIteration::InitializeVortexDistribution(unsigned long &nVortex, vector<su2double>& x0, vector<su2double>& y0, vector<su2double>& vort_strength, vector<su2double>& r_core) {
  /*--- Read in Vortex Distribution ---*/
  std::string line;
  std::ifstream file;
  su2double x_temp, y_temp, vort_strength_temp, r_core_temp;
  file.open("vortex_distribution.txt");
  /*--- In case there is no vortex file ---*/
  if (file.fail()) {
    cout << "There is no vortex data file!!" << endl;
    cout << "Press any key to exit..." << endl;
    cin.get(); exit(EXIT_FAILURE);
  }
  
  // Ignore line containing the header
  getline(file, line);
  // Read in the information of the vortices (xloc, yloc, lambda(strength), eta(size, gradient))
  while (file.good())
  {
    getline(file, line);
    std::stringstream ss(line);
    if (line.size() != 0) { //ignore blank lines if they exist.
      ss >> x_temp;
      ss >> y_temp;
      ss >> vort_strength_temp;
      ss >> r_core_temp;
      x0.push_back(x_temp);
      y0.push_back(y_temp);
      vort_strength.push_back(vort_strength_temp);
      r_core.push_back(r_core_temp);
    }
  }
  file.close();
  // number of vortices
  nVortex = x0.size();
  
}

void CMeanFlowIteration::TurboPreprocess(CGeometry ***geometry_container, CSolver ****solver_container, CConfig **config_container, CNumerics *****numerics_container, COutput *output, unsigned short iZone) {

	solver_container[iZone][MESH_0][FLOW_SOL]->TurboMixingProcess(geometry_container[iZone][MESH_0], config_container[iZone], INFLOW);
	solver_container[iZone][MESH_0][FLOW_SOL]->TurboMixingProcess(geometry_container[iZone][MESH_0], config_container[iZone], OUTFLOW);
	if (config_container[iZone]->GetBoolNRBC()){
		solver_container[iZone][MESH_0][FLOW_SOL]->PreprocessBC_NonReflecting(geometry_container[iZone][MESH_0], config_container[iZone], numerics_container[iZone][MESH_0][FLOW_SOL][CONV_BOUND_TERM], INFLOW);
		solver_container[iZone][MESH_0][FLOW_SOL]->PreprocessBC_NonReflecting(geometry_container[iZone][MESH_0], config_container[iZone], numerics_container[iZone][MESH_0][FLOW_SOL][CONV_BOUND_TERM], OUTFLOW);
	}
  solver_container[iZone][MESH_0][FLOW_SOL]->TurboPerformance(config_container[iZone], geometry_container[iZone][MESH_0]);

}


CWaveIteration::CWaveIteration(CConfig *config) : CIteration(config) { }
CWaveIteration::~CWaveIteration(void) { }
void CWaveIteration::Preprocess(COutput *output,
                                CIntegration ***integration_container,
                                CGeometry ***geometry_container,
                                CSolver ****solver_container,
                                CNumerics *****numerics_container,
                                CConfig **config_container,
                                CSurfaceMovement **surface_movement,
                                CVolumetricMovement **grid_movement,
                                CFreeFormDefBox*** FFDBox,
                                unsigned short val_iZone) { }
void CWaveIteration::Iterate(COutput *output,
                             CIntegration ***integration_container,
                             CGeometry ***geometry_container,
                             CSolver ****solver_container,
                             CNumerics *****numerics_container,
                             CConfig **config_container,
                             CSurfaceMovement **surface_movement,
                             CVolumetricMovement **grid_movement,
                             CFreeFormDefBox*** FFDBox,
                             unsigned short val_iZone) {
  
  unsigned long IntIter = 0; config_container[ZONE_0]->SetIntIter(IntIter);
  unsigned long ExtIter = config_container[ZONE_0]->GetExtIter();
  
  /*--- Set the value of the internal iteration ---*/
  IntIter = ExtIter;
  if ((config_container[val_iZone]->GetUnsteady_Simulation() == DT_STEPPING_1ST) ||
      (config_container[val_iZone]->GetUnsteady_Simulation() == DT_STEPPING_2ND)) IntIter = 0;
  
  /*--- Wave equations ---*/
  config_container[val_iZone]->SetGlobalParam(WAVE_EQUATION, RUNTIME_WAVE_SYS, ExtIter);
  integration_container[val_iZone][WAVE_SOL]->SingleGrid_Iteration(geometry_container, solver_container, numerics_container,
                                                                   config_container, RUNTIME_WAVE_SYS, IntIter, val_iZone);
  
  /*--- Dual time stepping strategy ---*/
  if ((config_container[val_iZone]->GetUnsteady_Simulation() == DT_STEPPING_1ST) ||
      (config_container[val_iZone]->GetUnsteady_Simulation() == DT_STEPPING_2ND)) {
    
    for (IntIter = 1; IntIter < config_container[val_iZone]->GetUnst_nIntIter(); IntIter++) {
      output->SetConvHistory_Body(NULL, geometry_container, solver_container, config_container, integration_container, true, 0.0, val_iZone);
      config_container[val_iZone]->SetIntIter(IntIter);
      integration_container[val_iZone][WAVE_SOL]->SingleGrid_Iteration(geometry_container, solver_container, numerics_container,
                                                                       config_container, RUNTIME_WAVE_SYS, IntIter, val_iZone);
      if (integration_container[val_iZone][WAVE_SOL]->GetConvergence()) break;
    }
    
  }
  
}
void CWaveIteration::Update(COutput *output,
                            CIntegration ***integration_container,
                            CGeometry ***geometry_container,
                            CSolver ****solver_container,
                            CNumerics *****numerics_container,
                            CConfig **config_container,
                            CSurfaceMovement **surface_movement,
                            CVolumetricMovement **grid_movement,
                            CFreeFormDefBox*** FFDBox,
                            unsigned short val_iZone)      {
  
  unsigned short iMesh;
  su2double Physical_dt, Physical_t;
  unsigned long ExtIter = config_container[ZONE_0]->GetExtIter();
  
  /*--- Dual time stepping strategy ---*/
  if ((config_container[val_iZone]->GetUnsteady_Simulation() == DT_STEPPING_1ST) ||
      (config_container[val_iZone]->GetUnsteady_Simulation() == DT_STEPPING_2ND)) {
    
    /*--- Update dual time solver ---*/
    for (iMesh = 0; iMesh <= config_container[val_iZone]->GetnMGLevels(); iMesh++) {
      integration_container[val_iZone][WAVE_SOL]->SetDualTime_Solver(geometry_container[val_iZone][iMesh], solver_container[val_iZone][iMesh][WAVE_SOL], config_container[val_iZone], iMesh);
      integration_container[val_iZone][WAVE_SOL]->SetConvergence(false);
    }
    
    Physical_dt = config_container[val_iZone]->GetDelta_UnstTime(); Physical_t  = (ExtIter+1)*Physical_dt;
    if (Physical_t >=  config_container[val_iZone]->GetTotal_UnstTime()) integration_container[val_iZone][WAVE_SOL]->SetConvergence(true);
  }
}

void CWaveIteration::Monitor()     { }
void CWaveIteration::Output()      { }
void CWaveIteration::Postprocess() { }


CHeatIteration::CHeatIteration(CConfig *config) : CIteration(config) { }
CHeatIteration::~CHeatIteration(void) { }
void CHeatIteration::Preprocess(COutput *output,
                                CIntegration ***integration_container,
                                CGeometry ***geometry_container,
                                CSolver ****solver_container,
                                CNumerics *****numerics_container,
                                CConfig **config_container,
                                CSurfaceMovement **surface_movement,
                                CVolumetricMovement **grid_movement,
                                CFreeFormDefBox*** FFDBox,
                                unsigned short val_iZone) { }
void CHeatIteration::Iterate(COutput *output,
                             CIntegration ***integration_container,
                             CGeometry ***geometry_container,
                             CSolver ****solver_container,
                             CNumerics *****numerics_container,
                             CConfig **config_container,
                             CSurfaceMovement **surface_movement,
                             CVolumetricMovement **grid_movement,
                             CFreeFormDefBox*** FFDBox,
                             unsigned short val_iZone){
  
  unsigned long IntIter = 0; config_container[ZONE_0]->SetIntIter(IntIter);
  unsigned long ExtIter = config_container[ZONE_0]->GetExtIter();
  
  /*--- Set the value of the internal iteration ---*/
  IntIter = ExtIter;
  if ((config_container[val_iZone]->GetUnsteady_Simulation() == DT_STEPPING_1ST) ||
      (config_container[val_iZone]->GetUnsteady_Simulation() == DT_STEPPING_2ND)) IntIter = 0;
  
  /*--- Heat equation ---*/
  config_container[val_iZone]->SetGlobalParam(HEAT_EQUATION, RUNTIME_HEAT_SYS, ExtIter);
  integration_container[val_iZone][HEAT_SOL]->SingleGrid_Iteration(geometry_container, solver_container, numerics_container,
                                                                   config_container, RUNTIME_HEAT_SYS, IntIter, val_iZone);
  
  /*--- Dual time stepping strategy ---*/
  if ((config_container[val_iZone]->GetUnsteady_Simulation() == DT_STEPPING_1ST) ||
      (config_container[val_iZone]->GetUnsteady_Simulation() == DT_STEPPING_2ND)) {
    
    for (IntIter = 1; IntIter < config_container[val_iZone]->GetUnst_nIntIter(); IntIter++) {
      output->SetConvHistory_Body(NULL, geometry_container, solver_container, config_container, integration_container, true, 0.0, val_iZone);
      config_container[val_iZone]->SetIntIter(IntIter);
      integration_container[val_iZone][HEAT_SOL]->SingleGrid_Iteration(geometry_container, solver_container, numerics_container,
                                                                       config_container, RUNTIME_HEAT_SYS, IntIter, val_iZone);
      if (integration_container[val_iZone][HEAT_SOL]->GetConvergence()) break;
    }
  }
}

void CHeatIteration::Update(COutput *output,
                            CIntegration ***integration_container,
                            CGeometry ***geometry_container,
                            CSolver ****solver_container,
                            CNumerics *****numerics_container,
                            CConfig **config_container,
                            CSurfaceMovement **surface_movement,
                            CVolumetricMovement **grid_movement,
                            CFreeFormDefBox*** FFDBox,
                            unsigned short val_iZone)      {
  
  unsigned short iMesh;
  su2double Physical_dt, Physical_t;
  unsigned long ExtIter = config_container[ZONE_0]->GetExtIter();
  
  /*--- Dual time stepping strategy ---*/
  if ((config_container[val_iZone]->GetUnsteady_Simulation() == DT_STEPPING_1ST) ||
      (config_container[val_iZone]->GetUnsteady_Simulation() == DT_STEPPING_2ND)) {
    
    /*--- Update dual time solver ---*/
    for (iMesh = 0; iMesh <= config_container[val_iZone]->GetnMGLevels(); iMesh++) {
      integration_container[val_iZone][HEAT_SOL]->SetDualTime_Solver(geometry_container[val_iZone][iMesh], solver_container[val_iZone][iMesh][HEAT_SOL], config_container[val_iZone], iMesh);
      integration_container[val_iZone][HEAT_SOL]->SetConvergence(false);
    }
    
    Physical_dt = config_container[val_iZone]->GetDelta_UnstTime(); Physical_t  = (ExtIter+1)*Physical_dt;
    if (Physical_t >=  config_container[val_iZone]->GetTotal_UnstTime()) integration_container[val_iZone][HEAT_SOL]->SetConvergence(true);
  }
}
void CHeatIteration::Monitor()     { }
void CHeatIteration::Output()      { }
void CHeatIteration::Postprocess() { }


CPoissonIteration::CPoissonIteration(CConfig *config) : CIteration(config) { }
CPoissonIteration::~CPoissonIteration(void) { }
void CPoissonIteration::Preprocess(COutput *output,
                                   CIntegration ***integration_container,
                                   CGeometry ***geometry_container,
                                   CSolver ****solver_container,
                                   CNumerics *****numerics_container,
                                   CConfig **config_container,
                                   CSurfaceMovement **surface_movement,
                                   CVolumetricMovement **grid_movement,
                                   CFreeFormDefBox*** FFDBox,
                                   unsigned short val_iZone) { }
void CPoissonIteration::Iterate(COutput *output,
                                CIntegration ***integration_container,
                                CGeometry ***geometry_container,
                                CSolver ****solver_container,
                                CNumerics *****numerics_container,
                                CConfig **config_container,
                                CSurfaceMovement **surface_movement,
                                CVolumetricMovement **grid_movement,
                                CFreeFormDefBox*** FFDBox,
                                unsigned short val_iZone) {
  
  unsigned long IntIter = 0; config_container[ZONE_0]->SetIntIter(IntIter);
  unsigned long ExtIter = config_container[ZONE_0]->GetExtIter();
  
  /*--- Set the value of the internal iteration ---*/
  IntIter = ExtIter;
  if ((config_container[val_iZone]->GetUnsteady_Simulation() == DT_STEPPING_1ST) ||
      (config_container[val_iZone]->GetUnsteady_Simulation() == DT_STEPPING_2ND)) IntIter = 0;
  
  /*--- Poisson equation ---*/
  config_container[val_iZone]->SetGlobalParam(POISSON_EQUATION, RUNTIME_POISSON_SYS, ExtIter);
  integration_container[val_iZone][POISSON_SOL]->SingleGrid_Iteration(geometry_container, solver_container, numerics_container,
                                                                      config_container, RUNTIME_POISSON_SYS, IntIter, val_iZone);
  
  
}
void CPoissonIteration::Update(COutput *output,
                               CIntegration ***integration_container,
                               CGeometry ***geometry_container,
                               CSolver ****solver_container,
                               CNumerics *****numerics_container,
                               CConfig **config_container,
                               CSurfaceMovement **surface_movement,
                               CVolumetricMovement **grid_movement,
                               CFreeFormDefBox*** FFDBox,
                               unsigned short val_iZone)      { }
void CPoissonIteration::Monitor()     { }
void CPoissonIteration::Output()      { }
void CPoissonIteration::Postprocess() { }


CFEAIteration::CFEAIteration(CConfig *config) : CIteration(config) { }
CFEAIteration::~CFEAIteration(void) { }
void CFEAIteration::Preprocess(COutput *output,
                               CIntegration ***integration_container,
                               CGeometry ***geometry_container,
                               CSolver ****solver_container,
                               CNumerics *****numerics_container,
                               CConfig **config_container,
                               CSurfaceMovement **surface_movement,
                               CVolumetricMovement **grid_movement,
                               CFreeFormDefBox*** FFDBox,
                               unsigned short val_iZone) {
  
  unsigned long IntIter = 0; config_container[ZONE_0]->SetIntIter(IntIter);
  unsigned long ExtIter = config_container[ZONE_0]->GetExtIter();
  
  if (config_container[val_iZone]->GetGrid_Movement())
    SetGrid_Movement(geometry_container[val_iZone], surface_movement[val_iZone],
                     grid_movement[val_iZone], FFDBox[val_iZone], solver_container[val_iZone], config_container[val_iZone], val_iZone, IntIter, ExtIter);
  
  /*--- Set the initial condition at the first iteration ---*/
  
  solver_container[val_iZone][MESH_0][FEA_SOL]->SetInitialCondition(geometry_container[val_iZone], solver_container[val_iZone], config_container[val_iZone], ExtIter);
  
}
void CFEAIteration::Iterate(COutput *output,
                            CIntegration ***integration_container,
                            CGeometry ***geometry_container,
                            CSolver ****solver_container,
                            CNumerics *****numerics_container,
                            CConfig **config_container,
                            CSurfaceMovement **surface_movement,
                            CVolumetricMovement **grid_movement,
                            CFreeFormDefBox*** FFDBox,
                            unsigned short val_iZone) {
  
  unsigned long IntIter = 0; config_container[ZONE_0]->SetIntIter(IntIter);
  unsigned long ExtIter = config_container[ZONE_0]->GetExtIter();
  
  /*--- Set the value of the internal iteration ---*/
  
  IntIter = ExtIter;
  
  /*--- FEA equations ---*/
  
  config_container[val_iZone]->SetGlobalParam(LINEAR_ELASTICITY, RUNTIME_FEA_SYS, ExtIter);
  
  /*--- Run the iteration ---*/
  
  integration_container[val_iZone][FEA_SOL]->Structural_Iteration(geometry_container, solver_container, numerics_container,
                                                                  config_container, RUNTIME_FEA_SYS, IntIter, val_iZone);
  
  
}
void CFEAIteration::Update(COutput *output,
                           CIntegration ***integration_container,
                           CGeometry ***geometry_container,
                           CSolver ****solver_container,
                           CNumerics *****numerics_container,
                           CConfig **config_container,
                           CSurfaceMovement **surface_movement,
                           CVolumetricMovement **grid_movement,
                           CFreeFormDefBox*** FFDBox,
                           unsigned short val_iZone)      {
  
  /*----------------- Update structural solver ----------------------*/
  
  bool dynamic = (config_container[val_iZone]->GetDynamic_Analysis() == DYNAMIC);
  
  if (dynamic){
    integration_container[val_iZone][FEA_SOL]->SetStructural_Solver(geometry_container[val_iZone][MESH_0], solver_container[val_iZone][MESH_0][FEA_SOL], config_container[val_iZone], MESH_0);
  }
  
}
void CFEAIteration::Monitor()     { }
void CFEAIteration::Output()      { }
void CFEAIteration::Postprocess() { }


CFEM_StructuralAnalysis::CFEM_StructuralAnalysis(CConfig *config) : CIteration(config) { }
CFEM_StructuralAnalysis::~CFEM_StructuralAnalysis(void) { }
void CFEM_StructuralAnalysis::Preprocess() { }
void CFEM_StructuralAnalysis::Iterate(COutput *output,
                         	 	  CIntegration ***integration_container,
                         	 	  CGeometry ***geometry_container,
                         	 	  CSolver ****solver_container,
                         	 	  CNumerics *****numerics_container,
                         	 	  CConfig **config_container,
                         	 	  CSurfaceMovement **surface_movement,
                         	 	  CVolumetricMovement **grid_movement,
                         	 	  CFreeFormDefBox*** FFDBox,
                                  unsigned short val_iZone
                         	 	  ) {

	int rank = MASTER_NODE;
#ifdef HAVE_MPI
	MPI_Comm_rank(MPI_COMM_WORLD, &rank);
#endif

	su2double loadIncrement;
	unsigned long IntIter = 0; config_container[val_iZone]->SetIntIter(IntIter);
	unsigned long ExtIter = config_container[val_iZone]->GetExtIter();

	bool fsi = config_container[val_iZone]->GetFSI_Simulation();

	unsigned long iIncrement;
	unsigned long nIncrements = config_container[val_iZone]->GetNumberIncrements();

	bool nonlinear = (config_container[val_iZone]->GetGeometricConditions() == LARGE_DEFORMATIONS);	// Geometrically non-linear problems
	bool linear = (config_container[val_iZone]->GetGeometricConditions() == SMALL_DEFORMATIONS);	// Geometrically non-linear problems

	bool initial_calc = config_container[val_iZone]->GetExtIter() == 0;				// Checks if it is the first calculation.
	bool first_iter = config_container[val_iZone]->GetIntIter() == 0;				// Checks if it is the first iteration
	bool restart = config_container[val_iZone]->GetRestart();												// Restart analysis
	bool initial_calc_restart = (SU2_TYPE::Int(config_container[val_iZone]->GetExtIter()) == config_container[val_iZone]->GetDyn_RestartIter()); // Initial calculation for restart

	su2double CurrentTime = config_container[val_iZone]->GetCurrent_DynTime();
	su2double Static_Time = config_container[val_iZone]->GetStatic_Time();

	bool statTime = (CurrentTime <= Static_Time);

	bool incremental_load = config_container[val_iZone]->GetIncrementalLoad();							// If an incremental load is applied

	/*--- This is to prevent problems when running a linear solver ---*/
	if (!nonlinear) incremental_load = false;

	/*--- Set the convergence monitor to false, to prevent the solver to stop in intermediate FSI subiterations ---*/
	integration_container[val_iZone][FEA_SOL]->SetConvergence(false);

	if (linear){

		/*--- Set the value of the internal iteration ---*/

		IntIter = ExtIter;

		/*--- FEA equations ---*/

		config_container[val_iZone]->SetGlobalParam(FEM_ELASTICITY, RUNTIME_FEA_SYS, ExtIter);

		/*--- Run the iteration ---*/

		integration_container[val_iZone][FEA_SOL]->Structural_Iteration_FEM(geometry_container, solver_container, numerics_container,
				config_container, RUNTIME_FEA_SYS, IntIter, val_iZone);

	}
	/*--- If the structure is held static and the solver is nonlinear, we don't need to solve for static time, but we need to compute Mass Matrix and Integration constants ---*/
	else if ((nonlinear) && ((!statTime) || (!fsi))){

		/*--- THIS IS THE DIRECT APPROACH (NO INCREMENTAL LOAD APPLIED) ---*/

		if (!incremental_load){

			/*--- Set the value of the internal iteration ---*/

			IntIter = 0;

			/*--- FEA equations ---*/

			config_container[val_iZone]->SetGlobalParam(FEM_ELASTICITY, RUNTIME_FEA_SYS, ExtIter);

			/*--- Run the iteration ---*/

			integration_container[val_iZone][FEA_SOL]->Structural_Iteration_FEM(geometry_container, solver_container, numerics_container,
					config_container, RUNTIME_FEA_SYS, IntIter, val_iZone);


			/*----------------- If the solver is non-linear, we need to subiterate using a Newton-Raphson approach ----------------------*/

			for (IntIter = 1; IntIter < config_container[val_iZone]->GetDyn_nIntIter(); IntIter++){

				/*--- Write the convergence history (only screen output) ---*/

				output->SetConvHistory_Body(NULL, geometry_container, solver_container, config_container, integration_container, true, 0.0, val_iZone);

				config_container[val_iZone]->SetIntIter(IntIter);

				integration_container[val_iZone][FEA_SOL]->Structural_Iteration_FEM(geometry_container, solver_container, numerics_container,
						config_container, RUNTIME_FEA_SYS, IntIter, val_iZone);

				if (integration_container[val_iZone][FEA_SOL]->GetConvergence()) break;

			}

		}
		/*--- The incremental load is only used in nonlinear cases ---*/
		else if (incremental_load){

			/*--- Set the initial condition: store the current solution as Solution_Old ---*/

			solver_container[val_iZone][MESH_0][FEA_SOL]->SetInitialCondition(geometry_container[val_iZone], solver_container[val_iZone], config_container[val_iZone], ExtIter);

			/*--- The load increment is 1.0 ---*/
			loadIncrement = 1.0;
			solver_container[val_iZone][MESH_0][FEA_SOL]->SetLoad_Increment(loadIncrement);

			/*--- Set the value of the internal iteration ---*/

			IntIter = 0;

			/*--- FEA equations ---*/

			config_container[val_iZone]->SetGlobalParam(FEM_ELASTICITY, RUNTIME_FEA_SYS, ExtIter);

			/*--- Run the first iteration ---*/

			integration_container[val_iZone][FEA_SOL]->Structural_Iteration_FEM(geometry_container, solver_container, numerics_container,
					config_container, RUNTIME_FEA_SYS, IntIter, val_iZone);


			/*--- Write the convergence history (only screen output) ---*/

			output->SetConvHistory_Body(NULL, geometry_container, solver_container, config_container, integration_container, true, 0.0, val_iZone);

			/*--- Run the second iteration ---*/

			IntIter = 1;

			config_container[val_iZone]->SetIntIter(IntIter);

			integration_container[val_iZone][FEA_SOL]->Structural_Iteration_FEM(geometry_container, solver_container, numerics_container,
					config_container, RUNTIME_FEA_SYS, IntIter, val_iZone);


			bool meetCriteria;
			su2double Residual_UTOL, Residual_RTOL, Residual_ETOL;
			su2double Criteria_UTOL, Criteria_RTOL, Criteria_ETOL;

			Criteria_UTOL = config_container[val_iZone]->GetIncLoad_Criteria(0);
			Criteria_RTOL = config_container[val_iZone]->GetIncLoad_Criteria(1);
			Criteria_ETOL = config_container[val_iZone]->GetIncLoad_Criteria(2);

			Residual_UTOL = log10(solver_container[val_iZone][MESH_0][FEA_SOL]->GetRes_FEM(0));
			Residual_RTOL = log10(solver_container[val_iZone][MESH_0][FEA_SOL]->GetRes_FEM(1));
			Residual_ETOL = log10(solver_container[val_iZone][MESH_0][FEA_SOL]->GetRes_FEM(2));

			meetCriteria = ( ( Residual_UTOL <  Criteria_UTOL ) &&
					( Residual_RTOL <  Criteria_RTOL ) &&
					( Residual_ETOL <  Criteria_ETOL ) );

			/*--- If the criteria is met and the load is not "too big", do the regular calculation ---*/
			if (meetCriteria){

				for (IntIter = 2; IntIter < config_container[val_iZone]->GetDyn_nIntIter(); IntIter++){

					/*--- Write the convergence history (only screen output) ---*/

					output->SetConvHistory_Body(NULL, geometry_container, solver_container, config_container, integration_container, true, 0.0, val_iZone);

					config_container[val_iZone]->SetIntIter(IntIter);

					integration_container[val_iZone][FEA_SOL]->Structural_Iteration_FEM(geometry_container, solver_container, numerics_container,
							config_container, RUNTIME_FEA_SYS, IntIter, val_iZone);

					if (integration_container[val_iZone][FEA_SOL]->GetConvergence()) break;

				}

			}

			/*--- If the criteria is not met, a whole set of subiterations for the different loads must be done ---*/

			else {

				/*--- Here we have to restart the solution to the original one of the iteration ---*/
				/*--- Retrieve the Solution_Old as the current solution before subiterating ---*/

				solver_container[val_iZone][MESH_0][FEA_SOL]->ResetInitialCondition(geometry_container[val_iZone], solver_container[val_iZone], config_container[val_iZone], ExtIter);

				/*--- For the number of increments ---*/
				for (iIncrement = 0; iIncrement < nIncrements; iIncrement++){

					loadIncrement = (iIncrement + 1.0) * (1.0 / nIncrements);

					/*--- Set the load increment and the initial condition, and output the parameters of UTOL, RTOL, ETOL for the previous iteration ---*/

					/*--- Set the convergence monitor to false, to force se solver to converge every subiteration ---*/
					integration_container[val_iZone][FEA_SOL]->SetConvergence(false);

					output->SetConvHistory_Body(NULL, geometry_container, solver_container, config_container, integration_container, true, 0.0, val_iZone);

					/*--- FEA equations ---*/

					config_container[val_iZone]->SetGlobalParam(FEM_ELASTICITY, RUNTIME_FEA_SYS, ExtIter);


					solver_container[val_iZone][MESH_0][FEA_SOL]->SetLoad_Increment(loadIncrement);

					if (rank == MASTER_NODE){
						cout << endl;
						cout << "-- Incremental load: increment " << iIncrement + 1 << " ------------------------------------------" << endl;
					}

					/*--- Set the value of the internal iteration ---*/
					IntIter = 0;
					config_container[val_iZone]->SetIntIter(IntIter);

					/*--- FEA equations ---*/

					config_container[val_iZone]->SetGlobalParam(FEM_ELASTICITY, RUNTIME_FEA_SYS, ExtIter);

					/*--- Run the iteration ---*/

					integration_container[val_iZone][FEA_SOL]->Structural_Iteration_FEM(geometry_container, solver_container, numerics_container,
							config_container, RUNTIME_FEA_SYS, IntIter, val_iZone);


					/*----------------- If the solver is non-linear, we need to subiterate using a Newton-Raphson approach ----------------------*/

					for (IntIter = 1; IntIter < config_container[val_iZone]->GetDyn_nIntIter(); IntIter++){

						/*--- Write the convergence history (only screen output) ---*/

						output->SetConvHistory_Body(NULL, geometry_container, solver_container, config_container, integration_container, true, 0.0, val_iZone);

						config_container[val_iZone]->SetIntIter(IntIter);

						integration_container[val_iZone][FEA_SOL]->Structural_Iteration_FEM(geometry_container, solver_container, numerics_container,
								config_container, RUNTIME_FEA_SYS, IntIter, val_iZone);

						if (integration_container[val_iZone][FEA_SOL]->GetConvergence()) break;

					}

				}

			}

		}


	}
	else if (
			(nonlinear && statTime) &&
			((first_iter && initial_calc) || (restart && initial_calc_restart))
	){

		/*--- We need to do the preprocessing to compute the Mass Matrix and integration constants ---*/
		solver_container[val_iZone][MESH_0][FEA_SOL]->Preprocessing(geometry_container[val_iZone][MESH_0], solver_container[val_iZone][MESH_0],
				config_container[val_iZone], numerics_container[val_iZone][MESH_0][FEA_SOL], MESH_0, 0, RUNTIME_FEA_SYS, false);

	}

}

void CFEM_StructuralAnalysis::Update(COutput *output,
	 	  CIntegration ***integration_container,
	 	  CGeometry ***geometry_container,
	 	  CSolver ****solver_container,
	 	  CNumerics *****numerics_container,
	 	  CConfig **config_container,
	 	  CSurfaceMovement **surface_movement,
	 	  CVolumetricMovement **grid_movement,
	 	  CFreeFormDefBox*** FFDBox,
	 	  unsigned short val_iZone){

	su2double Physical_dt, Physical_t;
  	unsigned long ExtIter = config_container[val_iZone]->GetExtIter();
	bool dynamic = (config_container[val_iZone]->GetDynamic_Analysis() == DYNAMIC);					// Dynamic problems

	/*----------------- Compute averaged nodal stress and reactions ------------------------*/

	solver_container[val_iZone][MESH_0][FEA_SOL]->Compute_NodalStress(geometry_container[val_iZone][MESH_0], solver_container[val_iZone][MESH_0], numerics_container[val_iZone][MESH_0][FEA_SOL][VISC_TERM], config_container[val_iZone]);

	/*----------------- Update structural solver ----------------------*/

	if (dynamic){
		integration_container[val_iZone][FEA_SOL]->SetFEM_StructuralSolver(geometry_container[val_iZone][MESH_0], solver_container[val_iZone][MESH_0], config_container[val_iZone], MESH_0);
		integration_container[val_iZone][FEA_SOL]->SetConvergence(false);

	    /*--- Verify convergence criteria (based on total time) ---*/

		Physical_dt = config_container[val_iZone]->GetDelta_DynTime();
		Physical_t  = (ExtIter+1)*Physical_dt;
		if (Physical_t >=  config_container[val_iZone]->GetTotal_DynTime())
			integration_container[val_iZone][FEA_SOL]->SetConvergence(true);
	}

}
void CFEM_StructuralAnalysis::Monitor()     { }
void CFEM_StructuralAnalysis::Output()      { }
void CFEM_StructuralAnalysis::Postprocess() { }


CAdjMeanFlowIteration::CAdjMeanFlowIteration(CConfig *config) : CIteration(config) { }
CAdjMeanFlowIteration::~CAdjMeanFlowIteration(void) { }
void CAdjMeanFlowIteration::Preprocess(COutput *output,
                                       CIntegration ***integration_container,
                                       CGeometry ***geometry_container,
                                       CSolver ****solver_container,
                                       CNumerics *****numerics_container,
                                       CConfig **config_container,
                                       CSurfaceMovement **surface_movement,
                                       CVolumetricMovement **grid_movement,
                                       CFreeFormDefBox*** FFDBox,
                                       unsigned short val_iZone) {
  
  unsigned short iMesh;
  bool time_spectral = (config_container[ZONE_0]->GetUnsteady_Simulation() == TIME_SPECTRAL);
  bool dynamic_mesh = config_container[ZONE_0]->GetGrid_Movement();
  unsigned long IntIter = 0; config_container[ZONE_0]->SetIntIter(IntIter);
  unsigned long ExtIter = config_container[ZONE_0]->GetExtIter();
  
  int rank = MASTER_NODE;
#ifdef HAVE_MPI
  MPI_Comm_rank(MPI_COMM_WORLD, &rank);
#endif
  
  /*--- For the unsteady adjoint, load a new direct solution from a restart file. ---*/
  
  if (((dynamic_mesh && ExtIter == 0) || config_container[val_iZone]->GetUnsteady_Simulation()) && !time_spectral) {
    int Direct_Iter = SU2_TYPE::Int(config_container[val_iZone]->GetUnst_AdjointIter()) - SU2_TYPE::Int(ExtIter) - 1;
    if (rank == MASTER_NODE && val_iZone == ZONE_0 && config_container[val_iZone]->GetUnsteady_Simulation())
      cout << endl << " Loading flow solution from direct iteration " << Direct_Iter << "." << endl;
    solver_container[val_iZone][MESH_0][FLOW_SOL]->LoadRestart(geometry_container[val_iZone], solver_container[val_iZone], config_container[val_iZone], Direct_Iter);
  }
  
  /*--- Continuous adjoint Euler, Navier-Stokes or Reynolds-averaged Navier-Stokes (RANS) equations ---*/
  
  if ((ExtIter == 0) || config_container[val_iZone]->GetUnsteady_Simulation()) {
    
    if (config_container[val_iZone]->GetKind_Solver() == ADJ_EULER)
      config_container[val_iZone]->SetGlobalParam(ADJ_EULER, RUNTIME_FLOW_SYS, ExtIter);
    if (config_container[val_iZone]->GetKind_Solver() == ADJ_NAVIER_STOKES)
      config_container[val_iZone]->SetGlobalParam(ADJ_NAVIER_STOKES, RUNTIME_FLOW_SYS, ExtIter);
    if (config_container[val_iZone]->GetKind_Solver() == ADJ_RANS)
      config_container[val_iZone]->SetGlobalParam(ADJ_RANS, RUNTIME_FLOW_SYS, ExtIter);
    
    /*--- Solve the Euler, Navier-Stokes or Reynolds-averaged Navier-Stokes (RANS) equations (one iteration) ---*/
    
    if (rank == MASTER_NODE && val_iZone == ZONE_0)
      cout << "Begin direct solver to store flow data (single iteration)." << endl;
    
    if (rank == MASTER_NODE && val_iZone == ZONE_0)
      cout << "Compute residuals to check the convergence of the direct problem." << endl;
    
    integration_container[val_iZone][FLOW_SOL]->MultiGrid_Iteration(geometry_container, solver_container, numerics_container,
                                                                    config_container, RUNTIME_FLOW_SYS, 0, val_iZone);
    
    if (config_container[val_iZone]->GetKind_Solver() == ADJ_RANS) {
      
      /*--- Solve the turbulence model ---*/
      
      config_container[val_iZone]->SetGlobalParam(ADJ_RANS, RUNTIME_TURB_SYS, ExtIter);
      integration_container[val_iZone][TURB_SOL]->SingleGrid_Iteration(geometry_container, solver_container, numerics_container,
                                                                       config_container, RUNTIME_TURB_SYS, IntIter, val_iZone);
      
      /*--- Solve transition model ---*/
      
      if (config_container[val_iZone]->GetKind_Trans_Model() == LM) {
        config_container[val_iZone]->SetGlobalParam(RANS, RUNTIME_TRANS_SYS, ExtIter);
        integration_container[val_iZone][TRANS_SOL]->SingleGrid_Iteration(geometry_container, solver_container, numerics_container,
                                                                          config_container, RUNTIME_TRANS_SYS, IntIter, val_iZone);
      }
      
    }
    
    /*--- Output the residual (visualization purpouses to identify if
     the direct solution is converged)---*/
    if (rank == MASTER_NODE && val_iZone == ZONE_0)
      cout << "log10[Maximum residual]: " << log10(solver_container[val_iZone][MESH_0][FLOW_SOL]->GetRes_Max(0))
      <<", located at point "<< solver_container[val_iZone][MESH_0][FLOW_SOL]->GetPoint_Max(0) << "." << endl;
    
    /*--- Compute gradients of the flow variables, this is necessary for sensitivity computation,
     note that in the direct Euler problem we are not computing the gradients of the primitive variables ---*/
    
    if (config_container[val_iZone]->GetKind_Gradient_Method() == GREEN_GAUSS)
      solver_container[val_iZone][MESH_0][FLOW_SOL]->SetPrimitive_Gradient_GG(geometry_container[val_iZone][MESH_0], config_container[val_iZone]);
    if (config_container[val_iZone]->GetKind_Gradient_Method() == WEIGHTED_LEAST_SQUARES)
      solver_container[val_iZone][MESH_0][FLOW_SOL]->SetPrimitive_Gradient_LS(geometry_container[val_iZone][MESH_0], config_container[val_iZone]);
    
    /*--- Set contribution from cost function for boundary conditions ---*/
    
    for (iMesh = 0; iMesh <= config_container[val_iZone]->GetnMGLevels(); iMesh++) {
      
      /*--- Set the value of the non-dimensional coefficients in the coarse levels, using the fine level solution ---*/
      
      solver_container[val_iZone][iMesh][FLOW_SOL]->SetTotal_CDrag(solver_container[val_iZone][MESH_0][FLOW_SOL]->GetTotal_CDrag());
      solver_container[val_iZone][iMesh][FLOW_SOL]->SetTotal_CLift(solver_container[val_iZone][MESH_0][FLOW_SOL]->GetTotal_CLift());
      solver_container[val_iZone][iMesh][FLOW_SOL]->SetTotal_CT(solver_container[val_iZone][MESH_0][FLOW_SOL]->GetTotal_CT());
      solver_container[val_iZone][iMesh][FLOW_SOL]->SetTotal_CQ(solver_container[val_iZone][MESH_0][FLOW_SOL]->GetTotal_CQ());
      
      /*--- Compute the adjoint boundary condition on Euler walls ---*/
      
      solver_container[val_iZone][iMesh][ADJFLOW_SOL]->SetForceProj_Vector(geometry_container[val_iZone][iMesh], solver_container[val_iZone][iMesh], config_container[val_iZone]);
      
      /*--- Set the internal boundary condition on nearfield surfaces ---*/
      
      if ((config_container[val_iZone]->GetKind_ObjFunc() == EQUIVALENT_AREA) ||
          (config_container[val_iZone]->GetKind_ObjFunc() == NEARFIELD_PRESSURE))
        solver_container[val_iZone][iMesh][ADJFLOW_SOL]->SetIntBoundary_Jump(geometry_container[val_iZone][iMesh], solver_container[val_iZone][iMesh], config_container[val_iZone]);
      
    }
    
    if (rank == MASTER_NODE && val_iZone == ZONE_0)
      cout << "End direct solver, begin adjoint problem." << endl;
    
  }
  
}
void CAdjMeanFlowIteration::Iterate(COutput *output,
                                    CIntegration ***integration_container,
                                    CGeometry ***geometry_container,
                                    CSolver ****solver_container,
                                    CNumerics *****numerics_container,
                                    CConfig **config_container,
                                    CSurfaceMovement **surface_movement,
                                    CVolumetricMovement **grid_movement,
                                    CFreeFormDefBox*** FFDBox,
                                    unsigned short val_iZone) {
  
  unsigned long IntIter = 0; config_container[ZONE_0]->SetIntIter(IntIter);
  unsigned long ExtIter = config_container[ZONE_0]->GetExtIter();
  
  /*--- Set the value of the internal iteration ---*/
  
  IntIter = ExtIter;
  if ((config_container[val_iZone]->GetUnsteady_Simulation() == DT_STEPPING_1ST) ||
      (config_container[val_iZone]->GetUnsteady_Simulation() == DT_STEPPING_2ND)) {
    IntIter = 0;
  }
  
  if (config_container[val_iZone]->GetKind_Solver() == ADJ_EULER)
    config_container[val_iZone]->SetGlobalParam(ADJ_EULER, RUNTIME_ADJFLOW_SYS, ExtIter);
  if (config_container[val_iZone]->GetKind_Solver() == ADJ_NAVIER_STOKES)
    config_container[val_iZone]->SetGlobalParam(ADJ_NAVIER_STOKES, RUNTIME_ADJFLOW_SYS, ExtIter);
  if (config_container[val_iZone]->GetKind_Solver() == ADJ_RANS)
    config_container[val_iZone]->SetGlobalParam(ADJ_RANS, RUNTIME_ADJFLOW_SYS, ExtIter);
  
  /*--- Iteration of the flow adjoint problem ---*/
  
  integration_container[val_iZone][ADJFLOW_SOL]->MultiGrid_Iteration(geometry_container, solver_container, numerics_container,
                                                                     config_container, RUNTIME_ADJFLOW_SYS, IntIter, val_iZone);
  
  /*--- Iteration of the turbulence model adjoint ---*/
  
  if ((config_container[val_iZone]->GetKind_Solver() == ADJ_RANS) && (!config_container[val_iZone]->GetFrozen_Visc())) {
    
    /*--- Adjoint turbulence model solution ---*/
    
    config_container[val_iZone]->SetGlobalParam(ADJ_RANS, RUNTIME_ADJTURB_SYS, ExtIter);
    integration_container[val_iZone][ADJTURB_SOL]->SingleGrid_Iteration(geometry_container, solver_container, numerics_container,
                                                                        config_container, RUNTIME_ADJTURB_SYS, IntIter, val_iZone);
    
  }
  
  /*--- Dual time stepping strategy ---*/
  
  if ((config_container[val_iZone]->GetUnsteady_Simulation() == DT_STEPPING_1ST) ||
      (config_container[val_iZone]->GetUnsteady_Simulation() == DT_STEPPING_2ND)) {
    
    for (IntIter = 1; IntIter < config_container[val_iZone]->GetUnst_nIntIter(); IntIter++) {
      
      /*--- Write the convergence history (only screen output) ---*/
      
      output->SetConvHistory_Body(NULL, geometry_container, solver_container, config_container, integration_container, true, 0.0, val_iZone);
      
      /*--- Set the value of the internal iteration ---*/
      
      config_container[val_iZone]->SetIntIter(IntIter);
      
      /*--- All zones must be advanced and coupled with each pseudo timestep ---*/
      
      integration_container[val_iZone][ADJFLOW_SOL]->MultiGrid_Iteration(geometry_container, solver_container, numerics_container,
                                                                         config_container, RUNTIME_ADJFLOW_SYS, IntIter, val_iZone);
      
      /*--- Check to see if the convergence criteria has been met ---*/
      
      if (integration_container[val_iZone][ADJFLOW_SOL]->GetConvergence()) break;
    }
    
  }
  
}
void CAdjMeanFlowIteration::Update(COutput *output,
                                   CIntegration ***integration_container,
                                   CGeometry ***geometry_container,
                                   CSolver ****solver_container,
                                   CNumerics *****numerics_container,
                                   CConfig **config_container,
                                   CSurfaceMovement **surface_movement,
                                   CVolumetricMovement **grid_movement,
                                   CFreeFormDefBox*** FFDBox,
                                   unsigned short val_iZone)      {
  
  su2double Physical_dt, Physical_t;
  unsigned short iMesh;
  unsigned long ExtIter = config_container[ZONE_0]->GetExtIter();
  
  /*--- Dual time stepping strategy ---*/
  
  if ((config_container[val_iZone]->GetUnsteady_Simulation() == DT_STEPPING_1ST) ||
      (config_container[val_iZone]->GetUnsteady_Simulation() == DT_STEPPING_2ND)) {
    
    /*--- Update dual time solver ---*/
    
    for (iMesh = 0; iMesh <= config_container[val_iZone]->GetnMGLevels(); iMesh++) {
      integration_container[val_iZone][ADJFLOW_SOL]->SetDualTime_Solver(geometry_container[val_iZone][iMesh], solver_container[val_iZone][iMesh][ADJFLOW_SOL], config_container[val_iZone], iMesh);
      integration_container[val_iZone][ADJFLOW_SOL]->SetConvergence(false);
    }
    
    Physical_dt = config_container[val_iZone]->GetDelta_UnstTime(); Physical_t  = (ExtIter+1)*Physical_dt;
    if (Physical_t >=  config_container[val_iZone]->GetTotal_UnstTime()) integration_container[val_iZone][ADJFLOW_SOL]->SetConvergence(true);
    
  }
}

void CAdjMeanFlowIteration::Monitor()     { }
void CAdjMeanFlowIteration::Output()      { }
void CAdjMeanFlowIteration::Postprocess() { }

CDiscAdjMeanFlowIteration::CDiscAdjMeanFlowIteration(CConfig *config) : CIteration(config), CurrentRecording(NONE){
  
  meanflow_iteration = new CMeanFlowIteration(config);
  
  turbulent = config->GetKind_Solver() == DISC_ADJ_RANS;
  
}

CDiscAdjMeanFlowIteration::~CDiscAdjMeanFlowIteration(void) { }
void CDiscAdjMeanFlowIteration::Preprocess(COutput *output,
                                           CIntegration ***integration_container,
                                           CGeometry ***geometry_container,
                                           CSolver ****solver_container,
                                           CNumerics *****numerics_container,
                                           CConfig **config_container,
                                           CSurfaceMovement **surface_movement,
                                           CVolumetricMovement **grid_movement,
                                           CFreeFormDefBox*** FFDBox,
                                           unsigned short val_iZone) {
  
  unsigned long IntIter = 0; config_container[ZONE_0]->SetIntIter(IntIter);
  unsigned short ExtIter = config_container[val_iZone]->GetExtIter();
  
  int rank = MASTER_NODE;
#ifdef HAVE_MPI
  MPI_Comm_rank(MPI_COMM_WORLD, &rank);
#endif
  if (ExtIter == 0){
    if (config_container[val_iZone]->GetGrid_Movement()) {
      SetGrid_Movement(geometry_container[val_iZone], surface_movement[val_iZone], grid_movement[val_iZone], FFDBox[val_iZone], solver_container[val_iZone], config_container[val_iZone], val_iZone, IntIter, ExtIter);
    }
  }
  if (CurrentRecording != FLOW_VARIABLES){
    
    if ((rank == MASTER_NODE) && (ExtIter == 0)){
      cout << "Direct iteration to store computational graph." << endl;
    }
    
    /*--- Record one mean flow iteration with flow variables as input ---*/
    
    SetRecording(output, integration_container, geometry_container, solver_container, numerics_container,
                 config_container, surface_movement, grid_movement, FFDBox, val_iZone, FLOW_VARIABLES);
    
    /*--- Print residuals in the first iteration ---*/
    
    if (rank == MASTER_NODE && ExtIter == 0){
      cout << "log10[RMS Density]: "<< log10(solver_container[val_iZone][MESH_0][FLOW_SOL]->GetRes_RMS(0))
      <<", Drag: " <<solver_container[val_iZone][MESH_0][FLOW_SOL]->GetTotal_CDrag()
      <<", Lift: " << solver_container[val_iZone][MESH_0][FLOW_SOL]->GetTotal_CLift() << "." << endl;
      
      if (turbulent){
        cout << "log10[RMS k]: " << log10(solver_container[val_iZone][MESH_0][TURB_SOL]->GetRes_RMS(0)) << endl;
      }
    }
  }
}
void CDiscAdjMeanFlowIteration::Iterate(COutput *output,
                                        CIntegration ***integration_container,
                                        CGeometry ***geometry_container,
                                        CSolver ****solver_container,
                                        CNumerics *****numerics_container,
                                        CConfig **config_container,
                                        CSurfaceMovement **surface_movement,
                                        CVolumetricMovement **volume_grid_movement,
                                        CFreeFormDefBox*** FFDBox,
                                        unsigned short val_iZone) {
  
  unsigned long ExtIter = config_container[ZONE_0]->GetExtIter();
  
  /*--- Set the adjoint values of the flow and objective function ---*/
  
  InitializeAdjoint(solver_container, geometry_container, config_container, val_iZone);
  
  /*--- Run the adjoint computation ---*/
  
  AD::ComputeAdjoint();
  
  /*--- Extract the adjoints of the conservative input variables and store them for the next iteration ---*/
  
  solver_container[val_iZone][MESH_0][ADJFLOW_SOL]->ExtractAdjoint_Solution(geometry_container[val_iZone][MESH_0],
                                                                            config_container[val_iZone]);
  
  solver_container[val_iZone][MESH_0][ADJFLOW_SOL]->ExtractAdjoint_Variables(geometry_container[val_iZone][MESH_0],
                                                                             config_container[val_iZone]);
  
  if (config_container[ZONE_0]->GetKind_Solver() == DISC_ADJ_RANS) {
    solver_container[val_iZone][MESH_0][ADJTURB_SOL]->ExtractAdjoint_Solution(geometry_container[val_iZone][MESH_0],
                                                                              config_container[val_iZone]);
  }
  
  /*--- Clear all adjoints to re-use the stored computational graph in the next iteration ---*/
  
  AD::ClearAdjoints();
  
  /*--- Set the convergence criteria (only residual possible) ---*/
  
  integration_container[val_iZone][ADJFLOW_SOL]->Convergence_Monitoring(geometry_container[val_iZone][MESH_0],config_container[val_iZone],
                                                                        ExtIter,log10(solver_container[val_iZone][MESH_0][ADJFLOW_SOL]->GetRes_RMS(0)), MESH_0);
  
  if ((ExtIter+1 >= config_container[val_iZone]->GetnExtIter()) || (integration_container[val_iZone][ADJFLOW_SOL]->GetConvergence()) ||
      ((ExtIter % config_container[val_iZone]->GetWrt_Sol_Freq() == 0))){
    
    /*--- Record one mean flow iteration with geometry variables as input ---*/
    
    SetRecording(output, integration_container, geometry_container, solver_container, numerics_container,
                 config_container, surface_movement, volume_grid_movement, FFDBox, val_iZone, GEOMETRY_VARIABLES);
    
    /*--- Set the adjoint values of the flow and objective function ---*/
    
    InitializeAdjoint(solver_container, geometry_container, config_container, val_iZone);
    
    /*--- Run the adjoint computation ---*/
    
    AD::ComputeAdjoint();
    
    /*--- Extract the sensitivities (adjoint of node coordinates) ---*/
    
    solver_container[val_iZone][MESH_0][ADJFLOW_SOL]->SetSensitivity(geometry_container[val_iZone][MESH_0],config_container[val_iZone]);
    
  }
  
}

void CDiscAdjMeanFlowIteration::SetRecording(COutput *output,
                                             CIntegration ***integration_container,
                                             CGeometry ***geometry_container,
                                             CSolver ****solver_container,
                                             CNumerics *****numerics_container,
                                             CConfig **config_container,
                                             CSurfaceMovement **surface_movement,
                                             CVolumetricMovement **grid_movement,
                                             CFreeFormDefBox*** FFDBox,
                                             unsigned short val_iZone,
                                             unsigned short kind_recording)      {
  
  unsigned long IntIter = 0; config_container[ZONE_0]->SetIntIter(IntIter);
  unsigned short iMesh;
  
  /*--- Reset the tape ---*/
  
  AD::Reset();
  
  for (iMesh = 0; iMesh <= config_container[val_iZone]->GetnMGLevels(); iMesh++){
  
    solver_container[val_iZone][iMesh][ADJFLOW_SOL]->SetRecording(geometry_container[val_iZone][MESH_0], config_container[val_iZone], kind_recording);

  }

  if (turbulent){
    solver_container[val_iZone][MESH_0][ADJTURB_SOL]->SetRecording(geometry_container[val_iZone][MESH_0], config_container[val_iZone], kind_recording);
  }

  /*--- Clear indices of coupling variables ---*/

  SetDependencies(solver_container, geometry_container, config_container, val_iZone, ALL_VARIABLES);
  
  /*--- Run one iteration while tape is passive - this clears all indices ---*/
  
  meanflow_iteration->Iterate(output,integration_container,geometry_container,solver_container,numerics_container,
                              config_container,surface_movement,grid_movement,FFDBox,val_iZone);
  
  /*--- Prepare for recording ---*/
  
  for (iMesh = 0; iMesh <= config_container[val_iZone]->GetnMGLevels(); iMesh++){
    
    solver_container[val_iZone][iMesh][ADJFLOW_SOL]->SetRecording(geometry_container[val_iZone][MESH_0], config_container[val_iZone], kind_recording);
    
  }

  if (turbulent){
    solver_container[val_iZone][MESH_0][ADJTURB_SOL]->SetRecording(geometry_container[val_iZone][MESH_0], config_container[val_iZone], kind_recording);
  }

  /*--- Start the recording of all operations ---*/
  
  AD::StartRecording();
  
  /*--- Register flow variables ---*/
  
  RegisterInput(solver_container, geometry_container, config_container, val_iZone, kind_recording);
  
  /*--- Compute coupling or update the geometry ---*/

  SetDependencies(solver_container, geometry_container, config_container, val_iZone, kind_recording);
  
  /*--- Run the direct iteration ---*/
  
  meanflow_iteration->Iterate(output,integration_container,geometry_container,solver_container,numerics_container,
                              config_container,surface_movement,grid_movement,FFDBox, val_iZone);
  
  /*--- Register flow variables and objective function as output ---*/
  
  /*--- For flux-avg or area-avg objective functions the 1D values must be calculated first ---*/
  if (config_container[val_iZone]->GetKind_ObjFunc()==AVG_OUTLET_PRESSURE ||
      config_container[val_iZone]->GetKind_ObjFunc()==AVG_TOTAL_PRESSURE ||
      config_container[val_iZone]->GetKind_ObjFunc()==MASS_FLOW_RATE)
    output->OneDimensionalOutput(solver_container[val_iZone][MESH_0][FLOW_SOL],
                                 geometry_container[val_iZone][MESH_0], config_container[val_iZone]);
  
  RegisterOutput(solver_container, geometry_container, config_container, val_iZone);
  
  /*--- Stop the recording ---*/
  
  AD::StopRecording();
  
  /*--- Set the recording status ---*/
  
  CurrentRecording = kind_recording;
}


void CDiscAdjMeanFlowIteration::RegisterInput(CSolver ****solver_container, CGeometry ***geometry_container, CConfig **config_container, unsigned short iZone, unsigned short kind_recording){
  
  
  if (kind_recording == FLOW_VARIABLES || kind_recording == ALL_VARIABLES){
    
    /*--- Register flow and turbulent variables as input ---*/
    
    solver_container[iZone][MESH_0][ADJFLOW_SOL]->RegisterSolution(geometry_container[iZone][MESH_0], config_container[iZone]);
    
    solver_container[iZone][MESH_0][ADJFLOW_SOL]->RegisterVariables(geometry_container[iZone][MESH_0], config_container[iZone]);
    
    if (turbulent){
      solver_container[iZone][MESH_0][ADJTURB_SOL]->RegisterSolution(geometry_container[iZone][MESH_0], config_container[iZone]);
    }
  }
  else if (kind_recording == GEOMETRY_VARIABLES){
    
    /*--- Register node coordinates as input ---*/
    
    geometry_container[iZone][MESH_0]->RegisterCoordinates(config_container[iZone]);
    
  }

}

void CDiscAdjMeanFlowIteration::SetDependencies(CSolver ****solver_container, CGeometry ***geometry_container, CConfig **config_container, unsigned short iZone, unsigned short kind_recording){


  if ((kind_recording == GEOMETRY_VARIABLES) || (kind_recording == ALL_VARIABLES)){

     if (config_container[iZone]->GetKind_GridMovement(iZone) == ROTATING_FRAME){
       geometry_container[iZone][MESH_0]->SetRotationalVelocity(config_container[iZone],iZone);
     }
    /*--- Update geometry to get the influence on other geometry variables (normals, volume etc) ---*/
    
    geometry_container[iZone][MESH_0]->UpdateGeometry(geometry_container[iZone], config_container[iZone]);
    
  }

  /*--- Compute coupling between flow and turbulent equations ---*/

  if (turbulent){
    solver_container[iZone][MESH_0][FLOW_SOL]->SetPrimitive_Variables(solver_container[iZone][MESH_0], config_container[iZone], false);
    solver_container[iZone][MESH_0][TURB_SOL]->Postprocessing(geometry_container[iZone][MESH_0],solver_container[iZone][MESH_0], config_container[iZone], MESH_0);
  }

}

void CDiscAdjMeanFlowIteration::RegisterOutput(CSolver ****solver_container, CGeometry ***geometry_container, CConfig **config_container, unsigned short iZone){
  
  /*--- Register objective function as output of the iteration ---*/
  
  solver_container[iZone][MESH_0][ADJFLOW_SOL]->RegisterObj_Func(config_container[iZone]);
  
  /*--- Register conservative variables as output of the iteration ---*/
  
  solver_container[iZone][MESH_0][ADJFLOW_SOL]->RegisterOutput(geometry_container[iZone][MESH_0],config_container[iZone]);
  
  if (turbulent){
    solver_container[iZone][MESH_0][ADJTURB_SOL]->RegisterOutput(geometry_container[iZone][MESH_0],
                                                                 config_container[iZone]);
  }
}

void CDiscAdjMeanFlowIteration::InitializeAdjoint(CSolver ****solver_container, CGeometry ***geometry_container, CConfig **config_container, unsigned short iZone){
  
  /*--- Initialize the adjoint of the objective function (typically with 1.0) ---*/
  
  solver_container[iZone][MESH_0][ADJFLOW_SOL]->SetAdj_ObjFunc(geometry_container[iZone][MESH_0], config_container[iZone]);
  
  /*--- Initialize the adjoints the conservative variables ---*/
  
  solver_container[iZone][MESH_0][ADJFLOW_SOL]->SetAdjoint_Output(geometry_container[iZone][MESH_0],
                                                                  config_container[iZone]);
  
  if (turbulent){
    solver_container[iZone][MESH_0][ADJTURB_SOL]->SetAdjoint_Output(geometry_container[iZone][MESH_0],
                                                                    config_container[iZone]);
  }
}
void CDiscAdjMeanFlowIteration::Update(COutput *output,
                                       CIntegration ***integration_container,
                                       CGeometry ***geometry_container,
                                       CSolver ****solver_container,
                                       CNumerics *****numerics_container,
                                       CConfig **config_container,
                                       CSurfaceMovement **surface_movement,
                                       CVolumetricMovement **grid_movement,
                                       CFreeFormDefBox*** FFDBox,
                                       unsigned short val_iZone)      { }
void CDiscAdjMeanFlowIteration::Monitor()     { }
void CDiscAdjMeanFlowIteration::Output()      { }
void CDiscAdjMeanFlowIteration::Postprocess() { }

void FEM_StructuralIteration(COutput *output, CIntegration ***integration_container, CGeometry ***geometry_container,
                  	  	  	  	 CSolver ****solver_container, CNumerics *****numerics_container, CConfig **config_container,
                  	  	  	  	 CSurfaceMovement **surface_movement, CVolumetricMovement **grid_movement, CFreeFormDefBox*** FFDBox) {

	su2double Physical_dt, Physical_t;
	su2double loadIncrement;
	unsigned short iZone;
	unsigned short nZone = geometry_container[ZONE_0][MESH_0]->GetnZone();
	unsigned long IntIter = 0; config_container[ZONE_0]->SetIntIter(IntIter);
  	unsigned long ExtIter = config_container[ZONE_0]->GetExtIter();

  	unsigned long iIncrement;
  	unsigned long nIncrements = config_container[ZONE_0]->GetNumberIncrements();

	bool dynamic = (config_container[ZONE_0]->GetDynamic_Analysis() == DYNAMIC);					// Dynamic problems
	bool nonlinear = (config_container[ZONE_0]->GetGeometricConditions() == LARGE_DEFORMATIONS);	// Geometrically non-linear problems

	bool incremental_load = config_container[ZONE_0]->GetIncrementalLoad();							// If an incremental load is applied

	/*--- This is to prevent problems when running a linear solver ---*/
	if (!nonlinear) incremental_load = false;

	int rank = MASTER_NODE;
#ifdef HAVE_MPI
	MPI_Comm_rank(MPI_COMM_WORLD, &rank);
#endif


	/*--- THIS IS THE DIRECT APPROACH (NO INCREMENTAL LOAD APPLIED) ---*/

	if (!incremental_load){

		/*--- Set the initial condition ---*/

//		for (iZone = 0; iZone < nZone; iZone++)
//			solver_container[iZone][MESH_0][FEA_SOL]->SetInitialCondition(geometry_container[iZone], solver_container[iZone], config_container[iZone], ExtIter);

		for (iZone = 0; iZone < nZone; iZone++) {

			/*--- Set the value of the internal iteration ---*/

			IntIter = ExtIter;
			if (nonlinear) IntIter = 0;

			/*--- FEA equations ---*/

			config_container[iZone]->SetGlobalParam(FEM_ELASTICITY, RUNTIME_FEA_SYS, ExtIter);

			/*--- Run the iteration ---*/

			integration_container[iZone][FEA_SOL]->Structural_Iteration_FEM(geometry_container, solver_container, numerics_container,
	                                                                		config_container, RUNTIME_FEA_SYS, IntIter, iZone);



		}

		/*----------------- If the solver is non-linear, we need to subiterate using a Newton-Raphson approach ----------------------*/

		if (nonlinear){
			for (IntIter = 1; IntIter < config_container[ZONE_0]->GetDyn_nIntIter(); IntIter++){

				for (iZone = 0; iZone < nZone; iZone++) {

					/*--- Write the convergence history (only screen output) ---*/

					output->SetConvHistory_Body(NULL, geometry_container, solver_container, config_container, integration_container, true, 0.0, ZONE_0);

					config_container[iZone]->SetIntIter(IntIter);

					integration_container[iZone][FEA_SOL]->Structural_Iteration_FEM(geometry_container, solver_container, numerics_container,
			                                                                		config_container, RUNTIME_FEA_SYS, IntIter, iZone);

				}

				if (integration_container[ZONE_0][FEA_SOL]->GetConvergence()) break;

			}

		}

	}
	/*--- The incremental load is only used in nonlinear cases ---*/
	else if (incremental_load){

		/*--- Set the initial condition: store the current solution as Solution_Old ---*/

		for (iZone = 0; iZone < nZone; iZone++)
			solver_container[iZone][MESH_0][FEA_SOL]->SetInitialCondition(geometry_container[iZone], solver_container[iZone], config_container[iZone], ExtIter);

		for (iZone = 0; iZone < nZone; iZone++) {

				/*--- The load increment is 1.0 ---*/
				loadIncrement = 1.0;
				solver_container[iZone][MESH_0][FEA_SOL]->SetLoad_Increment(loadIncrement);

				/*--- Set the value of the internal iteration ---*/

				IntIter = 0;

				/*--- FEA equations ---*/

				config_container[iZone]->SetGlobalParam(FEM_ELASTICITY, RUNTIME_FEA_SYS, ExtIter);

				/*--- Run the first iteration ---*/

				integration_container[iZone][FEA_SOL]->Structural_Iteration_FEM(geometry_container, solver_container, numerics_container,
		                                                                		config_container, RUNTIME_FEA_SYS, IntIter, iZone);


				/*--- Write the convergence history (only screen output) ---*/

				output->SetConvHistory_Body(NULL, geometry_container, solver_container, config_container, integration_container, true, 0.0, ZONE_0);

				/*--- Run the second iteration ---*/

				IntIter = 1;

				config_container[iZone]->SetIntIter(IntIter);

				integration_container[iZone][FEA_SOL]->Structural_Iteration_FEM(geometry_container, solver_container, numerics_container,
		                                                                		config_container, RUNTIME_FEA_SYS, IntIter, iZone);

		}

		bool meetCriteria;
		su2double Residual_UTOL, Residual_RTOL, Residual_ETOL;
		su2double Criteria_UTOL, Criteria_RTOL, Criteria_ETOL;

		Criteria_UTOL = config_container[ZONE_0]->GetIncLoad_Criteria(0);
		Criteria_RTOL = config_container[ZONE_0]->GetIncLoad_Criteria(1);
		Criteria_ETOL = config_container[ZONE_0]->GetIncLoad_Criteria(2);

		Residual_UTOL = log10(solver_container[ZONE_0][MESH_0][FEA_SOL]->GetRes_FEM(0));
		Residual_RTOL = log10(solver_container[ZONE_0][MESH_0][FEA_SOL]->GetRes_FEM(1));
		Residual_ETOL = log10(solver_container[ZONE_0][MESH_0][FEA_SOL]->GetRes_FEM(2));

		meetCriteria = ( ( Residual_UTOL <  Criteria_UTOL ) &&
				 	 	 ( Residual_RTOL <  Criteria_RTOL ) &&
						 ( Residual_ETOL <  Criteria_ETOL ) );

		/*--- If the criteria is met and the load is not "too big", do the regular calculation ---*/
		if (meetCriteria){

			for (IntIter = 2; IntIter < config_container[ZONE_0]->GetDyn_nIntIter(); IntIter++){

				for (iZone = 0; iZone < nZone; iZone++) {

				/*--- Write the convergence history (only screen output) ---*/

				output->SetConvHistory_Body(NULL, geometry_container, solver_container, config_container, integration_container, true, 0.0, ZONE_0);

				config_container[iZone]->SetIntIter(IntIter);

				integration_container[iZone][FEA_SOL]->Structural_Iteration_FEM(geometry_container, solver_container, numerics_container,
																				config_container, RUNTIME_FEA_SYS, IntIter, iZone);

				}

				if (integration_container[ZONE_0][FEA_SOL]->GetConvergence()) break;

			}

		}

		/*--- If the criteria is not met, a whole set of subiterations for the different loads must be done ---*/

		else {

			/*--- Here we have to restart the solution to the original one of the iteration ---*/
			/*--- Retrieve the Solution_Old as the current solution before subiterating ---*/

			for (iZone = 0; iZone < nZone; iZone++)
				solver_container[iZone][MESH_0][FEA_SOL]->ResetInitialCondition(geometry_container[iZone], solver_container[iZone], config_container[iZone], ExtIter);

			/*--- For the number of increments ---*/
			for (iIncrement = 0; iIncrement < nIncrements; iIncrement++){

				loadIncrement = (iIncrement + 1.0) * (1.0 / nIncrements);

				/*--- Set the load increment and the initial condition, and output the parameters of UTOL, RTOL, ETOL for the previous iteration ---*/

				for (iZone = 0; iZone < nZone; iZone++){

					/*--- Set the convergence monitor to false, to force se solver to converge every subiteration ---*/
					integration_container[iZone][FEA_SOL]->SetConvergence(false);

					output->SetConvHistory_Body(NULL, geometry_container, solver_container, config_container, integration_container, true, 0.0, ZONE_0);

					/*--- FEA equations ---*/

					config_container[iZone]->SetGlobalParam(FEM_ELASTICITY, RUNTIME_FEA_SYS, ExtIter);


					solver_container[iZone][MESH_0][FEA_SOL]->SetLoad_Increment(loadIncrement);
				}

				if (rank == MASTER_NODE){
					cout << endl;
					cout << "-- Incremental load: increment " << iIncrement + 1 << " ------------------------------------------" << endl;
				}

				for (iZone = 0; iZone < nZone; iZone++) {

					/*--- Set the value of the internal iteration ---*/
					IntIter = 0;
					config_container[iZone]->SetIntIter(IntIter);

					/*--- FEA equations ---*/

					config_container[iZone]->SetGlobalParam(FEM_ELASTICITY, RUNTIME_FEA_SYS, ExtIter);

					/*--- Run the iteration ---*/

					integration_container[iZone][FEA_SOL]->Structural_Iteration_FEM(geometry_container, solver_container, numerics_container,
			                                                                		config_container, RUNTIME_FEA_SYS, IntIter, iZone);



				}

				/*----------------- If the solver is non-linear, we need to subiterate using a Newton-Raphson approach ----------------------*/

				for (IntIter = 1; IntIter < config_container[ZONE_0]->GetDyn_nIntIter(); IntIter++){

					for (iZone = 0; iZone < nZone; iZone++) {

						/*--- Write the convergence history (only screen output) ---*/

						output->SetConvHistory_Body(NULL, geometry_container, solver_container, config_container, integration_container, true, 0.0, ZONE_0);

						config_container[iZone]->SetIntIter(IntIter);

						integration_container[iZone][FEA_SOL]->Structural_Iteration_FEM(geometry_container, solver_container, numerics_container,
					                                                                		config_container, RUNTIME_FEA_SYS, IntIter, iZone);

					}

					if (integration_container[ZONE_0][FEA_SOL]->GetConvergence()) break;

				}

			}

		}

	}



	/*----------------- Compute averaged nodal stress and reactions ------------------------*/

	for (iZone = 0; iZone < nZone; iZone++)
		solver_container[iZone][MESH_0][FEA_SOL]->Compute_NodalStress(geometry_container[iZone][MESH_0], solver_container[iZone][MESH_0], numerics_container[iZone][MESH_0][FEA_SOL][VISC_TERM], config_container[iZone]);

	/*----------------- Update structural solver ----------------------*/

	if (dynamic){
		for (iZone = 0; iZone < nZone; iZone++) {
			integration_container[iZone][FEA_SOL]->SetFEM_StructuralSolver(geometry_container[iZone][MESH_0], solver_container[iZone][MESH_0], config_container[iZone], MESH_0);
			integration_container[iZone][FEA_SOL]->SetConvergence(false);
		}

	    /*--- Verify convergence criteria (based on total time) ---*/

		Physical_dt = config_container[ZONE_0]->GetDelta_DynTime();
		Physical_t  = (ExtIter+1)*Physical_dt;
		if (Physical_t >=  config_container[ZONE_0]->GetTotal_DynTime())
			integration_container[ZONE_0][FEA_SOL]->SetConvergence(true);
	}


}

void FluidStructureIteration(COutput *output, CIntegration ***integration_container, CGeometry ***geometry_container,
                             CSolver ****solver_container, CNumerics *****numerics_container, CConfig **config_container,
                             CSurfaceMovement **surface_movement, CVolumetricMovement **grid_movement, CFreeFormDefBox*** FFDBox,
                             unsigned long iFluidIt, unsigned long nFluidIt) {
  
  su2double Physical_dt, Physical_t;
  unsigned short iMesh;
  unsigned long IntIter = 0; config_container[ZONE_0]->SetIntIter(IntIter);
  unsigned long IntIter_Struct = 0; config_container[ZONE_1]->SetIntIter(IntIter_Struct);
  unsigned long iFSIIter = 0;
  unsigned long nFSIIter = config_container[ZONE_0]->GetnIterFSI();
  unsigned long ExtIter = config_container[ZONE_0]->GetExtIter();
  
  unsigned short SolContainer_Position_fea = config_container[ZONE_1]->GetContainerPosition(RUNTIME_FEA_SYS);
  
  /*------------- Structural predictor for displacements ------------*/
  
  /*--- Predict structural displacement --*/
  solver_container[ZONE_1][MESH_0][FEA_SOL]->PredictStruct_Displacement(geometry_container[ZONE_1], config_container[ZONE_1],
                                                                        solver_container[ZONE_1]);
  
  
  while (iFSIIter<nFSIIter){
    
    /*------------------------ Mesh movement --------------------------*/
    
    /*--- Update the the flow geometry (ZONE 0) --*/
    
    solver_container[ZONE_0][MESH_0][FLOW_SOL]->SetFlow_Displacement(geometry_container[ZONE_0], grid_movement[ZONE_0],
                                                                     config_container[ZONE_0], config_container[ZONE_1],
                                                                     geometry_container[ZONE_1], solver_container[ZONE_1]);
    
    /*---------------------- Fluid iteration --------------------------*/
    
    /*--- Set the initial condition ---*/
    
    solver_container[ZONE_0][MESH_0][FLOW_SOL]->SetInitialCondition(geometry_container[ZONE_0], solver_container[ZONE_0], config_container[ZONE_0], ExtIter);
    
    /*--- Apply a Wind Gust ---*/
    
    if (config_container[ZONE_0]->GetWind_Gust()){
      //SetWind_GustField(config_container[ZONE_0],geometry_container[ZONE_0],solver_container[ZONE_0]);
    }
    
    /*--- Set the value of the internal iteration ---*/
    
    IntIter = ExtIter;
    
    if ((config_container[ZONE_0]->GetUnsteady_Simulation() == DT_STEPPING_1ST) ||
        (config_container[ZONE_0]->GetUnsteady_Simulation() == DT_STEPPING_2ND)) IntIter = 0;
    
    /*--- Update global parameters ---*/
    
    if (config_container[ZONE_0]->GetKind_Solver() == EULER){
      config_container[ZONE_0]->SetGlobalParam(EULER, RUNTIME_FLOW_SYS, ExtIter);
    }
    if (config_container[ZONE_0]->GetKind_Solver() == NAVIER_STOKES){
      config_container[ZONE_0]->SetGlobalParam(NAVIER_STOKES, RUNTIME_FLOW_SYS, ExtIter);
    }
    if (config_container[ZONE_0]->GetKind_Solver() == RANS){
      config_container[ZONE_0]->SetGlobalParam(RANS, RUNTIME_FLOW_SYS, ExtIter);
    }
    
    /*--- Solve the Euler, Navier-Stokes or Reynolds-averaged Navier-Stokes (RANS) equations (one iteration) ---*/
    
    integration_container[ZONE_0][FLOW_SOL]->MultiGrid_Iteration(geometry_container, solver_container, numerics_container,
                                                                 config_container, RUNTIME_FLOW_SYS, IntIter, ZONE_0);
    
    if (config_container[ZONE_0]->GetKind_Solver() == RANS) {
      
      /*--- Solve the turbulence model ---*/
      
      config_container[ZONE_0]->SetGlobalParam(RANS, RUNTIME_TURB_SYS, ExtIter);
      integration_container[ZONE_0][TURB_SOL]->SingleGrid_Iteration(geometry_container, solver_container, numerics_container,
                                                                    config_container, RUNTIME_TURB_SYS, IntIter, ZONE_0);
      
      /*--- Solve transition model ---*/
      
      if (config_container[ZONE_0]->GetKind_Trans_Model() == LM) {
        config_container[ZONE_0]->SetGlobalParam(RANS, RUNTIME_TRANS_SYS, ExtIter);
        integration_container[ZONE_0][TRANS_SOL]->SingleGrid_Iteration(geometry_container, solver_container, numerics_container,
                                                                       config_container, RUNTIME_TRANS_SYS, IntIter, ZONE_0);
      }
      
    }
    
    /*--- Dual time stepping strategy ---*/
    
    if ((config_container[ZONE_0]->GetUnsteady_Simulation() == DT_STEPPING_1ST) ||
        (config_container[ZONE_0]->GetUnsteady_Simulation() == DT_STEPPING_2ND)) {
      
      for(IntIter = 1; IntIter < config_container[ZONE_0]->GetUnst_nIntIter(); IntIter++) {
        
        /*--- Write the convergence history (only screen output) ---*/
        
        output->SetConvHistory_Body(NULL, geometry_container, solver_container, config_container, integration_container, true, 0.0, ZONE_0);
        
        /*--- Set the value of the internal iteration ---*/
        
        config_container[ZONE_0]->SetIntIter(IntIter);
        
        /*--- Pseudo-timestepping for the Euler, Navier-Stokes or Reynolds-averaged Navier-Stokes equations ---*/
        
        if (config_container[ZONE_0]->GetKind_Solver() == EULER)
          config_container[ZONE_0]->SetGlobalParam(EULER, RUNTIME_FLOW_SYS, ExtIter);
        if (config_container[ZONE_0]->GetKind_Solver() == NAVIER_STOKES)
          config_container[ZONE_0]->SetGlobalParam(NAVIER_STOKES, RUNTIME_FLOW_SYS, ExtIter);
        if (config_container[ZONE_0]->GetKind_Solver() == RANS)
          config_container[ZONE_0]->SetGlobalParam(RANS, RUNTIME_FLOW_SYS, ExtIter);
        
        /*--- Solve the Euler, Navier-Stokes or Reynolds-averaged Navier-Stokes (RANS) equations (one iteration) ---*/
        
        integration_container[ZONE_0][FLOW_SOL]->MultiGrid_Iteration(geometry_container, solver_container, numerics_container,
                                                                     config_container, RUNTIME_FLOW_SYS, IntIter, ZONE_0);
        
        /*--- Pseudo-timestepping the turbulence model ---*/
        
        if (config_container[ZONE_0]->GetKind_Solver() == RANS) {
          
          /*--- Solve the turbulence model ---*/
          
          config_container[ZONE_0]->SetGlobalParam(RANS, RUNTIME_TURB_SYS, ExtIter);
          integration_container[ZONE_0][TURB_SOL]->SingleGrid_Iteration(geometry_container, solver_container, numerics_container,
                                                                        config_container, RUNTIME_TURB_SYS, IntIter, ZONE_0);
          
          /*--- Solve transition model ---*/
          
          if (config_container[ZONE_0]->GetKind_Trans_Model() == LM) {
            config_container[ZONE_0]->SetGlobalParam(RANS, RUNTIME_TRANS_SYS, ExtIter);
            integration_container[ZONE_0][TRANS_SOL]->SingleGrid_Iteration(geometry_container, solver_container, numerics_container,
                                                                           config_container, RUNTIME_TRANS_SYS, IntIter, ZONE_0);
          }
        }
        
        if (integration_container[ZONE_0][FLOW_SOL]->GetConvergence()) break;
        
      }
      
    }
    
    /*-------------------- Structural iteration -----------------------*/
    
    /*--- Set the initial condition at the first iteration ---*/
    
    // solver_container[ZONE_1][MESH_0][FEA_SOL]->SetInitialCondition(geometry_container[ZONE_1], solver_container[ZONE_1], config_container[ZONE_1], ExtIter);
    
    /*--- Set the value of the internal iteration ---*/
    
    IntIter_Struct = ExtIter;
    
    /*--- FEA equations ---*/
    
    config_container[ZONE_1]->SetGlobalParam(LINEAR_ELASTICITY, RUNTIME_FEA_SYS, ExtIter);
    
    /*--- Update loads for the FEA model ---*/
    
    solver_container[ZONE_1][MESH_0][FEA_SOL]->SetFEA_Load(solver_container[ZONE_0], geometry_container[ZONE_1], geometry_container[ZONE_0],
                                                           config_container[ZONE_1], config_container[ZONE_0], numerics_container[ZONE_1][MESH_0][SolContainer_Position_fea][VISC_TERM]);
    
    /*--- Run the iteration ---*/
    
    integration_container[ZONE_1][FEA_SOL]->Structural_Iteration(geometry_container, solver_container, numerics_container,
                                                                 config_container, RUNTIME_FEA_SYS, IntIter_Struct, ZONE_1);
    
    /*-------------------- Aitken's relaxation ------------------------*/
    
    solver_container[ZONE_1][MESH_0][FEA_SOL]->ComputeAitken_Coefficient(geometry_container[ZONE_1], config_container[ZONE_1],
                                                                         solver_container[ZONE_1], iFSIIter);
    
    
    solver_container[ZONE_1][MESH_0][FEA_SOL]->SetAitken_Relaxation(geometry_container[ZONE_1], config_container[ZONE_1],
                                                                    solver_container[ZONE_1]);
    
    /*-------------------- Check convergence --------------------------*/
    
    integration_container[ZONE_1][FEA_SOL]->Convergence_Monitoring_FSI(geometry_container[ZONE_1][MESH_0], config_container[ZONE_1],
                                                                       solver_container[ZONE_1][MESH_0][FEA_SOL], iFSIIter);
    
    if (integration_container[ZONE_1][FEA_SOL]->GetConvergence_FSI()) break;
    
    /*--------------------- Update iFSIIter ---------------------------*/
    
    iFSIIter++;
    
  }
  
  if ((config_container[ZONE_0]->GetUnsteady_Simulation() == DT_STEPPING_1ST) ||
      (config_container[ZONE_0]->GetUnsteady_Simulation() == DT_STEPPING_2ND)) {
    
    /*-------------------- Update fluid solver ------------------------*/
    
    /*--- Update dual time solver on all mesh levels ---*/
    
    for (iMesh = 0; iMesh <= config_container[ZONE_0]->GetnMGLevels(); iMesh++) {
      integration_container[ZONE_0][FLOW_SOL]->SetDualTime_Solver(geometry_container[ZONE_0][iMesh], solver_container[ZONE_0][iMesh][FLOW_SOL], config_container[ZONE_0], iMesh);
      integration_container[ZONE_0][FLOW_SOL]->SetConvergence(false);
    }
    
    /*--- Update dual time solver for the turbulence model ---*/
    
    if (config_container[ZONE_0]->GetKind_Solver() == RANS) {
      integration_container[ZONE_0][TURB_SOL]->SetDualTime_Solver(geometry_container[ZONE_0][MESH_0], solver_container[ZONE_0][MESH_0][TURB_SOL], config_container[ZONE_0], MESH_0);
      integration_container[ZONE_0][TURB_SOL]->SetConvergence(false);
    }
    
    /*--- Update dual time solver for the transition model ---*/
    
    if (config_container[ZONE_0]->GetKind_Trans_Model() == LM) {
      integration_container[ZONE_0][TRANS_SOL]->SetDualTime_Solver(geometry_container[ZONE_0][MESH_0], solver_container[ZONE_0][MESH_0][TRANS_SOL], config_container[ZONE_0], MESH_0);
      integration_container[ZONE_0][TRANS_SOL]->SetConvergence(false);
    }
    
    /*--- Verify convergence criteria (based on total time) ---*/
    
    Physical_dt = config_container[ZONE_0]->GetDelta_UnstTime();
    Physical_t  = (ExtIter+1)*Physical_dt;
    if (Physical_t >=  config_container[ZONE_0]->GetTotal_UnstTime())
      integration_container[ZONE_0][FLOW_SOL]->SetConvergence(true);
    
  }
  
  /*----------------- Update structural solver ----------------------*/
  
  integration_container[ZONE_1][FEA_SOL]->SetStructural_Solver(geometry_container[ZONE_1][MESH_0], solver_container[ZONE_1][MESH_0][FEA_SOL], config_container[ZONE_1], MESH_0);
  
  /*-----------------------------------------------------------------*/
  /*--------------- Update convergence parameter --------------------*/
  /*-----------------------------------------------------------------*/
  
  integration_container[ZONE_1][FEA_SOL]->SetConvergence_FSI(false);
  
  
}

void SetGrid_Movement(CGeometry **geometry_container, CSurfaceMovement *surface_movement,
                      CVolumetricMovement *grid_movement, CFreeFormDefBox **FFDBox,
                      CSolver ***solver_container, CConfig *config_container,
                      unsigned short iZone, unsigned long IntIter, unsigned long ExtIter)   {
  
  unsigned short iDim, iMGlevel, nMGlevels = config_container->GetnMGLevels();
  unsigned short Kind_Grid_Movement = config_container->GetKind_GridMovement(iZone);
  unsigned long nIterMesh;
  unsigned long iPoint;
  bool stat_mesh = true;
  bool adjoint = config_container->GetContinuous_Adjoint();
  bool time_spectral = (config_container->GetUnsteady_Simulation() == TIME_SPECTRAL);
  
  /*--- For a time-spectral case, set "iteration number" to the zone number,
   so that the meshes are positioned correctly for each instance. ---*/
  if (time_spectral) {
    ExtIter = iZone;
    Kind_Grid_Movement = config_container->GetKind_GridMovement(ZONE_0);
  }
  
  int rank = MASTER_NODE;
#ifdef HAVE_MPI
  MPI_Comm_rank(MPI_COMM_WORLD, &rank);
#endif
  
  /*--- Perform mesh movement depending on specified type ---*/
  switch (Kind_Grid_Movement) {
      
    case MOVING_WALL:
      
      /*--- Fixed wall velocities: set the grid velocities only one time
       before the first iteration flow solver. ---*/
      
      if (ExtIter == 0) {
        
        if (rank == MASTER_NODE)
          cout << endl << " Setting the moving wall velocities." << endl;
        
        surface_movement->Moving_Walls(geometry_container[MESH_0],
                                       config_container, iZone, ExtIter);
        
        /*--- Update the grid velocities on the coarser multigrid levels after
         setting the moving wall velocities for the finest mesh. ---*/
        
        grid_movement->UpdateMultiGrid(geometry_container, config_container);
        
      }
      
      break;
      
      
    case ROTATING_FRAME:
      
      /*--- Steadily rotating frame: set the grid velocities just once
       before the first iteration flow solver. ---*/
      
      if (ExtIter == 0) {
        
        if (rank == MASTER_NODE) {
          cout << endl << " Setting rotating frame grid velocities";
          cout << " for zone " << iZone << "." << endl;
        }
        
        /*--- Set the grid velocities on all multigrid levels for a steadily
         rotating reference frame. ---*/
        
        for (iMGlevel = 0; iMGlevel <= nMGlevels; iMGlevel++)
          geometry_container[iMGlevel]->SetRotationalVelocity(config_container, iZone);
        
      }
      
      break;
      
    case STEADY_TRANSLATION:
      
      /*--- Set the translational velocity and hold the grid fixed during
       the calculation (similar to rotating frame, but there is no extra
       source term for translation). ---*/
      
      if (ExtIter == 0) {
        
        if (rank == MASTER_NODE)
          cout << endl << " Setting translational grid velocities." << endl;
        
        /*--- Set the translational velocity on all grid levels. ---*/
        
        for (iMGlevel = 0; iMGlevel <= nMGlevels; iMGlevel++)
          geometry_container[iMGlevel]->SetTranslationalVelocity(config_container);
        
      }
      
      break;
      
    case RIGID_MOTION:
      
      if (rank == MASTER_NODE) {
        cout << endl << " Performing rigid mesh transformation." << endl;
      }
      
      /*--- Move each node in the volume mesh using the specified type
       of rigid mesh motion. These routines also compute analytic grid
       velocities for the fine mesh. ---*/
      
      grid_movement->Rigid_Translation(geometry_container[MESH_0],
                                       config_container, iZone, ExtIter);
      grid_movement->Rigid_Plunging(geometry_container[MESH_0],
                                    config_container, iZone, ExtIter);
      grid_movement->Rigid_Pitching(geometry_container[MESH_0],
                                    config_container, iZone, ExtIter);
      grid_movement->Rigid_Rotation(geometry_container[MESH_0],
                                    config_container, iZone, ExtIter);
      
      /*--- Update the multigrid structure after moving the finest grid,
       including computing the grid velocities on the coarser levels. ---*/
      
      grid_movement->UpdateMultiGrid(geometry_container, config_container);
      
      break;
      
    case DEFORMING:
      
      if (rank == MASTER_NODE)
        cout << endl << " Updating surface positions." << endl;
      
      /*--- Translating ---*/
      
      /*--- Compute the new node locations for moving markers ---*/
      
      surface_movement->Surface_Translating(geometry_container[MESH_0],
                                            config_container, ExtIter, iZone);
      /*--- Deform the volume grid around the new boundary locations ---*/
      
      if (rank == MASTER_NODE)
        cout << " Deforming the volume grid." << endl;
      grid_movement->SetVolume_Deformation(geometry_container[MESH_0],
                                           config_container, true);
      
      /*--- Plunging ---*/
      
      /*--- Compute the new node locations for moving markers ---*/
      
      surface_movement->Surface_Plunging(geometry_container[MESH_0],
                                         config_container, ExtIter, iZone);
      /*--- Deform the volume grid around the new boundary locations ---*/
      
      if (rank == MASTER_NODE)
        cout << " Deforming the volume grid." << endl;
      grid_movement->SetVolume_Deformation(geometry_container[MESH_0],
                                           config_container, true);
      
      /*--- Pitching ---*/
      
      /*--- Compute the new node locations for moving markers ---*/
      
      surface_movement->Surface_Pitching(geometry_container[MESH_0],
                                         config_container, ExtIter, iZone);
      /*--- Deform the volume grid around the new boundary locations ---*/
      
      if (rank == MASTER_NODE)
        cout << " Deforming the volume grid." << endl;
      grid_movement->SetVolume_Deformation(geometry_container[MESH_0],
                                           config_container, true);
      
      /*--- Rotating ---*/
      
      /*--- Compute the new node locations for moving markers ---*/
      
      surface_movement->Surface_Rotating(geometry_container[MESH_0],
                                         config_container, ExtIter, iZone);
      /*--- Deform the volume grid around the new boundary locations ---*/
      
      if (rank == MASTER_NODE)
        cout << " Deforming the volume grid." << endl;
      grid_movement->SetVolume_Deformation(geometry_container[MESH_0],
                                           config_container, true);
      
      /*--- Update the grid velocities on the fine mesh using finite
       differencing based on node coordinates at previous times. ---*/
      
      if (!adjoint) {
        if (rank == MASTER_NODE)
          cout << " Computing grid velocities by finite differencing." << endl;
        geometry_container[MESH_0]->SetGridVelocity(config_container, ExtIter);
      }
      
      /*--- Update the multigrid structure after moving the finest grid,
       including computing the grid velocities on the coarser levels. ---*/
      
      grid_movement->UpdateMultiGrid(geometry_container, config_container);
      
      break;
      
    case EXTERNAL: case EXTERNAL_ROTATION:
      
      /*--- Apply rigid rotation to entire grid first, if necessary ---*/
      
      if (Kind_Grid_Movement == EXTERNAL_ROTATION) {
        if (rank == MASTER_NODE)
          cout << " Updating node locations by rigid rotation." << endl;
        grid_movement->Rigid_Rotation(geometry_container[MESH_0],
                                      config_container, iZone, ExtIter);
      }
      
      /*--- Load new surface node locations from external files ---*/
      
      if (rank == MASTER_NODE)
        cout << " Updating surface locations from file." << endl;
      surface_movement->SetExternal_Deformation(geometry_container[MESH_0],
                                                config_container, iZone, ExtIter);
      
      /*--- Deform the volume grid around the new boundary locations ---*/
      
      if (rank == MASTER_NODE)
        cout << " Deforming the volume grid." << endl;
      grid_movement->SetVolume_Deformation(geometry_container[MESH_0],
                                           config_container, true);
      
      /*--- Update the grid velocities on the fine mesh using finite
       differencing based on node coordinates at previous times. ---*/
      
      if (!adjoint) {
        if (rank == MASTER_NODE)
          cout << " Computing grid velocities by finite differencing." << endl;
        geometry_container[MESH_0]->SetGridVelocity(config_container, ExtIter);
      }
      
      /*--- Update the multigrid structure after moving the finest grid,
       including computing the grid velocities on the coarser levels. ---*/
      
      grid_movement->UpdateMultiGrid(geometry_container, config_container);
      
      break;
      
    case AEROELASTIC: case AEROELASTIC_RIGID_MOTION:
      
      /*--- Apply rigid mesh transformation to entire grid first, if necessary ---*/
      if (IntIter == 0) {
        if (Kind_Grid_Movement == AEROELASTIC_RIGID_MOTION) {
          
          if (rank == MASTER_NODE) {
            cout << endl << " Performing rigid mesh transformation." << endl;
          }
          
          /*--- Move each node in the volume mesh using the specified type
           of rigid mesh motion. These routines also compute analytic grid
           velocities for the fine mesh. ---*/
          
          grid_movement->Rigid_Translation(geometry_container[MESH_0],
                                           config_container, iZone, ExtIter);
          grid_movement->Rigid_Plunging(geometry_container[MESH_0],
                                        config_container, iZone, ExtIter);
          grid_movement->Rigid_Pitching(geometry_container[MESH_0],
                                        config_container, iZone, ExtIter);
          grid_movement->Rigid_Rotation(geometry_container[MESH_0],
                                        config_container, iZone, ExtIter);
          
          /*--- Update the multigrid structure after moving the finest grid,
           including computing the grid velocities on the coarser levels. ---*/
          
          grid_movement->UpdateMultiGrid(geometry_container, config_container);
        }
        
      }
      
      /*--- Use the if statement to move the grid only at selected dual time step iterations. ---*/
      else if (IntIter % config_container->GetAeroelasticIter() ==0) {
        
        if (rank == MASTER_NODE)
          cout << endl << " Solving aeroelastic equations and updating surface positions." << endl;
        
        /*--- Solve the aeroelastic equations for the new node locations of the moving markers(surfaces) ---*/
        
        solver_container[MESH_0][FLOW_SOL]->Aeroelastic(surface_movement, geometry_container[MESH_0], config_container, ExtIter);
        
        /*--- Deform the volume grid around the new boundary locations ---*/
        
        if (rank == MASTER_NODE)
          cout << " Deforming the volume grid due to the aeroelastic movement." << endl;
        grid_movement->SetVolume_Deformation(geometry_container[MESH_0],
                                             config_container, true);
        
        /*--- Update the grid velocities on the fine mesh using finite
         differencing based on node coordinates at previous times. ---*/
        
        if (rank == MASTER_NODE)
          cout << " Computing grid velocities by finite differencing." << endl;
        geometry_container[MESH_0]->SetGridVelocity(config_container, ExtIter);
        
        /*--- Update the multigrid structure after moving the finest grid,
         including computing the grid velocities on the coarser levels. ---*/
        
        grid_movement->UpdateMultiGrid(geometry_container, config_container);
      }
      
      break;
      
    case ELASTICITY:
      
      if (ExtIter != 0) {
        
        if (rank == MASTER_NODE)
          cout << " Deforming the grid using the Linear Elasticity solution." << endl;
        
        /*--- Update the coordinates of the grid using the linear elasticity solution. ---*/
        for (iPoint = 0; iPoint < geometry_container[MESH_0]->GetnPoint(); iPoint++) {
          
          su2double *U_time_nM1 = solver_container[MESH_0][FEA_SOL]->node[iPoint]->GetSolution_time_n1();
          su2double *U_time_n   = solver_container[MESH_0][FEA_SOL]->node[iPoint]->GetSolution_time_n();
          
          for (iDim = 0; iDim < geometry_container[MESH_0]->GetnDim(); iDim++)
            geometry_container[MESH_0]->node[iPoint]->AddCoord(iDim, U_time_n[iDim] - U_time_nM1[iDim]);
          
        }
        
      }
      
      break;
      
    case FLUID_STRUCTURE:

      if (rank == MASTER_NODE)
        cout << endl << "Deforming the grid for Fluid-Structure Interaction applications." << endl;

      /*--- Deform the volume grid around the new boundary locations ---*/

      if (rank == MASTER_NODE)
        cout << "Deforming the volume grid." << endl;
      grid_movement->SetVolume_Deformation(geometry_container[MESH_0],
                                           config_container, true);

      nIterMesh = grid_movement->Get_nIterMesh();
      stat_mesh = (nIterMesh == 0);

      if (!adjoint && !stat_mesh) {
        if (rank == MASTER_NODE)
          cout << "Computing grid velocities by finite differencing." << endl;
        geometry_container[MESH_0]->SetGridVelocity(config_container, ExtIter);
      }
      else if (stat_mesh){
          if (rank == MASTER_NODE)
            cout << "The mesh is up-to-date. Using previously stored grid velocities." << endl;
      }

      /*--- Update the multigrid structure after moving the finest grid,
       including computing the grid velocities on the coarser levels. ---*/

      grid_movement->UpdateMultiGrid(geometry_container, config_container);

      break;

    case NO_MOVEMENT: case GUST: default:
      
      /*--- There is no mesh motion specified for this zone. ---*/
      if (rank == MASTER_NODE)
        cout << "No mesh motion specified." << endl;
      
      break;
  }
  
}<|MERGE_RESOLUTION|>--- conflicted
+++ resolved
@@ -84,15 +84,6 @@
                                     CFreeFormDefBox*** FFDBox,
                                     unsigned short val_iZone) {
   
-<<<<<<< HEAD
-
-  unsigned long IntIter = 0; config_container[ZONE_0]->SetIntIter(IntIter);
-  unsigned long ExtIter = config_container[ZONE_0]->GetExtIter();
-  unsigned long FSIIter = config_container[val_iZone]->GetFSIIter();
-  bool fsi = config_container[val_iZone]->GetFSI_Simulation();
-  bool time_spectral = (config_container[val_iZone]->GetUnsteady_Simulation() == TIME_SPECTRAL);
-
-=======
   unsigned long IntIter = 0; config_container[val_iZone]->SetIntIter(IntIter);
   unsigned long ExtIter = config_container[val_iZone]->GetExtIter();
   
@@ -100,7 +91,7 @@
   unsigned long FSIIter = config_container[val_iZone]->GetFSIIter();
 
   bool time_spectral = (config_container[val_iZone]->GetUnsteady_Simulation() == TIME_SPECTRAL);
->>>>>>> 1809033a
+
   
   /*--- Set the initial condition ---*/
   /*--- For FSI problems with subiterations, this must only be done in the first subiteration ---*/
