--- conflicted
+++ resolved
@@ -87,26 +87,12 @@
     u_j[iDim] = V_j[VEL_INDEX+iDim];
   }
 
-<<<<<<< HEAD
-  P_i       = V_i[P_INDEX];
-  P_j       = V_j[P_INDEX];
-  h_i       = V_i[H_INDEX];
-  h_j       = V_j[H_INDEX];
-  a_i       = V_i[A_INDEX];
-  a_j       = V_j[A_INDEX];
-  rho_i     = V_i[RHO_INDEX];
-  rho_j     = V_j[RHO_INDEX];
-  e_ve_i    = 0;
-  e_ve_j    = 0;
-
-=======
   P_i   = V_i[P_INDEX];   P_j   = V_j[P_INDEX];
   h_i   = V_i[H_INDEX];   h_j   = V_j[H_INDEX];
   a_i   = V_i[A_INDEX];   a_j   = V_j[A_INDEX];
   rho_i = V_i[RHO_INDEX]; rho_j = V_j[RHO_INDEX];
   
   e_ve_i  = 0; e_ve_j  = 0;
->>>>>>> 4e44e395
   for (iSpecies = 0; iSpecies < nSpecies; iSpecies++) {
     e_ve_i += (V_i[RHOS_INDEX+iSpecies]*eve_i[iSpecies])/rho_i;
     e_ve_j += (V_j[RHOS_INDEX+iSpecies]*eve_j[iSpecies])/rho_j;
@@ -161,7 +147,7 @@
 
   for (iDim = 0; iDim < nDim; iDim++)
     Flux[nSpecies+iDim] += pF*UnitNormal[iDim]*Area;
-  
+
 //  if (implicit)
 
 //    /*--- Initialize the Jacobians ---*/
