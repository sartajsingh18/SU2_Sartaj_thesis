--- conflicted
+++ resolved
@@ -10,14 +10,9 @@
                       'fluid/CVanDerWaalsGas.cpp',
                       'fluid/CNEMOGas.cpp',
                       'fluid/CMutationTCLib.cpp',
-<<<<<<< HEAD
                       'fluid/CSU2TCLib.cpp',
                       'fluid/CFluidFlamelet.cpp',
                       ])
-=======
-                      'fluid/CFluidFlamelet.cpp',
-                      'fluid/CSU2TCLib.cpp'])
->>>>>>> cff5b319
 
 su2_cfd_src += files(['output/COutputFactory.cpp',
                       'output/CAdjElasticityOutput.cpp',
