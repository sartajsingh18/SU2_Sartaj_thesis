/*!
 * \file output_structure.cpp
 * \brief Main subroutines for output solver information
 * \author F. Palacios, T. Economon
 * \version 6.2.0 "Falcon"
 *
 * The current SU2 release has been coordinated by the
 * SU2 International Developers Society <www.su2devsociety.org>
 * with selected contributions from the open-source community.
 *
 * The main research teams contributing to the current release are:
 *  - Prof. Juan J. Alonso's group at Stanford University.
 *  - Prof. Piero Colonna's group at Delft University of Technology.
 *  - Prof. Nicolas R. Gauger's group at Kaiserslautern University of Technology.
 *  - Prof. Alberto Guardone's group at Polytechnic University of Milan.
 *  - Prof. Rafael Palacios' group at Imperial College London.
 *  - Prof. Vincent Terrapon's group at the University of Liege.
 *  - Prof. Edwin van der Weide's group at the University of Twente.
 *  - Lab. of New Concepts in Aeronautics at Tech. Institute of Aeronautics.
 *
 * Copyright 2012-2019, Francisco D. Palacios, Thomas D. Economon,
 *                      Tim Albring, and the SU2 contributors.
 *
 * SU2 is free software; you can redistribute it and/or
 * modify it under the terms of the GNU Lesser General Public
 * License as published by the Free Software Foundation; either
 * version 2.1 of the License, or (at your option) any later version.
 *
 * SU2 is distributed in the hope that it will be useful,
 * but WITHOUT ANY WARRANTY; without even the implied warranty of
 * MERCHANTABILITY or FITNESS FOR A PARTICULAR PURPOSE. See the GNU
 * Lesser General Public License for more details.
 *
 * You should have received a copy of the GNU Lesser General Public
 * License along with SU2. If not, see <http://www.gnu.org/licenses/>.
 */

#include "../../include/output/COutput.hpp"
#include "../../include/output/filewriter/CFVMDataSorter.hpp"
#include "../../include/output/filewriter/CFEMDataSorter.hpp"
#include "../../include/output/filewriter/CSurfaceFVMDataSorter.hpp"
#include "../../include/output/filewriter/CSurfaceFEMDataSorter.hpp"
#include "../../include/output/filewriter/CParaviewFileWriter.hpp"
#include "../../include/output/filewriter/CParaviewBinaryFileWriter.hpp"
#include "../../include/output/filewriter/CTecplotFileWriter.hpp"
#include "../../include/output/filewriter/CTecplotBinaryFileWriter.hpp"
#include "../../include/output/filewriter/CCSVFileWriter.hpp"
#include "../../include/output/filewriter/CSU2FileWriter.hpp"
#include "../../include/output/filewriter/CSU2BinaryFileWriter.hpp"
#include "../../include/output/filewriter/CSU2MeshFileWriter.hpp"


#include "../../../Common/include/geometry_structure.hpp"
#include "../../include/solver_structure.hpp"

COutput::COutput(CConfig *config, unsigned short nDim) {
  
  this->nDim = nDim;

  rank = SU2_MPI::GetRank();
  size = SU2_MPI::GetSize();
  
  field_width = 12;
  
  ConvergenceTable = new PrintingToolbox::CTablePrinter(&std::cout);
  MultiZoneHeaderTable = new PrintingToolbox::CTablePrinter(&std::cout);
  
  /*--- Set default filenames ---*/
  
  SurfaceFilename = "surface";
  VolumeFilename  = "volume";
  RestartFilename = "restart";
  
  /*--- Retrieve the history filename ---*/
 
  HistoryFilename = config->GetConv_FileName();
  
  /*--- Append the zone ID ---*/
 
 if(config->GetnZone() > 1){
   HistoryFilename = config->GetMultizone_HistoryFileName(HistoryFilename, config->GetiZone());
 }
 
  HistorySep = ","; 
  
  unsigned short iZone;
 
  
  /*--- Initialize residual ---*/
  
  RhoRes_New = EPS;
  RhoRes_Old = new su2double[config->GetnZone()];
  for (iZone = 0; iZone < config->GetnZone(); iZone++) RhoRes_Old[iZone] = EPS;
  
  nRequestedHistoryFields = config->GetnHistoryOutput();
  for (unsigned short iField = 0; iField < nRequestedHistoryFields; iField++){
    RequestedHistoryFields.push_back(config->GetHistoryOutput_Field(iField));
  }
  
  nRequestedScreenFields = config->GetnScreenOutput();
  for (unsigned short iField = 0; iField < nRequestedScreenFields; iField++){
    RequestedScreenFields.push_back(config->GetScreenOutput_Field(iField));
  }
  
  nRequestedVolumeFields = config->GetnVolumeOutput();
  for (unsigned short iField = 0; iField < nRequestedVolumeFields; iField++){
    RequestedVolumeFields.push_back(config->GetVolumeOutput_Field(iField));
  }
  
  grid_movement = config->GetGrid_Movement(); 
  
  multizone     = config->GetMultizone_Problem();
  
  /*--- Default is not to use the FEM output merging --- */
  
  fem_output = false;

  /*--- Default is to write history to file and screen --- */

  no_writing = false;

  Cauchy_Serie = new su2double[config->GetCauchy_Elems()];

  Conv_Field = config->GetConv_Field();

  Cauchy_Value = 0.0;
  for (unsigned short iCounter = 0; iCounter < config->GetCauchy_Elems(); iCounter++)
    Cauchy_Serie[iCounter] = 0.0;

  Convergence = false;
  
  /*--- Initialize all convergence flags to false. ---*/
  
  Convergence        = false;
  Convergence_FSI    = false;
  Convergence_FullMG = false;
  
  Build_Offset_Cache = false;
  
}

COutput::~COutput(void) {

  if (RhoRes_Old != NULL) delete [] RhoRes_Old;
  
  delete ConvergenceTable;
  delete MultiZoneHeaderTable;

  delete [] Cauchy_Serie;
  
}



void COutput::SetHistory_Output(CGeometry *geometry,
                                  CSolver **solver_container,
                                  CConfig *config,
                                  unsigned long TimeIter,
                                  unsigned long OuterIter,
                                  unsigned long InnerIter) {

  curr_TimeIter  = TimeIter;
  curr_OuterIter = OuterIter;
  curr_InnerIter = InnerIter;
  
  bool write_header, write_history, write_screen;
  
  /*--- Retrieve residual and extra data -----------------------------------------------------------------*/
  
  LoadCommonHistoryData(config);
  
  LoadHistoryData(config, geometry, solver_container);
  
  Convergence_Monitoring(config, curr_InnerIter);
  
  Postprocess_HistoryData(config);
  
  /*--- Output using only the master node ---*/
  
  if (rank == MASTER_NODE && !no_writing) {
    
    /*--- Write the history file ---------------------------------------------------------------------------*/
    write_history = WriteHistoryFile_Output(config);
    if (write_history) SetHistoryFile_Output(config);
    
    /*--- Write the screen header---------------------------------------------------------------------------*/
    write_header = WriteScreen_Header(config);
    if (write_header) SetScreen_Header(config);
    
    /*--- Write the screen output---------------------------------------------------------------------------*/
    write_screen = WriteScreen_Output(config);
    if (write_screen) SetScreen_Output(config);
    
  }

}

void COutput::SetHistory_Output(CGeometry *geometry,
                                CSolver **solver_container,
                                CConfig *config) {
  
  /*--- Retrieve residual and extra data -----------------------------------------------------------------*/
  
  LoadCommonHistoryData(config);
  
  LoadHistoryData(config, geometry, solver_container);
  
  Convergence_Monitoring(config, curr_InnerIter);  
  
  Postprocess_HistoryData(config);

}
void COutput::SetMultizoneHistory_Output(COutput **output, CConfig **config, CConfig *driver_config, unsigned long TimeIter, unsigned long OuterIter){
  
  curr_TimeIter  = TimeIter;
  curr_OuterIter = OuterIter;
  
  bool write_header, write_screen, write_history;
  
  /*--- Retrieve residual and extra data -----------------------------------------------------------------*/
  
  LoadMultizoneHistoryData(output, config);
  
  Convergence_Monitoring(driver_config, curr_OuterIter);  
  
  /*--- Output using only the master node ---*/
  
  if (rank == MASTER_NODE && !no_writing) {
    
    /*--- Write the history file ---------------------------------------------------------------------------*/
    write_history = WriteHistoryFile_Output(driver_config);
    if (write_history) SetHistoryFile_Output(driver_config);
    
    /*--- Write the screen header---------------------------------------------------------------------------*/
    write_header = WriteScreen_Header(driver_config);
    if (write_header) SetScreen_Header(driver_config);
    
    /*--- Write the screen output---------------------------------------------------------------------------*/
    write_screen = WriteScreen_Output(driver_config);
    if (write_screen) SetScreen_Output(driver_config);
    
  }
  
}
void COutput::SetCFL_Number(CSolver *****solver_container, CConfig **config, unsigned short val_iZone) {
  
  su2double CFLFactor = 1.0, power = 1.0, CFL = 0.0, CFLMin = 0.0, CFLMax = 0.0, Div = 1.0, Diff = 0.0, MGFactor[100];
  unsigned short iMesh;
  
  unsigned short FinestMesh = config[val_iZone]->GetFinestMesh();
  unsigned long ExtIter = config[val_iZone]->GetExtIter();
  unsigned short nVar = 1;

  bool energy = config[val_iZone]->GetEnergy_Equation();
  bool weakly_coupled_heat = config[val_iZone]->GetWeakly_Coupled_Heat();

  switch( config[val_iZone]->GetKind_Solver()) {
    case EULER : case NAVIER_STOKES : case RANS:
      if (energy) {
        nVar = solver_container[val_iZone][INST_0][FinestMesh][FLOW_SOL]->GetnVar();
        RhoRes_New = solver_container[val_iZone][INST_0][FinestMesh][FLOW_SOL]->GetRes_RMS(nVar-1);
      }
      else if (weakly_coupled_heat) {
        RhoRes_New = solver_container[val_iZone][INST_0][FinestMesh][HEAT_SOL]->GetRes_RMS(0);
      }
      else {
        RhoRes_New = solver_container[val_iZone][INST_0][FinestMesh][FLOW_SOL]->GetRes_RMS(0);
      }
      break;
    case ADJ_EULER : case ADJ_NAVIER_STOKES: case ADJ_RANS:
      RhoRes_New = solver_container[val_iZone][INST_0][FinestMesh][ADJFLOW_SOL]->GetRes_RMS(0);
      break;
    case HEAT_EQUATION_FVM:
      RhoRes_New = solver_container[val_iZone][INST_0][FinestMesh][HEAT_SOL]->GetRes_RMS(0);
      break;
  }
  
  if (RhoRes_New < EPS) RhoRes_New = EPS;
  if (RhoRes_Old[val_iZone] < EPS) RhoRes_Old[val_iZone] = RhoRes_New;

  Div = RhoRes_Old[val_iZone]/RhoRes_New;
  Diff = RhoRes_New-RhoRes_Old[val_iZone];

  /*--- Compute MG factor ---*/

  for (iMesh = 0; iMesh <= config[val_iZone]->GetnMGLevels(); iMesh++) {
    if (iMesh == MESH_0) MGFactor[iMesh] = 1.0;
    else MGFactor[iMesh] = MGFactor[iMesh-1] * config[val_iZone]->GetCFL(iMesh)/config[val_iZone]->GetCFL(iMesh-1);
  }

  if (Div < 1.0) power = config[val_iZone]->GetCFL_AdaptParam(0);
  else power = config[val_iZone]->GetCFL_AdaptParam(1);

  /*--- Detect a stall in the residual ---*/

  if ((fabs(Diff) <= RhoRes_New*1E-8) && (ExtIter != 0)) { Div = 0.1; power = config[val_iZone]->GetCFL_AdaptParam(1); }

  CFLMin = config[val_iZone]->GetCFL_AdaptParam(2);
  CFLMax = config[val_iZone]->GetCFL_AdaptParam(3);

  CFLFactor = pow(Div, power);

  for (iMesh = 0; iMesh <= config[val_iZone]->GetnMGLevels(); iMesh++) {
    CFL = config[val_iZone]->GetCFL(iMesh);
    CFL *= CFLFactor;

    if ((iMesh == MESH_0) && (CFL <= CFLMin)) {
      for (iMesh = 0; iMesh <= config[val_iZone]->GetnMGLevels(); iMesh++) {
        config[val_iZone]->SetCFL(iMesh, 1.001*CFLMin*MGFactor[iMesh]);
      }
      break;
    }
    if ((iMesh == MESH_0) && (CFL >= CFLMax)) {
      for (iMesh = 0; iMesh <= config[val_iZone]->GetnMGLevels(); iMesh++)
        config[val_iZone]->SetCFL(iMesh, 0.999*CFLMax*MGFactor[iMesh]);
      break;
    }

    config[val_iZone]->SetCFL(iMesh, CFL);
  }

  switch( config[val_iZone]->GetKind_Solver()) {
  case EULER : case NAVIER_STOKES : case RANS:
    nVar = solver_container[val_iZone][INST_0][FinestMesh][FLOW_SOL]->GetnVar();
    if (energy) RhoRes_Old[val_iZone] = solver_container[val_iZone][INST_0][FinestMesh][FLOW_SOL]->GetRes_RMS(nVar-1);
    else if (weakly_coupled_heat) RhoRes_Old[val_iZone] = solver_container[val_iZone][INST_0][FinestMesh][HEAT_SOL]->GetRes_RMS(0);
    else RhoRes_Old[val_iZone] = solver_container[val_iZone][INST_0][FinestMesh][FLOW_SOL]->GetRes_RMS(0);
    break;
  case ADJ_EULER : case ADJ_NAVIER_STOKES: case ADJ_RANS:
    RhoRes_Old[val_iZone] = solver_container[val_iZone][INST_0][FinestMesh][ADJFLOW_SOL]->GetRes_RMS(0);
    break;
  case HEAT_EQUATION_FVM:
    RhoRes_Old[val_iZone] = solver_container[val_iZone][INST_0][FinestMesh][HEAT_SOL]->GetRes_RMS(0);
    break;
  }
  
}

void COutput::Load_Data(CGeometry *geometry, CConfig *config, CSolver** solver_container){
  
  /*---- Construct a data sorter object to partition and distribute
   *  the local data into linear chunks across the processors ---*/
  
  if (fem_output){
  
    data_sorter = new CFEMDataSorter(config, geometry, GlobalField_Counter, Local_Data);

  }  else {
    
    data_sorter = new CFVMDataSorter(config, geometry, GlobalField_Counter, Local_Data);
    
  }  

  /*--- Now that we know the number of fields, create the local data array to temporarily store the volume output 
   * before writing it to file ---*/
   
  Local_Data.resize(data_sorter->GetnLocalPointSort(), std::vector<su2double>(GlobalField_Counter, 0.0));
  
  /*--- Collect that data defined in the subclasses from the different processors ---*/
  
  if (rank == MASTER_NODE)
    cout << endl << "Loading solution output data locally on each rank." << endl;
  
  CollectVolumeData(config, geometry, solver_container);
  
  /*--- Sort the data, needed for volume and surface output ---*/
  
  if (rank == MASTER_NODE) 
    cout << "Sorting output data across all ranks." << endl;
  
  data_sorter->SortOutputData(config, geometry);
  
}


void COutput::DeallocateData_Parallel(){
  
  if (data_sorter != NULL)
    delete data_sorter;
  
  data_sorter = NULL;
  
}


void COutput::SetFileWriter(CConfig *config, CGeometry *geometry, CParallelDataSorter *sorter, CFileWriter *&filewriter, unsigned short format){
  
  /*--- Write files depending on the format --- */
  
  switch (format) {
    
    case CSV:

      sorter->SortConnectivity(config, geometry, true);
      
      if (rank == MASTER_NODE) {
          cout << "Writing CSV file." << endl;     
      }
         
      filewriter = new CCSVFileWriter(Variable_Names, nDim);
          
      break;
    
  case SU2_RESTART_ASCII:
    
    if (rank == MASTER_NODE) {
        cout << "Writing SU2 ASCII restart file." << endl;     
    }
       
    filewriter = new CSU2FileWriter(Variable_Names, nDim);
        
    break;
    
  case SU2_RESTART_BINARY:
    
    if (rank == MASTER_NODE) {
      cout << "Writing SU2 binary restart file." << endl;   
    }

    filewriter = new CSU2BinaryFileWriter(Variable_Names, nDim);
        
    break;
  
  case SU2_MESH:
    
    /*--- Load and sort the output data and connectivity.
     *  Note that the solver container is not need in this case. ---*/
    
    sorter->SortConnectivity(config, geometry, true);
    
    /*--- Set the mesh ASCII format ---*/
    
    if (rank == MASTER_NODE) {
      cout << "Writing SU2 mesh file." << endl;
    }
    
    filewriter = new CSU2MeshFileWriter(Variable_Names, nDim, config->GetiZone(), config->GetnZone());
    
    
    break;    
    
  case TECPLOT_BINARY:
    
    /*--- Load and sort the output data and connectivity. ---*/
    
     sorter->SortConnectivity(config, geometry, false);
    
    /*--- Write tecplot binary ---*/
    
    if (rank == MASTER_NODE) {
      cout << "Writing Tecplot binary file solution file." << endl;
    }
    
    filewriter = new CTecplotBinaryFileWriter(Variable_Names, nDim, curr_TimeIter, config->GetTime_Step());
      
    break;
    
  case TECPLOT:
    
    /*--- Load and sort the output data and connectivity. ---*/
    
    sorter->SortConnectivity(config, geometry, true);
    
    /*--- Write tecplot binary ---*/
    
    if (rank == MASTER_NODE) {
      cout << "Writing Tecplot ASCII file solution file." << endl;
    }
    
    filewriter = new CTecplotFileWriter(Variable_Names, nDim, curr_TimeIter, config->GetTime_Step());

    break;
    
  case PARAVIEW_BINARY:
    
    /*--- Load and sort the output data and connectivity. ---*/
    
    sorter->SortConnectivity(config, geometry, true);
    
    /*--- Write paraview binary ---*/
    if (rank == MASTER_NODE) {
      cout << "Writing Paraview binary file solution file." << endl;
    }
    
    filewriter = new CParaviewBinaryFileWriter(Variable_Names, nDim);
    
    break;
    
  case PARAVIEW:
    
    /*--- Load and sort the output data and connectivity. ---*/
    
    sorter->SortConnectivity(config, geometry, true);
    
    /*--- Write paraview binary ---*/
    if (rank == MASTER_NODE) {
        cout << "Writing Paraview ASCII file volume solution file." << endl;      
    }
    
    filewriter = new CParaviewFileWriter(Variable_Names, nDim);

    break;
    
  default:
    SU2_MPI::Error("Requested volume output format not available.", CURRENT_FUNCTION);
    break;
  } 
}

void COutput::SetSurface_Output(CGeometry *geometry, CConfig *config, unsigned short format){
  
  CParallelDataSorter* surface_sort = NULL;
  CFileWriter*         file_writer = NULL;
  
  if (fem_output){
    surface_sort = new CSurfaceFEMDataSorter(config, geometry, GlobalField_Counter, dynamic_cast<CFEMDataSorter*>(data_sorter));
  } else {
    surface_sort = new CSurfaceFVMDataSorter(config, geometry,GlobalField_Counter, dynamic_cast<CFVMDataSorter*>(data_sorter));    
  }

  /*--- Set the file writer --- */
  
  SetFileWriter(config, geometry, surface_sort, file_writer, format);
    
  /*--- Sort the surface output data --- */
  
  surface_sort->SortOutputData(config, geometry);
  
  if (surface_sort->GetnElem() > 0){
  
    /*--- Write data to file --- */
  
    file_writer->Write_Data(config->GetFilename(SurfaceFilename, ""), surface_sort);
  
  }
  
  delete file_writer;
  delete surface_sort;
  
}

void COutput::SetVolume_Output(CGeometry *geometry, CConfig *config, unsigned short format){
  
  string FileName = VolumeFilename;
  
  if(format == SU2_RESTART_ASCII || format == SU2_RESTART_BINARY){
    FileName = RestartFilename;
  }
  
  CFileWriter* file_writer = NULL;

  /*--- Set the file writer --- */
  
  SetFileWriter(config, geometry, data_sorter, file_writer, format);
  
  /*--- Write data to file --- */
  
  file_writer->Write_Data(config->GetFilename(FileName, ""), data_sorter);
  
  if ((rank == MASTER_NODE) && config->GetWrt_Performance()) {
    cout << "Wrote " << file_writer->Get_Filesize()/(1.0e6) << " MB to disk in ";
    cout << file_writer->Get_UsedTime() << " s. (" << file_writer->Get_Bandwidth() << " MB/s)." << endl;
  }
  
  if(format == SU2_RESTART_ASCII || format == SU2_RESTART_BINARY){
    config->SetRestart_Bandwidth_Agg(config->GetRestart_Bandwidth_Agg() + file_writer->Get_Bandwidth());
  }

  delete file_writer;
  
}


bool COutput::Convergence_Monitoring(CConfig *config, unsigned long Iteration) {

  unsigned short iCounter;
    
  Convergence = false;
  
  if( HistoryOutput_Map.count(Conv_Field) > 0 ){
    
    su2double monitor = HistoryOutput_Map[Conv_Field].Value;
    
    /*--- Cauchy based convergence criteria ---*/
    
    if (HistoryOutput_Map[Conv_Field].FieldType == TYPE_COEFFICIENT) {
      
      if (Iteration == 0){
        for (iCounter = 0; iCounter < config->GetCauchy_Elems(); iCounter++){
          Cauchy_Serie[iCounter] = 0.0;
        }
        New_Func = monitor;
      }
      
      Old_Func = New_Func;
      New_Func = monitor;
      Cauchy_Func = fabs(New_Func - Old_Func);
      
      Cauchy_Serie[Iteration % config->GetCauchy_Elems()] = Cauchy_Func;
      Cauchy_Value = 1.0;
      if (Iteration >= config->GetCauchy_Elems()){     
        Cauchy_Value = 0.0;
        for (iCounter = 0; iCounter < config->GetCauchy_Elems(); iCounter++)
          Cauchy_Value += Cauchy_Serie[iCounter];
      }
      
      if (Cauchy_Value >= config->GetCauchy_Eps()) { Convergence = false; Convergence_FullMG = false; }
      else { Convergence = true; Convergence_FullMG = true; New_Func = 0.0;}
      
      SetHistoryOutputValue("CAUCHY", Cauchy_Value);
      
    }
    
    /*--- Residual based convergence criteria ---*/
    
    if (HistoryOutput_Map[Conv_Field].FieldType == TYPE_RESIDUAL || HistoryOutput_Map[Conv_Field].FieldType == TYPE_AUTO_RESIDUAL) {
      
      /*--- Check the convergence ---*/
      
      if ((monitor <= config->GetMinLogResidual())) { Convergence = true; Convergence_FullMG = true; }
      else { Convergence = false; Convergence_FullMG = false; }
      
    }
    
    /*--- Do not apply any convergence criteria of the number
     of iterations is less than a particular value ---*/
    
    if (Iteration < config->GetStartConv_Iter()) {
      Convergence = false;
      Convergence_FullMG = false;
    }
    
    /*--- Apply the same convergence criteria to all the processors ---*/
    
#ifdef HAVE_MPI
    
    unsigned short *sbuf_conv = NULL, *rbuf_conv = NULL;
    sbuf_conv = new unsigned short[1]; sbuf_conv[0] = 0;
    rbuf_conv = new unsigned short[1]; rbuf_conv[0] = 0;
    
    /*--- Convergence criteria ---*/
    
    sbuf_conv[0] = Convergence;
    SU2_MPI::Reduce(sbuf_conv, rbuf_conv, 1, MPI_UNSIGNED_SHORT, MPI_SUM, MASTER_NODE, MPI_COMM_WORLD);
    
    /*-- Compute global convergence criteria in the master node --*/
    
    sbuf_conv[0] = 0;
    if (rank == MASTER_NODE) {
      if (rbuf_conv[0] == size) sbuf_conv[0] = 1;
      else sbuf_conv[0] = 0;
    }
    
    SU2_MPI::Bcast(sbuf_conv, 1, MPI_UNSIGNED_SHORT, MASTER_NODE, MPI_COMM_WORLD);
    
    if (sbuf_conv[0] == 1) { Convergence = true; Convergence_FullMG = true; }
    else { Convergence = false; Convergence_FullMG = false; }
    
    delete [] sbuf_conv;
    delete [] rbuf_conv;
    
#endif
    
    /*--- Stop the simulation in case a nan appears, do not save the solution ---*/
    
    if (monitor != monitor) {
      SU2_MPI::Error("SU2 has diverged (NaN detected).", CURRENT_FUNCTION);
    }
    
  }
  return Convergence;
}

void COutput::SetHistoryFile_Header(CConfig *config) { 

  
  if ((config->GetOutput_FileFormat() == TECPLOT) ||
      (config->GetOutput_FileFormat() == TECPLOT_BINARY) ||
      (config->GetOutput_FileFormat() == FIELDVIEW) ||
      (config->GetOutput_FileFormat() == FIELDVIEW_BINARY)) {
    HistFile << "TITLE = \"SU2 Simulation\"" << endl;
    HistFile << "VARIABLES = ";
  }
  
  stringstream out;
  string RequestedField;
  std::vector<bool> found_field(nRequestedHistoryFields, false);
    
  for (unsigned short iField_Output = 0; iField_Output < HistoryOutput_List.size(); iField_Output++){
    HistoryOutputField &Field = HistoryOutput_Map[HistoryOutput_List[iField_Output]];
    for (unsigned short iReqField = 0; iReqField < nRequestedHistoryFields; iReqField++){
      RequestedField = RequestedHistoryFields[iReqField];   
      if (RequestedField == Field.OutputGroup || (RequestedField == HistoryOutput_List[iField_Output])){
        found_field[iReqField] = true;        
        out << "\"" << Field.FieldName << "\"" << HistorySep;
      }
    }  
  }
  
  for (unsigned short iField_Output = 0; iField_Output < HistoryOutputPerSurface_List.size(); iField_Output++){
    for (unsigned short iMarker = 0; iMarker < HistoryOutputPerSurface_Map[HistoryOutputPerSurface_List[iField_Output]].size(); iMarker++){  
      HistoryOutputField &Field = HistoryOutputPerSurface_Map[HistoryOutputPerSurface_List[iField_Output]][iMarker];
      for (unsigned short iReqField = 0; iReqField < nRequestedHistoryFields; iReqField++){
        RequestedField = RequestedHistoryFields[iReqField];   
        if (RequestedField == Field.OutputGroup || (RequestedField == HistoryOutputPerSurface_List[iField_Output])){
          found_field[iReqField] = true;          
          out << "\"" << Field.FieldName << "\"" << HistorySep;        
        }
      }
    }
  }
  
  /*--- Print the string to file and remove the last character (a separator) ---*/
  HistFile << out.str().substr(0, out.str().size() - 1);
  HistFile << endl;
  if (config->GetOutput_FileFormat() == TECPLOT ||
      config->GetOutput_FileFormat() == TECPLOT_BINARY ||
      config->GetOutput_FileFormat() == FIELDVIEW ||
      config->GetOutput_FileFormat() == FIELDVIEW_BINARY) {
    HistFile << "ZONE T= \"Convergence history\"" << endl;
  }
  HistFile.flush();
  
}


void COutput::SetHistoryFile_Output(CConfig *config) { 
  
  stringstream out;
  string RequestedField;
  
  
  for (unsigned short iField_Output = 0; iField_Output < HistoryOutput_List.size(); iField_Output++){
    HistoryOutputField &Field = HistoryOutput_Map[HistoryOutput_List[iField_Output]];
    for (unsigned short iReqField = 0; iReqField < nRequestedHistoryFields; iReqField++){
      RequestedField = RequestedHistoryFields[iReqField];   
      if (RequestedField == Field.OutputGroup){
        out << std::setprecision(10) << Field.Value << HistorySep << " ";
      }
    }
  }
  
  for (unsigned short iField_Output = 0; iField_Output < HistoryOutputPerSurface_List.size(); iField_Output++){
    for (unsigned short iMarker = 0; iMarker < HistoryOutputPerSurface_Map[HistoryOutputPerSurface_List[iField_Output]].size(); iMarker++){
      HistoryOutputField &Field = HistoryOutputPerSurface_Map[HistoryOutputPerSurface_List[iField_Output]][iMarker];
      for (unsigned short iReqField = 0; iReqField < nRequestedHistoryFields; iReqField++){
        RequestedField = RequestedHistoryFields[iReqField];   
        if (RequestedField == Field.OutputGroup){
          out << std::setprecision(10) << Field.Value << HistorySep << " ";
        }
      }
    }
  }
  
  /*--- Print the string to file and remove the last two characters (a separator and a space) ---*/
  
  HistFile << out.str().substr(0, out.str().size()-2);
  HistFile << endl;
  HistFile.flush();
}

void COutput::SetScreen_Header(CConfig *config) {
  if (config->GetMultizone_Problem()) 
    MultiZoneHeaderTable->PrintHeader();
  ConvergenceTable->PrintHeader();
}


void COutput::SetScreen_Output(CConfig *config) {
  
  string RequestedField;
  
  for (unsigned short iReqField = 0; iReqField < nRequestedScreenFields; iReqField++){
    stringstream out;
    RequestedField = RequestedScreenFields[iReqField]; 
    if (HistoryOutput_Map.count(RequestedField) > 0){  
      switch (HistoryOutput_Map[RequestedField].ScreenFormat) {
        case FORMAT_INTEGER:
          PrintingToolbox::PrintScreenInteger(out, SU2_TYPE::Int(HistoryOutput_Map[RequestedField].Value), field_width);
          break;
        case FORMAT_FIXED:
          PrintingToolbox::PrintScreenFixed(out, HistoryOutput_Map[RequestedField].Value, field_width);
          break;
        case FORMAT_SCIENTIFIC:
          PrintingToolbox::PrintScreenScientific(out, HistoryOutput_Map[RequestedField].Value, field_width);
          break;      
      }
    }
    if (HistoryOutputPerSurface_Map.count(RequestedField) > 0){
      switch (HistoryOutputPerSurface_Map[RequestedField][0].ScreenFormat) {
        case FORMAT_INTEGER:
          PrintingToolbox::PrintScreenInteger(out, SU2_TYPE::Int(HistoryOutputPerSurface_Map[RequestedField][0].Value), field_width);
          break;
        case FORMAT_FIXED:
          PrintingToolbox::PrintScreenFixed(out, HistoryOutputPerSurface_Map[RequestedField][0].Value, field_width);
          break;
        case FORMAT_SCIENTIFIC:
          PrintingToolbox::PrintScreenScientific(out, HistoryOutputPerSurface_Map[RequestedField][0].Value, field_width);
          break;   
      }
    }      
    (*ConvergenceTable) << out.str();
  }
}

void COutput::PreprocessHistoryOutput(CConfig *config, bool wrt){
  
    no_writing = !wrt;

    /*--- Set the common output fields ---*/
    
    SetCommonHistoryFields(config);
    
    /*--- Set the History output fields using a virtual function call to the child implementation ---*/
    
    SetHistoryOutputFields(config);
    
    /*--- Postprocess the history fields. Creates new fields based on the ones set in the child classes ---*/
    
    Postprocess_HistoryFields(config);
    
    if (rank == MASTER_NODE && !no_writing){
      
      /*--- Check for consistency and remove fields that are requested but not available --- */
      
      CheckHistoryOutput();
      
      /*--- Open history file and print the header ---*/
      
      PrepareHistoryFile(config);
      
      /*--- Set the multizone screen header ---*/
      
      if (config->GetMultizone_Problem()){
        MultiZoneHeaderTable->AddColumn(MultiZoneHeaderString, nRequestedScreenFields*field_width + (nRequestedScreenFields-1));      
        MultiZoneHeaderTable->SetAlign(PrintingToolbox::CTablePrinter::CENTER);
        MultiZoneHeaderTable->SetPrintHeaderBottomLine(false);
      }
      
    }
    
}

void COutput::PreprocessMultizoneHistoryOutput(COutput **output, CConfig **config, bool wrt){
  
  no_writing = !wrt;

  /*--- Set the History output fields using a virtual function call to the child implementation ---*/
  
  SetMultizoneHistoryOutputFields(output, config);
  
  if (rank == MASTER_NODE && !no_writing){
    
    /*--- Postprocess the history fields. Creates new fields based on the ones set in the child classes ---*/
   
    //Postprocess_HistoryFields(config[ZONE_0]);
    
    /*--- Check for consistency and remove fields that are requested but not available --- */
    
    CheckHistoryOutput();
    
    /*--- Open history file and print the header ---*/
    
    PrepareHistoryFile(config[ZONE_0]);
    
    /*--- Set the multizone screen header ---*/

    if (config[ZONE_0]->GetMultizone_Problem()){
      MultiZoneHeaderTable->AddColumn(MultiZoneHeaderString, nRequestedScreenFields*field_width + (nRequestedScreenFields-1));      
      MultiZoneHeaderTable->SetAlign(PrintingToolbox::CTablePrinter::CENTER);
      MultiZoneHeaderTable->SetPrintHeaderBottomLine(false);
    }
    
  }
  
}

void COutput::PrepareHistoryFile(CConfig *config){

  char buffer[50];
  
  string history_filename;
  
  strcpy (char_histfile, HistoryFilename.data());
  
   /*--- Append the restart iteration: if dynamic problem and restart ---*/
  
  if (config->GetTime_Domain() && config->GetRestart()) {
    long iExtIter = config->GetRestart_Iter();
    if (SU2_TYPE::Int(iExtIter) < 10) SPRINTF (buffer, "_0000%d", SU2_TYPE::Int(iExtIter));
    if ((SU2_TYPE::Int(iExtIter) >= 10) && (SU2_TYPE::Int(iExtIter) < 100)) SPRINTF (buffer, "_000%d", SU2_TYPE::Int(iExtIter));
    if ((SU2_TYPE::Int(iExtIter) >= 100) && (SU2_TYPE::Int(iExtIter) < 1000)) SPRINTF (buffer, "_00%d", SU2_TYPE::Int(iExtIter));
    if ((SU2_TYPE::Int(iExtIter) >= 1000) && (SU2_TYPE::Int(iExtIter) < 10000)) SPRINTF (buffer, "_0%d", SU2_TYPE::Int(iExtIter));
    if (SU2_TYPE::Int(iExtIter) >= 10000) SPRINTF (buffer, "_%d", SU2_TYPE::Int(iExtIter));
    strcat(char_histfile, buffer);
  }
  
  /*--- Add the correct file extension depending on the file format ---*/
  
  if ((config->GetOutput_FileFormat() == TECPLOT) ||
      (config->GetOutput_FileFormat() == FIELDVIEW)) SPRINTF (buffer, ".dat");
  else if ((config->GetOutput_FileFormat() == TECPLOT_BINARY) ||
           (config->GetOutput_FileFormat() == FIELDVIEW_BINARY))  SPRINTF (buffer, ".plt");
  else if (config->GetOutput_FileFormat() == PARAVIEW || config->GetOutput_FileFormat() == PARAVIEW_BINARY)  SPRINTF (buffer, ".csv");
  strcat(char_histfile, buffer);
  
  /*--- Open the history file ---*/
  
  HistFile.open(char_histfile, ios::out);
  HistFile.precision(15);
  
  /*--- Add the header to the history file. ---*/
  
  SetHistoryFile_Header(config);    
  
}

void COutput::CheckHistoryOutput(){
  
  
  /*--- Set screen convergence output header and remove unavailable fields ---*/
  
  string RequestedField;
  vector<string> FieldsToRemove;
  vector<bool> FoundField(nRequestedHistoryFields, false);
  
  for (unsigned short iReqField = 0; iReqField < nRequestedScreenFields; iReqField++){
    RequestedField = RequestedScreenFields[iReqField];  
    if (HistoryOutput_Map.count(RequestedField) > 0){ 
      ConvergenceTable->AddColumn(HistoryOutput_Map[RequestedField].FieldName, field_width);
    }
    else if (HistoryOutputPerSurface_Map.count(RequestedField) > 0){
      ConvergenceTable->AddColumn(HistoryOutputPerSurface_Map[RequestedField][0].FieldName, field_width);
    }else {
      FieldsToRemove.push_back(RequestedField);
    }
  }
  
  /*--- Remove fields which are not defined --- */
  
  for (unsigned short iReqField = 0; iReqField < FieldsToRemove.size(); iReqField++){
    if (rank == MASTER_NODE) {
      if (iReqField == 0){
        cout << "  Info: Ignoring the following screen output fields:" << endl;
        cout << "  ";
      }        cout << FieldsToRemove[iReqField];
      if (iReqField != FieldsToRemove.size()-1){
        cout << ", ";
      } else {
        cout << endl;
      }
    }
    RequestedScreenFields.erase(std::find(RequestedScreenFields.begin(), RequestedScreenFields.end(), FieldsToRemove[iReqField]));
  }
  
  nRequestedScreenFields = RequestedScreenFields.size();
  
  if (rank == MASTER_NODE){
    cout <<"Screen output fields: ";
    for (unsigned short iReqField = 0; iReqField < nRequestedScreenFields; iReqField++){
      RequestedField = RequestedScreenFields[iReqField];            
      cout << RequestedScreenFields[iReqField];
      if (iReqField != nRequestedScreenFields - 1) cout << ", ";
    }
    cout << endl;
  }
  
  /*--- Remove unavailable fields from the history file output ---*/
  
  FieldsToRemove.clear();
  FoundField = vector<bool>(nRequestedHistoryFields, false);
  
  for (unsigned short iField_Output = 0; iField_Output < HistoryOutput_List.size(); iField_Output++){
    HistoryOutputField &Field = HistoryOutput_Map[HistoryOutput_List[iField_Output]];
    for (unsigned short iReqField = 0; iReqField < nRequestedHistoryFields; iReqField++){
      RequestedField = RequestedHistoryFields[iReqField];   
      if (RequestedField == Field.OutputGroup){
        FoundField[iReqField] = true;
      }
    }
  }
  
  for (unsigned short iField_Output = 0; iField_Output < HistoryOutputPerSurface_List.size(); iField_Output++){
    for (unsigned short iMarker = 0; iMarker < HistoryOutputPerSurface_Map[HistoryOutputPerSurface_List[iField_Output]].size(); iMarker++){
      HistoryOutputField &Field = HistoryOutputPerSurface_Map[HistoryOutputPerSurface_List[iField_Output]][iMarker];
      for (unsigned short iReqField = 0; iReqField < nRequestedHistoryFields; iReqField++){
        RequestedField = RequestedHistoryFields[iReqField];   
        if (RequestedField == Field.OutputGroup){
          FoundField[iReqField] = true;
        }
      }
    }
  }
  
  for (unsigned short iReqField = 0; iReqField < nRequestedHistoryFields; iReqField++){
    if (!FoundField[iReqField]){
      FieldsToRemove.push_back(RequestedHistoryFields[iReqField]);
    }
  }
  
  /*--- Remove fields which are not defined --- */    
  
  for (unsigned short iReqField = 0; iReqField < FieldsToRemove.size(); iReqField++){
    if (rank == MASTER_NODE) {
      if (iReqField == 0){
        cout << "  Info: Ignoring the following history output groups:" << endl;
        cout << "  ";
      }        cout << FieldsToRemove[iReqField];
      if (iReqField != FieldsToRemove.size()-1){
        cout << ", ";
      } else {
        cout << endl;
      }
    }
    RequestedHistoryFields.erase(std::find(RequestedHistoryFields.begin(), RequestedHistoryFields.end(), FieldsToRemove[iReqField]));
  }
  
  nRequestedHistoryFields = RequestedHistoryFields.size();
  
  if (rank == MASTER_NODE){
    cout <<"History output groups: ";
    for (unsigned short iReqField = 0; iReqField < nRequestedHistoryFields; iReqField++){
      RequestedField = RequestedHistoryFields[iReqField];            
      cout << RequestedHistoryFields[iReqField];
      if (iReqField != nRequestedHistoryFields - 1) cout << ", ";
    }
    cout << endl;
  }
  
  /*--- Check that the requested convergence monitoring field is available ---*/

  if (HistoryOutput_Map.count(Conv_Field) == 0){
    SU2_MPI::Error(string("Convergence monitoring field ") + Conv_Field + string(" not available"), CURRENT_FUNCTION);
  }
}

void COutput::PreprocessVolumeOutput(CConfig *config){

//  /*--- Make sure that coordinates are always in the volume output --- */
  
//  if(!(std::find(RequestedVolumeFields.begin(), RequestedVolumeFields.end(), "COORDINATES") != RequestedVolumeFields.end())) {
//    RequestedVolumeFields.push_back("COORDINATES");
//    nRequestedVolumeFields++;
//  }
  
  
  /*--- Set the volume output fields using a virtual function call to the child implementation ---*/  
  
  SetVolumeOutputFields(config);
   
  GlobalField_Counter = 0;
  
  string RequestedField;
  std::vector<bool> FoundField(nRequestedVolumeFields, false);
  vector<string> FieldsToRemove;
  
  
  /*--- Loop through all fields defined in the corresponding SetVolumeOutputFields(). 
 * If it is also defined in the config (either as part of a group or a single field), the field 
 * object gets an offset so that we know where to find the data in the Local_Data() array.
 *  Note that the default offset is -1. An index !=-1 defines this field as part of the output. ---*/

  for (unsigned short iField_Output = 0; iField_Output < VolumeOutput_List.size(); iField_Output++){
    
    VolumeOutputField &Field = VolumeOutput_Map[VolumeOutput_List[iField_Output]];
    
    /*--- Loop through all fields specified in the config ---*/
    
    for (unsigned short iReqField = 0; iReqField < nRequestedVolumeFields; iReqField++){
      
      RequestedField = RequestedVolumeFields[iReqField];  
            
      if (((RequestedField == Field.OutputGroup) || (RequestedField == VolumeOutput_List[iField_Output])) && (Field.Offset == -1)){
        Field.Offset = GlobalField_Counter;
        Variable_Names.push_back(Field.FieldName);
        GlobalField_Counter++;
        
        FoundField[iReqField] = true;
      }
    }    
  }
  
  for (unsigned short iReqField = 0; iReqField < nRequestedVolumeFields; iReqField++){
    if (!FoundField[iReqField]){
      FieldsToRemove.push_back(RequestedVolumeFields[iReqField]);
    }
  }
  
  /*--- Remove fields which are not defined --- */    
  
  for (unsigned short iReqField = 0; iReqField < FieldsToRemove.size(); iReqField++){
    if (rank == MASTER_NODE) {
      if (iReqField == 0){
        cout << "  Info: Ignoring the following volume output fields/groups:" << endl;
        cout << "  ";
      }
      cout << FieldsToRemove[iReqField];
      if (iReqField != FieldsToRemove.size()-1){
        cout << ", ";
      } else {
        cout << endl;
      }
    }
    RequestedVolumeFields.erase(std::find(RequestedVolumeFields.begin(), RequestedVolumeFields.end(), FieldsToRemove[iReqField]));
  }
  
  if (rank == MASTER_NODE){
    cout <<"Volume output fields: ";
    for (unsigned short iReqField = 0; iReqField < nRequestedVolumeFields; iReqField++){
      RequestedField = RequestedVolumeFields[iReqField];            
      cout << RequestedVolumeFields[iReqField];
      if (iReqField != nRequestedVolumeFields - 1) cout << ", ";
    }
    cout << endl;
  }
  
}

void COutput::CollectVolumeData(CConfig* config, CGeometry* geometry, CSolver** solver){
  
  unsigned short iMarker = 0;
  unsigned long iPoint = 0, jPoint = 0;
  long iVertex = 0;
  
  /*--- Reset the offset cache and index --- */
  Offset_Cache_Index = 0;
  Offset_Cache.clear();
  
  if (fem_output){
    
    /*--- Create an object of the class CMeshFEM_DG and retrieve the necessary
     geometrical information for the FEM DG solver. ---*/
  
    CMeshFEM_DG *DGGeometry = dynamic_cast<CMeshFEM_DG *>(geometry);
  
    unsigned long nVolElemOwned = DGGeometry->GetNVolElemOwned();
    
    CVolumeElementFEM *volElem  = DGGeometry->GetVolElem();
    
    /*--- Access the solution by looping over the owned volume elements. ---*/
  
    for(unsigned long l=0; l<nVolElemOwned; ++l) {

      for(unsigned short j=0; j<volElem[l].nDOFsSol; ++j) {
        
        if (jPoint == 0){
          Build_Offset_Cache = true;
        } else {
          Build_Offset_Cache = false;
        }
        
        LoadVolumeDataFEM(config, geometry, solver, l, jPoint, j);
        
        jPoint++;
        
      }
    }
    
  } else {
    
    for (iPoint = 0; iPoint < geometry->GetnPoint(); iPoint++) {
      
      /*--- Build the offset cache if it is the first point --- */
      
      if (iPoint == 0){
        Build_Offset_Cache = true;
      } else {
        Build_Offset_Cache = false;
      }
      
      /*--- Check for halos & write only if requested ---*/
      /*--- Load the volume data into the Local_Data() array. --- */
      
      LoadVolumeData(config, geometry, solver, iPoint);

    }
    
    /*--- Reset the offset cache and index --- */
    Offset_Cache_Index = 0;
    Offset_Cache.clear();    
    
    for (iMarker = 0; iMarker < config->GetnMarker_All(); iMarker++) {
      for (iVertex = 0; iVertex < geometry->GetnVertex(iMarker); iVertex++){
        
        if (iVertex == 0){
          Build_Offset_Cache = true;
        } else {
          Build_Offset_Cache = false;
        }
        
        iPoint = geometry->vertex[iMarker][iVertex]->GetNode();
        
        LoadSurfaceData(config, geometry, solver, iPoint, iMarker, iVertex);
        
      }   
    } 
  }
}

void COutput::SetVolumeOutputValue(string name, unsigned long iPoint, su2double value){
  
  if (Build_Offset_Cache){ 
    
    /*--- Build up the offset cache to speed up subsequent 
     * calls of this routine since the order of calls is 
     * the same for every value of iPoint --- */
    
    if (VolumeOutput_Map.count(name) > 0){
      const short Offset = VolumeOutput_Map[name].Offset;
      Offset_Cache.push_back(Offset);        
      if (Offset != -1){
        Local_Data[iPoint][Offset] = value;
      }
    } else {
      SU2_MPI::Error(string("Cannot find output field with name ") + name, CURRENT_FUNCTION);    
    }
  } else {
    
    /*--- Use the offset cache for the access ---*/
    
    const short Offset = Offset_Cache[Offset_Cache_Index++];
    if (Offset != -1){
      Local_Data[iPoint][Offset] = value;
    }   
    if (Offset_Cache_Index == Offset_Cache.size()){
      Offset_Cache_Index = 0;
    }
  }
  
}

void COutput::CheckOffsetCache(){
  
  if (!Offset_Cache_Checked){
    vector<short> Offset_Cache_Copy = Offset_Cache;
    
    /*--- Remove the -1 offset --- */
    
    Offset_Cache_Copy.erase(std::remove(Offset_Cache_Copy.begin(), Offset_Cache_Copy.end(), -1), 
                            Offset_Cache_Copy.end());
    
    /*--- Check if all offsets are unique. If thats not the case, then SetVolumeOutputValue() was called
       * more than once for the same output field. --- */
    
    vector<short>::iterator it = std::unique( Offset_Cache_Copy.begin(), Offset_Cache_Copy.end() );
    if (it != Offset_Cache_Copy.end() ){
      SU2_MPI::Error("Offset cache contains duplicate entries.", CURRENT_FUNCTION);
    }
    
    /*--- Check if the size of the offset cache matches the size of the volume output list. 
       * If that is not the case, then probably SetVolumeOutputValue() was not called for all fields declared with
       * AddVolumeOutput(). ---*/
    
    if (VolumeOutput_List.size() != Offset_Cache.size()){
      SU2_MPI::Error("Offset cache size and volume output size do not match.", CURRENT_FUNCTION);
    }
  }
  Offset_Cache_Checked = true;
  
}

void COutput::Postprocess_HistoryData(CConfig *config){
   
  map<string, su2double> Average;
  map<string, int> Count;
  
  for (unsigned short iField = 0; iField < HistoryOutput_List.size(); iField++){
    HistoryOutputField &currentField = HistoryOutput_Map[HistoryOutput_List[iField]];
    if (currentField.FieldType == TYPE_RESIDUAL){
      if ( SetInit_Residuals(config) || (currentField.Value > Init_Residuals[HistoryOutput_List[iField]]) ) {
        Init_Residuals[HistoryOutput_List[iField]] = currentField.Value;
      }
      SetHistoryOutputValue("REL_" + HistoryOutput_List[iField], currentField.Value - Init_Residuals[HistoryOutput_List[iField]]);
      
      Average[currentField.OutputGroup] += currentField.Value;
      Count[currentField.OutputGroup]++;
           
    }

    for (unsigned short iField = 0; iField < HistoryOutputPerSurface_List.size(); iField++){
      for (unsigned short iMarker = 0; iMarker < HistoryOutputPerSurface_Map[HistoryOutputPerSurface_List[iField]].size(); iMarker++){
        HistoryOutputField &Field = HistoryOutputPerSurface_Map[HistoryOutputPerSurface_List[iField]][iMarker];
        if (Field.FieldType == TYPE_COEFFICIENT){
          if (config->GetDirectDiff() != NO_DERIVATIVE){
            SetHistoryOutputValue("D_" + HistoryOutputPerSurface_List[iField][iMarker], SU2_TYPE::GetDerivative(Field.Value));
          }
        }
      }
    }

    if (currentField.FieldType == TYPE_COEFFICIENT){
      if(SetUpdate_Averages(config)){
        SetHistoryOutputValue("TAVG_" + HistoryOutput_List[iField], RunningAverages[HistoryOutput_List[iField]].Update(currentField.Value));
      }
      if (config->GetDirectDiff() != NO_DERIVATIVE){
        SetHistoryOutputValue("D_" + HistoryOutput_List[iField], SU2_TYPE::GetDerivative(currentField.Value));      
        SetHistoryOutputValue("D_TAVG_" + HistoryOutput_List[iField], SU2_TYPE::GetDerivative(RunningAverages[HistoryOutput_List[iField]].Get()));
        
      }
    }
  }

  map<string, su2double>::iterator it = Average.begin();
  for (it = Average.begin(); it != Average.end(); it++){
    SetHistoryOutputValue("AVG_" + it->first, it->second/Count[it->first]);
  }
  
}

void COutput::Postprocess_HistoryFields(CConfig *config){
  
  map<string, bool> Average;
  map<string, string> AverageGroupName =  CCreateMap<string, string>("BGS_RES", "bgs")("RMS_RES","rms")("MAX_RES", "max");
  
  for (unsigned short iField = 0; iField < HistoryOutput_List.size(); iField++){
    HistoryOutputField &currentField = HistoryOutput_Map[HistoryOutput_List[iField]];
    if (currentField.FieldType == TYPE_RESIDUAL){
      AddHistoryOutput("REL_" + HistoryOutput_List[iField], "rel" + currentField.FieldName, currentField.ScreenFormat, "REL_" + currentField.OutputGroup, "Relative residual.", TYPE_AUTO_RESIDUAL);
      Average[currentField.OutputGroup] = true;
    }
  }
  
  map<string, bool>::iterator it = Average.begin();
  for (it = Average.begin(); it != Average.end(); it++){
    AddHistoryOutput("AVG_" + it->first, "avg[" + AverageGroupName[it->first] + "]", FORMAT_FIXED, "AVG_" + it->first , "Average residual over all solution variables.", TYPE_AUTO_RESIDUAL);
  }  
  
  for (unsigned short iField = 0; iField < HistoryOutput_List.size(); iField++){
    HistoryOutputField &currentField = HistoryOutput_Map[HistoryOutput_List[iField]];
    if (currentField.FieldType == TYPE_COEFFICIENT){
      AddHistoryOutput("TAVG_"   + HistoryOutput_List[iField], "tavg["  + currentField.FieldName + "]", currentField.ScreenFormat, "TAVG_"   + currentField.OutputGroup, "Time averaged values.", TYPE_AUTO_COEFFICIENT);
    }
  }
<<<<<<< HEAD

  for (unsigned short iField = 0; iField < HistoryOutputPerSurface_List.size(); iField++){
    for (unsigned short iMarker = 0; iMarker < HistoryOutputPerSurface_Map[HistoryOutputPerSurface_List[iField]].size(); iMarker++){
      HistoryOutputField &Field = HistoryOutputPerSurface_Map[HistoryOutputPerSurface_List[iField]][iMarker];
      if (Field.FieldType == TYPE_COEFFICIENT){
        AddHistoryOutput("D_"      + HistoryOutputPerSurface_List[iField][iMarker], "d["     + Field.FieldName + "]", Field.ScreenFormat, "D_"      + Field.OutputGroup);
      }
    }
  }

  if (HistoryOutput_Map[Conv_Field].FieldType == TYPE_COEFFICIENT){
    AddHistoryOutput("CAUCHY", "C["  + HistoryOutput_Map[Conv_Field].FieldName + "]", FORMAT_SCIENTIFIC, "RESIDUAL");
=======
  for (unsigned short iField = 0; iField < HistoryOutput_List.size(); iField++){
    HistoryOutputField &currentField = HistoryOutput_Map[HistoryOutput_List[iField]];
    if (currentField.FieldType == TYPE_COEFFICIENT){
      AddHistoryOutput("D_"      + HistoryOutput_List[iField], "d["     + currentField.FieldName + "]", currentField.ScreenFormat, "D_"      + currentField.OutputGroup, "Derivative value (DIRECT_DIFF=YES)", TYPE_AUTO_COEFFICIENT);  
    }
>>>>>>> 689ecf5e
  }
  
  for (unsigned short iField = 0; iField < HistoryOutput_List.size(); iField++){
    HistoryOutputField &currentField = HistoryOutput_Map[HistoryOutput_List[iField]];
    if (currentField.FieldType == TYPE_COEFFICIENT){
      AddHistoryOutput("D_TAVG_" + HistoryOutput_List[iField], "dtavg[" + currentField.FieldName + "]", currentField.ScreenFormat, "D_TAVG_" + currentField.OutputGroup, "Derivative of the time averaged value (DIRECT_DIFF=YES)", TYPE_AUTO_COEFFICIENT);  
    }
  }
  
  if (HistoryOutput_Map[Conv_Field].FieldType == TYPE_COEFFICIENT){
    AddHistoryOutput("CAUCHY", "C["  + HistoryOutput_Map[Conv_Field].FieldName + "]", FORMAT_SCIENTIFIC, "CAUCHY","Cauchy residual value of field set with CONV_FIELD." ,TYPE_AUTO_COEFFICIENT);
  }

}

bool COutput::WriteScreen_Header(CConfig *config) {  

  bool write_header = false;
  
  unsigned long RestartIter = 0;
  
  if (config->GetRestart() && config->GetTime_Domain()){
    RestartIter = config->GetRestart_Iter();
  }
  
  su2double* ScreenWrt_Freq = config->GetScreen_Wrt_Freq();
  
  /*--- Header is always disabled for multizone problems unless explicitely requested --- */
  
  if (config->GetMultizone_Problem() && !config->GetWrt_ZoneConv()){
    return false;
  }

  /* --- Always print header in the first iteration --- */
  
  if ((curr_InnerIter == 0) && 
      (curr_OuterIter == 0) && 
      (curr_TimeIter == RestartIter)){
    return true;
  }
  
  if (!PrintOutput(curr_TimeIter, SU2_TYPE::Int(ScreenWrt_Freq[0]))&& 
      !(curr_TimeIter == config->GetnTime_Iter() - 1)){
    return false;
  }
   
  if (SU2_TYPE::Int(ScreenWrt_Freq[2]) == 0 && SU2_TYPE::Int(ScreenWrt_Freq[1]) == 0){
    return false;
  }
  
  if (curr_InnerIter == 0){
    write_header = true;
  }
  
  return write_header;
}

bool COutput::WriteScreen_Output(CConfig *config) {
  
  su2double* ScreenWrt_Freq = config->GetScreen_Wrt_Freq();
    
  
  if (config->GetMultizone_Problem() && !config->GetWrt_ZoneConv()){
    
    return false;
    
  }
  
  /*--- Check if screen output should be written --- */
  
  if (!PrintOutput(curr_TimeIter, SU2_TYPE::Int(ScreenWrt_Freq[0]))&& 
      !(curr_TimeIter == config->GetnTime_Iter() - 1)){
    
    return false;
    
  }
  
  if (Convergence) {return true;}
  
  if (!PrintOutput(curr_OuterIter, SU2_TYPE::Int(ScreenWrt_Freq[1])) && 
      !(curr_OuterIter == config->GetnOuter_Iter() - 1)){
    
    return false;
    
  }
  
  if (!PrintOutput(curr_InnerIter, SU2_TYPE::Int(ScreenWrt_Freq[2])) &&
      !(curr_InnerIter == config->GetnInner_Iter() - 1)){
    
    return false;
    
  }
 
  return true;
  
}

bool COutput::WriteHistoryFile_Output(CConfig *config) { 

  su2double* HistoryWrt_Freq = config->GetHistory_Wrt_Freq();
    
  /*--- Check if screen output should be written --- */
  
  if (!PrintOutput(curr_TimeIter, SU2_TYPE::Int(HistoryWrt_Freq[0]))&& 
      !(curr_TimeIter == config->GetnTime_Iter() - 1)){
    
    return false;
    
  }
  
  if (Convergence) {return true;}
  
  if (!PrintOutput(curr_OuterIter, SU2_TYPE::Int(HistoryWrt_Freq[1])) && 
      !(curr_OuterIter == config->GetnOuter_Iter() - 1)){
    
    return false;
    
  }
  
  if (!PrintOutput(curr_InnerIter, SU2_TYPE::Int(HistoryWrt_Freq[2])) &&
      !(curr_InnerIter == config->GetnInner_Iter() - 1)){
    
    return false;
    
  }
 
  return true;

}

void COutput::SetCommonHistoryFields(CConfig *config){
  
  /// BEGIN_GROUP: ITERATION, DESCRIPTION: Iteration identifier.
  /// DESCRIPTION: The time iteration index.
  AddHistoryOutput("TIME_ITER",     "Time_Iter",  FORMAT_INTEGER, "ITER", "Time iteration index"); 
  /// DESCRIPTION: The outer iteration index.
  AddHistoryOutput("OUTER_ITER",   "Outer_Iter",  FORMAT_INTEGER, "ITER", "Outer iteration index"); 
  /// DESCRIPTION: The inner iteration index.
  AddHistoryOutput("INNER_ITER",   "Inner_Iter", FORMAT_INTEGER,  "ITER", "Inner iteration index"); 
  /// END_GROUP
  
  /// BEGIN_GROUP: TIME_DOMAIN, DESCRIPTION: Time integration information
  /// Description: The current time
  AddHistoryOutput("CUR_TIME", "Cur_Time", FORMAT_FIXED, "TIME_DOMAIN", "Current physical time (s)");
  /// Description: The current time step
  AddHistoryOutput("TIME_STEP", "Time_Step", FORMAT_FIXED, "TIME_DOMAIN", "Current time step (s)");
 
  /// DESCRIPTION: Currently used wall-clock time.
  AddHistoryOutput("PHYS_TIME",   "Time(sec)", FORMAT_SCIENTIFIC, "PHYS_TIME", "Average wall-clock time"); 
  
}

void COutput::LoadCommonHistoryData(CConfig *config){
  
  SetHistoryOutputValue("TIME_ITER",  curr_TimeIter);  
  SetHistoryOutputValue("INNER_ITER", curr_InnerIter);
  SetHistoryOutputValue("OUTER_ITER", curr_OuterIter); 
  
  SetHistoryOutputValue("CUR_TIME",  curr_TimeIter*config->GetTime_Step());
  SetHistoryOutputValue("TIME_STEP", config->GetTime_Step());
  
  su2double StopTime, UsedTime;
#ifndef HAVE_MPI
  StopTime = su2double(clock())/su2double(CLOCKS_PER_SEC);
#else
  StopTime = MPI_Wtime();
#endif
  
  UsedTime = (StopTime - config->Get_StartTime())/((curr_OuterIter + 1) * (curr_InnerIter+1));
  
  SetHistoryOutputValue("PHYS_TIME", UsedTime);
  
}


void COutput::PrintHistoryFields(){ 
  
  if (rank == MASTER_NODE){
    
    PrintingToolbox::CTablePrinter HistoryFieldTable(&std::cout);
    
    unsigned short NameSize = 0, GroupSize = 0, DescrSize = 0;
    
    for (unsigned short iField = 0; iField < HistoryOutput_List.size(); iField++){
      
      HistoryOutputField &Field = HistoryOutput_Map[HistoryOutput_List[iField]];
      
      if (Field.Description != ""){
        if (HistoryOutput_List[iField].size() > NameSize){
          NameSize = HistoryOutput_List[iField].size();
        }
        if (Field.OutputGroup.size() > GroupSize){
          GroupSize = Field.OutputGroup.size();
        }
        if (Field.Description.size() > DescrSize){
          DescrSize = Field.Description.size();
        }
      }
    }
    
    cout << "Output fields for the current configuration: " << endl;
    
    HistoryFieldTable.AddColumn("Name", NameSize);
    HistoryFieldTable.AddColumn("Group Name", GroupSize);
    HistoryFieldTable.AddColumn("Type",5);
    HistoryFieldTable.AddColumn("Description", DescrSize);
    HistoryFieldTable.SetAlign(PrintingToolbox::CTablePrinter::LEFT);
    
    HistoryFieldTable.PrintHeader();
    
    for (unsigned short iField = 0; iField < HistoryOutput_List.size(); iField++){
      
      HistoryOutputField &Field = HistoryOutput_Map[HistoryOutput_List[iField]];
      
      if (Field.FieldType == TYPE_DEFAULT || Field.FieldType == TYPE_COEFFICIENT || Field.FieldType == TYPE_RESIDUAL){
        string type;
        switch (Field.FieldType) {
          case TYPE_COEFFICIENT:
            type = "C";
            break;
          case TYPE_RESIDUAL:
            type = "R";
            break;
          default:
            type = "D";
            break;
        }
        
        if (Field.Description != "")
          HistoryFieldTable << HistoryOutput_List[iField] << Field.OutputGroup << type << Field.Description;
        
      }
    }
    
    HistoryFieldTable.PrintFooter();
    
    cout << "Type legend: Default (D), Residual (R), Coefficient (C)" << endl;
    
    cout << "Generated output fields (only first field of every group is shown):" << endl;
    
    PrintingToolbox::CTablePrinter ModifierTable(&std::cout);
    
    ModifierTable.AddColumn("Name", NameSize);
    ModifierTable.AddColumn("Group Name", GroupSize);
    ModifierTable.AddColumn("Type",5);
    ModifierTable.AddColumn("Description", DescrSize);
    ModifierTable.SetAlign(PrintingToolbox::CTablePrinter::LEFT);
    ModifierTable.PrintHeader();
    
    std::map<string, bool> GroupVisited;
    
    for (unsigned short iField = 0; iField < HistoryOutput_List.size(); iField++){
      
      HistoryOutputField &Field = HistoryOutput_Map[HistoryOutput_List[iField]];
      
      if ((Field.FieldType == TYPE_AUTO_COEFFICIENT || Field.FieldType == TYPE_AUTO_RESIDUAL) && (GroupVisited.count(Field.OutputGroup) == 0)){
        string type;
        switch (Field.FieldType) {
          case TYPE_AUTO_COEFFICIENT:
            type = "AC";
            break;
          case TYPE_AUTO_RESIDUAL:
            type = "AR";
            break;
          default:
            type = "AD";
            break;
        }
        
        if (Field.Description != "")
          ModifierTable << HistoryOutput_List[iField] << Field.OutputGroup << type << Field.Description;
        
        GroupVisited[Field.OutputGroup] = true;
      }
    }   
    ModifierTable.PrintFooter();

  }
}<|MERGE_RESOLUTION|>--- conflicted
+++ resolved
@@ -1331,32 +1331,26 @@
       AddHistoryOutput("TAVG_"   + HistoryOutput_List[iField], "tavg["  + currentField.FieldName + "]", currentField.ScreenFormat, "TAVG_"   + currentField.OutputGroup, "Time averaged values.", TYPE_AUTO_COEFFICIENT);
     }
   }
-<<<<<<< HEAD
+  for (unsigned short iField = 0; iField < HistoryOutput_List.size(); iField++){
+    HistoryOutputField &currentField = HistoryOutput_Map[HistoryOutput_List[iField]];
+    if (currentField.FieldType == TYPE_COEFFICIENT){
+      AddHistoryOutput("D_"      + HistoryOutput_List[iField], "d["     + currentField.FieldName + "]", currentField.ScreenFormat, "D_"      + currentField.OutputGroup, "Derivative value (DIRECT_DIFF=YES)", TYPE_AUTO_COEFFICIENT);  
+    }
+  }
+  
+  for (unsigned short iField = 0; iField < HistoryOutput_List.size(); iField++){
+    HistoryOutputField &currentField = HistoryOutput_Map[HistoryOutput_List[iField]];
+    if (currentField.FieldType == TYPE_COEFFICIENT){
+      AddHistoryOutput("D_TAVG_" + HistoryOutput_List[iField], "dtavg[" + currentField.FieldName + "]", currentField.ScreenFormat, "D_TAVG_" + currentField.OutputGroup, "Derivative of the time averaged value (DIRECT_DIFF=YES)", TYPE_AUTO_COEFFICIENT);  
+    }
+  }
 
   for (unsigned short iField = 0; iField < HistoryOutputPerSurface_List.size(); iField++){
     for (unsigned short iMarker = 0; iMarker < HistoryOutputPerSurface_Map[HistoryOutputPerSurface_List[iField]].size(); iMarker++){
       HistoryOutputField &Field = HistoryOutputPerSurface_Map[HistoryOutputPerSurface_List[iField]][iMarker];
       if (Field.FieldType == TYPE_COEFFICIENT){
-        AddHistoryOutput("D_"      + HistoryOutputPerSurface_List[iField][iMarker], "d["     + Field.FieldName + "]", Field.ScreenFormat, "D_"      + Field.OutputGroup);
-      }
-    }
-  }
-
-  if (HistoryOutput_Map[Conv_Field].FieldType == TYPE_COEFFICIENT){
-    AddHistoryOutput("CAUCHY", "C["  + HistoryOutput_Map[Conv_Field].FieldName + "]", FORMAT_SCIENTIFIC, "RESIDUAL");
-=======
-  for (unsigned short iField = 0; iField < HistoryOutput_List.size(); iField++){
-    HistoryOutputField &currentField = HistoryOutput_Map[HistoryOutput_List[iField]];
-    if (currentField.FieldType == TYPE_COEFFICIENT){
-      AddHistoryOutput("D_"      + HistoryOutput_List[iField], "d["     + currentField.FieldName + "]", currentField.ScreenFormat, "D_"      + currentField.OutputGroup, "Derivative value (DIRECT_DIFF=YES)", TYPE_AUTO_COEFFICIENT);  
-    }
->>>>>>> 689ecf5e
-  }
-  
-  for (unsigned short iField = 0; iField < HistoryOutput_List.size(); iField++){
-    HistoryOutputField &currentField = HistoryOutput_Map[HistoryOutput_List[iField]];
-    if (currentField.FieldType == TYPE_COEFFICIENT){
-      AddHistoryOutput("D_TAVG_" + HistoryOutput_List[iField], "dtavg[" + currentField.FieldName + "]", currentField.ScreenFormat, "D_TAVG_" + currentField.OutputGroup, "Derivative of the time averaged value (DIRECT_DIFF=YES)", TYPE_AUTO_COEFFICIENT);  
+        AddHistoryOutput("D_"      + HistoryOutputPerSurface_List[iField][iMarker], "d["     + Field.FieldName + "]", Field.ScreenFormat, "D_"      + Field.OutputGroup, "Derivative values for per-surface output.", TYPE_AUTO_COEFFICIENT);
+      }
     }
   }
   
