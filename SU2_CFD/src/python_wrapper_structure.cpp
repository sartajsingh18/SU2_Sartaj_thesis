--- conflicted
+++ resolved
@@ -862,8 +862,6 @@
   return allBoundariesTypeMap;
 }
 
-<<<<<<< HEAD
-=======
 void CDriver::ResetConvergence() {
 
   for(iZone = 0; iZone < nZone; iZone++) {
@@ -891,7 +889,6 @@
 
 }
 
->>>>>>> e82f4097
 void CFluidDriver::StaticMeshUpdate() {
 
   int rank = MASTER_NODE;
