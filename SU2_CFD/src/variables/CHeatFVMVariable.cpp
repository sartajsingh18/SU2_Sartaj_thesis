/*!
 * \file CHeatFVMVariable.cpp
 * \brief Definition of the solution fields.
 * \author F. Palacios, T. Economon
 * \version 6.2.0 "Falcon"
 *
 * The current SU2 release has been coordinated by the
 * SU2 International Developers Society <www.su2devsociety.org>
 * with selected contributions from the open-source community.
 *
 * The main research teams contributing to the current release are:
 *  - Prof. Juan J. Alonso's group at Stanford University.
 *  - Prof. Piero Colonna's group at Delft University of Technology.
 *  - Prof. Nicolas R. Gauger's group at Kaiserslautern University of Technology.
 *  - Prof. Alberto Guardone's group at Polytechnic University of Milan.
 *  - Prof. Rafael Palacios' group at Imperial College London.
 *  - Prof. Vincent Terrapon's group at the University of Liege.
 *  - Prof. Edwin van der Weide's group at the University of Twente.
 *  - Lab. of New Concepts in Aeronautics at Tech. Institute of Aeronautics.
 *
 * Copyright 2012-2019, Francisco D. Palacios, Thomas D. Economon,
 *                      Tim Albring, and the SU2 contributors.
 *
 * SU2 is free software; you can redistribute it and/or
 * modify it under the terms of the GNU Lesser General Public
 * License as published by the Free Software Foundation; either
 * version 2.1 of the License, or (at your option) any later version.
 *
 * SU2 is distributed in the hope that it will be useful,
 * but WITHOUT ANY WARRANTY; without even the implied warranty of
 * MERCHANTABILITY or FITNESS FOR A PARTICULAR PURPOSE. See the GNU
 * Lesser General Public License for more details.
 *
 * You should have received a copy of the GNU Lesser General Public
 * License along with SU2. If not, see <http://www.gnu.org/licenses/>.
 */

#include "../../include/variables/CHeatFVMVariable.hpp"


CHeatFVMVariable::CHeatFVMVariable(su2double heat, Idx_t npoint, Idx_t ndim, Idx_t nvar, CConfig *config)
  : CVariable(npoint, ndim, nvar, config) {

  bool low_fidelity = false;
  bool dual_time = ((config->GetTime_Marching() == DT_STEPPING_1ST) ||
                    (config->GetTime_Marching() == DT_STEPPING_2ND));

<<<<<<< HEAD
=======
  /*--- Array initialization ---*/
  Solution_Direct = NULL;

>>>>>>> 08ee4a70
  /*--- Initialization of heat variable ---*/

  Solution = heat;
  Solution_Old = heat;

  /*--- Allocate residual structures ---*/

  Res_TruncError.resize(nPoint,nVar) = su2double(0.0);

  /*--- Only for residual smoothing (multigrid) ---*/

  for (Idx_t iMesh = 0; iMesh <= config->GetnMGLevels(); iMesh++) {
    if ((config->GetMG_CorrecSmooth(iMesh) > 0) || low_fidelity) {
      Residual_Sum.resize(nPoint,nVar);
      Residual_Old.resize(nPoint,nVar);
      break;
    }
  }

  /*--- Allocate and initialize solution for dual time strategy ---*/
  if (dual_time) {
    Solution_time_n  = heat;
    Solution_time_n1 = heat;
  }

<<<<<<< HEAD
  if (config->GetKind_ConvNumScheme_Heat() == SPACE_CENTERED)
    Undivided_Laplacian.resize(nPoint,nVar);

  if (multizone) Solution_BGS_k.resize(nPoint,1) = heat;

  Max_Lambda_Inv.resize(nPoint);
  Max_Lambda_Visc.resize(nPoint);
  Delta_Time.resize(nPoint);

=======
  if (config->GetKind_ConvNumScheme_Heat() == SPACE_CENTERED) {
    Undivided_Laplacian = new su2double [nVar];
  }
  
  if (config->GetMultizone_Problem())
    Set_BGSSolution_k();
  
}

CHeatFVMVariable::~CHeatFVMVariable(void) {
  if (Solution_Direct != NULL) delete [] Solution_Direct;
>>>>>>> 08ee4a70
}<|MERGE_RESOLUTION|>--- conflicted
+++ resolved
@@ -45,12 +45,6 @@
   bool dual_time = ((config->GetTime_Marching() == DT_STEPPING_1ST) ||
                     (config->GetTime_Marching() == DT_STEPPING_2ND));
 
-<<<<<<< HEAD
-=======
-  /*--- Array initialization ---*/
-  Solution_Direct = NULL;
-
->>>>>>> 08ee4a70
   /*--- Initialization of heat variable ---*/
 
   Solution = heat;
@@ -76,27 +70,13 @@
     Solution_time_n1 = heat;
   }
 
-<<<<<<< HEAD
   if (config->GetKind_ConvNumScheme_Heat() == SPACE_CENTERED)
     Undivided_Laplacian.resize(nPoint,nVar);
-
-  if (multizone) Solution_BGS_k.resize(nPoint,1) = heat;
 
   Max_Lambda_Inv.resize(nPoint);
   Max_Lambda_Visc.resize(nPoint);
   Delta_Time.resize(nPoint);
 
-=======
-  if (config->GetKind_ConvNumScheme_Heat() == SPACE_CENTERED) {
-    Undivided_Laplacian = new su2double [nVar];
-  }
-  
   if (config->GetMultizone_Problem())
     Set_BGSSolution_k();
-  
-}
-
-CHeatFVMVariable::~CHeatFVMVariable(void) {
-  if (Solution_Direct != NULL) delete [] Solution_Direct;
->>>>>>> 08ee4a70
 }