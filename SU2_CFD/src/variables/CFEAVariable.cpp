/*!
 * \file CFEAVariable.cpp
 * \brief Definition of the variables for FEM elastic structural problems.
 * \author R. Sanchez
 * \version 6.2.0 "Falcon"
 *
 * The current SU2 release has been coordinated by the
 * SU2 International Developers Society <www.su2devsociety.org>
 * with selected contributions from the open-source community.
 *
 * The main research teams contributing to the current release are:
 *  - Prof. Juan J. Alonso's group at Stanford University.
 *  - Prof. Piero Colonna's group at Delft University of Technology.
 *  - Prof. Nicolas R. Gauger's group at Kaiserslautern University of Technology.
 *  - Prof. Alberto Guardone's group at Polytechnic University of Milan.
 *  - Prof. Rafael Palacios' group at Imperial College London.
 *  - Prof. Vincent Terrapon's group at the University of Liege.
 *  - Prof. Edwin van der Weide's group at the University of Twente.
 *  - Lab. of New Concepts in Aeronautics at Tech. Institute of Aeronautics.
 *
 * Copyright 2012-2019, Francisco D. Palacios, Thomas D. Economon,
 *                      Tim Albring, and the SU2 contributors.
 *
 * SU2 is free software; you can redistribute it and/or
 * modify it under the terms of the GNU Lesser General Public
 * License as published by the Free Software Foundation; either
 * version 2.1 of the License, or (at your option) any later version.
 *
 * SU2 is distributed in the hope that it will be useful,
 * but WITHOUT ANY WARRANTY; without even the implied warranty of
 * MERCHANTABILITY or FITNESS FOR A PARTICULAR PURPOSE. See the GNU
 * Lesser General Public License for more details.
 *
 * You should have received a copy of the GNU Lesser General Public
 * License along with SU2. If not, see <http://www.gnu.org/licenses/>.
 */

#include "../../include/variables/CFEAVariable.hpp"


CFEAVariable::CFEAVariable(const su2double *val_fea, Idx_t npoint, Idx_t ndim, Idx_t nvar, CConfig *config)
  : CVariable(npoint, ndim, nvar, config) {

  bool nonlinear_analysis = (config->GetGeometricConditions() == LARGE_DEFORMATIONS);
  bool body_forces        = config->GetDeadLoad();
  bool incremental_load   = config->GetIncrementalLoad();
  bool prestretch_fem     = config->GetPrestretch();  // Structure is prestretched
  bool discrete_adjoint   = config->GetDiscrete_Adjoint();
  bool refgeom            = config->GetRefGeom(); // Reference geometry needs to be stored
  bool dynamic_analysis   = (config->GetDynamic_Analysis() == DYNAMIC);
  bool fsi_analysis       = config->GetFSI_Simulation();

  VonMises_Stress.resize(nPoint) = su2double(0.0);

<<<<<<< HEAD
  if (nDim==2) Stress.resize(nPoint,3);
  else         Stress.resize(nPoint,6);
=======
  Solution_Accel        = NULL;    // Acceleration at the node at time t+dt
  Solution_Accel_time_n = NULL;    // Acceleration at the node at time t

  Solution_Pred         = NULL;    // Predictor of the solution at the current subiteration
  Solution_Pred_Old     = NULL;    // Predictor of the solution at the previous subiteration

  Prestretch            = NULL;    // Prestretch geometry
  Reference_Geometry    = NULL;    // Reference geometry for optimization purposes

  Solution_BGS_k        = NULL;    // Old solution stored to check convergence in the BGS loop

}

CFEAVariable::CFEAVariable(su2double *val_fea, unsigned short val_nDim, unsigned short val_nvar,
                           CConfig *config) : CVariable(val_nDim, val_nvar, config) {

  unsigned short iVar;
  bool nonlinear_analysis = (config->GetGeometricConditions() == LARGE_DEFORMATIONS);  // Nonlinear analysis.
  bool body_forces = config->GetDeadLoad();  // Body forces (dead loads).
  bool incremental_load = config->GetIncrementalLoad();
  bool prestretch_fem = config->GetPrestretch();    // Structure is prestretched

  bool discrete_adjoint = config->GetDiscrete_Adjoint();

  bool refgeom = config->GetRefGeom();        // Reference geometry needs to be stored

  bool dynamic_analysis = (config->GetDynamic_Analysis() == DYNAMIC);
  bool fsi_analysis = (config->GetnMarker_Fluid_Load() > 0);

  VonMises_Stress       = 0.0;

  Stress                = NULL;    // Nodal stress (for output purposes)
  Residual_Ext_Body     = NULL;    // Residual component due to body forces

  Solution_Vel          = NULL;    // Velocity at the node at time t+dt
  Solution_Vel_time_n   = NULL;    // Velocity at the node at time t

  Solution_Accel        = NULL;    // Acceleration at the node at time t+dt
  Solution_Accel_time_n = NULL;    // Acceleration at the node at time t

  Solution_Pred         = NULL;    // Predictor of the solution at the current subiteration
  Solution_Pred_Old     = NULL;    // Predictor of the solution at the previous subiteration

  Prestretch            = NULL;    // Prestretch geometry
  Reference_Geometry    = NULL;    // Reference geometry for optimization purposes

  Solution_BGS_k        = NULL;    // Old solution stored to check convergence in the BGS loop

  if      (nDim == 2) Stress = new su2double [3];
  else if (nDim == 3) Stress = new su2double [6];
>>>>>>> d781ddc8

  /*--- Initialization of variables ---*/
  for (Idx_t iPoint = 0; iPoint < nPoint; ++iPoint)
    for (Idx_t iVar = 0; iVar < nVar; iVar++)
      Solution(iPoint,iVar) = val_fea[iVar];

  if (dynamic_analysis) {
    Solution_Vel.resize(nPoint,nVar);
    Solution_Accel.resize(nPoint,nVar);
    
    for (Idx_t iPoint = 0; iPoint < nPoint; ++iPoint) {
      for (Idx_t iVar = 0; iVar < nVar; iVar++) {
        Solution_Vel(iPoint,iVar) = val_fea[iVar+nVar];
        Solution_Accel(iPoint,iVar) = val_fea[iVar+2*nVar];
      }
    }
    Solution_Vel_time_n = Solution_Vel;
    Solution_Accel_time_n = Solution_Accel;
  }

  if (fsi_analysis) {
    Solution_Pred = Solution;
    Solution_Pred_Old = Solution;
    Solution_BGS_k.resize(nPoint,nVar) = su2double(0.0);
  }

  /*--- If we are going to use incremental analysis, we need a way to store the old solution ---*/

  if (incremental_load && nonlinear_analysis) Solution_Old.resize(nPoint,nVar) = su2double(0.0);

  /*--- If we are running a discrete adjoint iteration, we need this vector for cross-dependencies ---*/

  else if (discrete_adjoint && fsi_analysis) Solution_Old = Solution;

  /*--- Body residual ---*/
  if (body_forces) Residual_Ext_Body.resize(nPoint,nVar) = su2double(0.0);

  if (refgeom) Reference_Geometry.resize(nPoint,nVar);

  if (prestretch_fem)  Prestretch.resize(nPoint,nVar);

}

void CFEAVariable::Set_BGSSolution_k() { Solution_BGS_k = Solution; }

void CFEAVariable::SetSolution_time_n() { Solution_time_n = Solution; }

void CFEAVariable::SetSolution_Vel_time_n() { Solution_Vel_time_n = Solution_Vel; }

void CFEAVariable::SetSolution_Accel_time_n() { Solution_Accel_time_n = Solution_Accel; }<|MERGE_RESOLUTION|>--- conflicted
+++ resolved
@@ -52,61 +52,8 @@
 
   VonMises_Stress.resize(nPoint) = su2double(0.0);
 
-<<<<<<< HEAD
   if (nDim==2) Stress.resize(nPoint,3);
   else         Stress.resize(nPoint,6);
-=======
-  Solution_Accel        = NULL;    // Acceleration at the node at time t+dt
-  Solution_Accel_time_n = NULL;    // Acceleration at the node at time t
-
-  Solution_Pred         = NULL;    // Predictor of the solution at the current subiteration
-  Solution_Pred_Old     = NULL;    // Predictor of the solution at the previous subiteration
-
-  Prestretch            = NULL;    // Prestretch geometry
-  Reference_Geometry    = NULL;    // Reference geometry for optimization purposes
-
-  Solution_BGS_k        = NULL;    // Old solution stored to check convergence in the BGS loop
-
-}
-
-CFEAVariable::CFEAVariable(su2double *val_fea, unsigned short val_nDim, unsigned short val_nvar,
-                           CConfig *config) : CVariable(val_nDim, val_nvar, config) {
-
-  unsigned short iVar;
-  bool nonlinear_analysis = (config->GetGeometricConditions() == LARGE_DEFORMATIONS);  // Nonlinear analysis.
-  bool body_forces = config->GetDeadLoad();  // Body forces (dead loads).
-  bool incremental_load = config->GetIncrementalLoad();
-  bool prestretch_fem = config->GetPrestretch();    // Structure is prestretched
-
-  bool discrete_adjoint = config->GetDiscrete_Adjoint();
-
-  bool refgeom = config->GetRefGeom();        // Reference geometry needs to be stored
-
-  bool dynamic_analysis = (config->GetDynamic_Analysis() == DYNAMIC);
-  bool fsi_analysis = (config->GetnMarker_Fluid_Load() > 0);
-
-  VonMises_Stress       = 0.0;
-
-  Stress                = NULL;    // Nodal stress (for output purposes)
-  Residual_Ext_Body     = NULL;    // Residual component due to body forces
-
-  Solution_Vel          = NULL;    // Velocity at the node at time t+dt
-  Solution_Vel_time_n   = NULL;    // Velocity at the node at time t
-
-  Solution_Accel        = NULL;    // Acceleration at the node at time t+dt
-  Solution_Accel_time_n = NULL;    // Acceleration at the node at time t
-
-  Solution_Pred         = NULL;    // Predictor of the solution at the current subiteration
-  Solution_Pred_Old     = NULL;    // Predictor of the solution at the previous subiteration
-
-  Prestretch            = NULL;    // Prestretch geometry
-  Reference_Geometry    = NULL;    // Reference geometry for optimization purposes
-
-  Solution_BGS_k        = NULL;    // Old solution stored to check convergence in the BGS loop
-
-  if      (nDim == 2) Stress = new su2double [3];
-  else if (nDim == 3) Stress = new su2double [6];
->>>>>>> d781ddc8
 
   /*--- Initialization of variables ---*/
   for (Idx_t iPoint = 0; iPoint < nPoint; ++iPoint)
@@ -152,8 +99,6 @@
 
 void CFEAVariable::Set_BGSSolution_k() { Solution_BGS_k = Solution; }
 
-void CFEAVariable::SetSolution_time_n() { Solution_time_n = Solution; }
-
 void CFEAVariable::SetSolution_Vel_time_n() { Solution_Vel_time_n = Solution_Vel; }
 
 void CFEAVariable::SetSolution_Accel_time_n() { Solution_Accel_time_n = Solution_Accel; }