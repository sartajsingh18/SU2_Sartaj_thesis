--- conflicted
+++ resolved
@@ -251,15 +251,11 @@
   delete [] Restart_Vars;
   delete [] Restart_Data;
 
-<<<<<<< HEAD
-  if (VerificationSolution != NULL) {delete VerificationSolution; VerificationSolution = NULL;}
-  
+  delete VerificationSolution;
+
   #ifdef HAVE_LIBROM
     if (u_basis_generator != NULL) u_basis_generator = nullptr;
   #endif
-=======
-  delete VerificationSolution;
->>>>>>> fd2fa75e
 
 }
 
