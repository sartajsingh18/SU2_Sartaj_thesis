/*!
 * \file CSolver.cpp
 * \brief Main subroutines for CSolver class.
 * \author F. Palacios, T. Economon
 * \version 7.1.0 "Blackbird"
 *
 * SU2 Project Website: https://su2code.github.io
 *
 * The SU2 Project is maintained by the SU2 Foundation
 * (http://su2foundation.org)
 *
 * Copyright 2012-2020, SU2 Contributors (cf. AUTHORS.md)
 *
 * SU2 is free software; you can redistribute it and/or
 * modify it under the terms of the GNU Lesser General Public
 * License as published by the Free Software Foundation; either
 * version 2.1 of the License, or (at your option) any later version.
 *
 * SU2 is distributed in the hope that it will be useful,
 * but WITHOUT ANY WARRANTY; without even the implied warranty of
 * MERCHANTABILITY or FITNESS FOR A PARTICULAR PURPOSE. See the GNU
 * Lesser General Public License for more details.
 *
 * You should have received a copy of the GNU Lesser General Public
 * License along with SU2. If not, see <http://www.gnu.org/licenses/>.
 */


#include "../../include/solvers/CSolver.hpp"
#include "../../include/gradients/computeGradientsGreenGauss.hpp"
#include "../../include/gradients/computeGradientsLeastSquares.hpp"
#include "../../include/limiters/computeLimiters.hpp"
#include "../../../Common/include/toolboxes/MMS/CIncTGVSolution.hpp"
#include "../../../Common/include/toolboxes/MMS/CInviscidVortexSolution.hpp"
#include "../../../Common/include/toolboxes/MMS/CMMSIncEulerSolution.hpp"
#include "../../../Common/include/toolboxes/MMS/CMMSIncNSSolution.hpp"
#include "../../../Common/include/toolboxes/MMS/CMMSNSTwoHalfCirclesSolution.hpp"
#include "../../../Common/include/toolboxes/MMS/CMMSNSTwoHalfSpheresSolution.hpp"
#include "../../../Common/include/toolboxes/MMS/CMMSNSUnitQuadSolution.hpp"
#include "../../../Common/include/toolboxes/MMS/CMMSNSUnitQuadSolutionWallBC.hpp"
#include "../../../Common/include/toolboxes/MMS/CNSUnitQuadSolution.hpp"
#include "../../../Common/include/toolboxes/MMS/CRinglebSolution.hpp"
#include "../../../Common/include/toolboxes/MMS/CTGVSolution.hpp"
#include "../../../Common/include/toolboxes/MMS/CUserDefinedSolution.hpp"
#include "../../../Common/include/toolboxes/printing_toolbox.hpp"
#include "../../../Common/include/toolboxes/C1DInterpolation.hpp"
#include "../../../Common/include/toolboxes/geometry_toolbox.hpp"
#include "../../include/CMarkerProfileReaderFVM.hpp"


CSolver::CSolver(bool mesh_deform_mode) : System(mesh_deform_mode) {

  rank = SU2_MPI::GetRank();
  size = SU2_MPI::GetSize();

  adjoint = false;

  /*--- Set the multigrid level to the finest grid. This can be
        overwritten in the constructors of the derived classes. ---*/
  MGLevel = MESH_0;

  /*--- Array initialization ---*/

  OutputHeadingNames = nullptr;
  Residual_RMS       = nullptr;
  Residual_Max       = nullptr;
  Residual_BGS       = nullptr;
  Residual_Max_BGS   = nullptr;
  Residual           = nullptr;
  Residual_i         = nullptr;
  Residual_j         = nullptr;
  Point_Max          = nullptr;
  Point_Max_Coord    = nullptr;
  Point_Max_BGS      = nullptr;
  Point_Max_Coord_BGS = nullptr;
  Solution           = nullptr;
  Solution_i         = nullptr;
  Solution_j         = nullptr;
  Vector             = nullptr;
  Vector_i           = nullptr;
  Vector_j           = nullptr;
  Res_Conv           = nullptr;
  Res_Visc           = nullptr;
  Res_Sour           = nullptr;
  Res_Conv_i         = nullptr;
  Res_Visc_i         = nullptr;
  Res_Conv_j         = nullptr;
  Res_Visc_j         = nullptr;
  Jacobian_i         = nullptr;
  Jacobian_j         = nullptr;
  Jacobian_ii        = nullptr;
  Jacobian_ij        = nullptr;
  Jacobian_ji        = nullptr;
  Jacobian_jj        = nullptr;
  iPoint_UndLapl     = nullptr;
  jPoint_UndLapl     = nullptr;
  Restart_Vars       = nullptr;
  Restart_Data       = nullptr;
  base_nodes         = nullptr;
  nOutputVariables   = 0;
  ResLinSolver       = 0.0;

  /*--- Variable initialization to avoid valgrid warnings when not used. ---*/

  IterLinSolver = 0;

  /*--- Initialize pointer for any verification solution. ---*/
  VerificationSolution  = nullptr;

  /*--- Flags for the periodic BC communications. ---*/

  rotate_periodic   = false;
  implicit_periodic = false;

  /*--- Containers to store the markers. ---*/
  nMarker = 0;
  nVertex = nullptr;

  /*--- Flags for the dynamic grid (rigid movement or unsteady deformation). ---*/
  dynamic_grid = false;

  /*--- Container to store the vertex tractions. ---*/
  VertexTraction = nullptr;
  VertexTractionAdjoint = nullptr;

  /*--- Auxiliary data needed for CFL adaption. ---*/

  Old_Func = 0;
  New_Func = 0;
  NonLinRes_Counter = 0;

  nPrimVarGrad = 0;
  nPrimVar     = 0;

}

CSolver::~CSolver(void) {

  unsigned short iVar;
  unsigned long iMarker, iVertex;

  /*--- Public variables, may be accessible outside ---*/

  delete [] OutputHeadingNames;

  /*--- Private ---*/

  delete [] Residual_RMS;
  delete [] Residual_Max;
  delete [] Residual;
  delete [] Residual_i;
  delete [] Residual_j;
  delete [] Point_Max;

  delete [] Residual_BGS;
  delete [] Residual_Max_BGS;
  delete [] Point_Max_BGS;

  if (Point_Max_Coord != nullptr) {
    for (iVar = 0; iVar < nVar; iVar++) {
      delete [] Point_Max_Coord[iVar];
    }
    delete [] Point_Max_Coord;
  }

  if (Point_Max_Coord_BGS != nullptr) {
    for (iVar = 0; iVar < nVar; iVar++) {
      delete [] Point_Max_Coord_BGS[iVar];
    }
    delete [] Point_Max_Coord_BGS;
  }

  delete [] Solution;
  delete [] Solution_i;
  delete [] Solution_j;
  delete [] Vector;
  delete [] Vector_i;
  delete [] Vector_j;
  delete [] Res_Conv;
  delete [] Res_Visc;
  delete [] Res_Sour;
  delete [] Res_Conv_i;
  delete [] Res_Visc_i;
  delete [] Res_Visc_j;

  delete [] iPoint_UndLapl;
  delete [] jPoint_UndLapl;

  if (Jacobian_i != nullptr) {
    for (iVar = 0; iVar < nVar; iVar++)
      delete [] Jacobian_i[iVar];
    delete [] Jacobian_i;
  }

  if (Jacobian_j != nullptr) {
    for (iVar = 0; iVar < nVar; iVar++)
      delete [] Jacobian_j[iVar];
    delete [] Jacobian_j;
  }

  if (Jacobian_ii != nullptr) {
    for (iVar = 0; iVar < nVar; iVar++)
      delete [] Jacobian_ii[iVar];
    delete [] Jacobian_ii;
  }

  if (Jacobian_ij != nullptr) {
    for (iVar = 0; iVar < nVar; iVar++)
      delete [] Jacobian_ij[iVar];
    delete [] Jacobian_ij;
  }

  if (Jacobian_ji != nullptr) {
    for (iVar = 0; iVar < nVar; iVar++)
      delete [] Jacobian_ji[iVar];
    delete [] Jacobian_ji;
  }

  if (Jacobian_jj != nullptr) {
    for (iVar = 0; iVar < nVar; iVar++)
      delete [] Jacobian_jj[iVar];
    delete [] Jacobian_jj;
  }

  if (VertexTraction != nullptr) {
    for (iMarker = 0; iMarker < nMarker; iMarker++) {
      for (iVertex = 0; iVertex < nVertex[iMarker]; iVertex++)
        delete [] VertexTraction[iMarker][iVertex];
      delete [] VertexTraction[iMarker];
    }
    delete [] VertexTraction;
  }

  if (VertexTractionAdjoint != nullptr) {
    for (iMarker = 0; iMarker < nMarker; iMarker++) {
      for (iVertex = 0; iVertex < nVertex[iMarker]; iVertex++)
        delete [] VertexTractionAdjoint[iMarker][iVertex];
      delete [] VertexTractionAdjoint[iMarker];
    }
    delete [] VertexTractionAdjoint;
  }

  delete [] nVertex;

  delete [] Restart_Vars;
  delete [] Restart_Data;

  delete VerificationSolution;

}

void CSolver::GetPeriodicCommCountAndType(const CConfig* config,
                                          unsigned short commType,
                                          unsigned short &COUNT_PER_POINT,
                                          unsigned short &MPI_TYPE,
                                          unsigned short &ICOUNT,
                                          unsigned short &JCOUNT) const {
  switch (commType) {
    case PERIODIC_VOLUME:
      COUNT_PER_POINT  = 1;
      MPI_TYPE         = COMM_TYPE_DOUBLE;
      break;
    case PERIODIC_NEIGHBORS:
      COUNT_PER_POINT  = 1;
      MPI_TYPE         = COMM_TYPE_UNSIGNED_SHORT;
      break;
    case PERIODIC_RESIDUAL:
      COUNT_PER_POINT  = nVar + nVar*nVar + 1;
      MPI_TYPE         = COMM_TYPE_DOUBLE;
      break;
    case PERIODIC_IMPLICIT:
      COUNT_PER_POINT  = nVar;
      MPI_TYPE         = COMM_TYPE_DOUBLE;
      break;
    case PERIODIC_LAPLACIAN:
      COUNT_PER_POINT  = nVar;
      MPI_TYPE         = COMM_TYPE_DOUBLE;
      break;
    case PERIODIC_MAX_EIG:
      COUNT_PER_POINT  = 1;
      MPI_TYPE         = COMM_TYPE_DOUBLE;
      break;
    case PERIODIC_SENSOR:
      COUNT_PER_POINT  = 2;
      MPI_TYPE         = COMM_TYPE_DOUBLE;
      break;
    case PERIODIC_SOL_GG:
      COUNT_PER_POINT  = nVar*nDim;
      MPI_TYPE         = COMM_TYPE_DOUBLE;
      ICOUNT           = nVar;
      JCOUNT           = nDim;
      break;
    case PERIODIC_PRIM_GG:
      COUNT_PER_POINT  = nPrimVarGrad*nDim;
      MPI_TYPE         = COMM_TYPE_DOUBLE;
      ICOUNT           = nPrimVarGrad;
      JCOUNT           = nDim;
      break;
    case PERIODIC_SOL_LS: case PERIODIC_SOL_ULS:
      COUNT_PER_POINT  = nDim*nDim + nVar*nDim;
      MPI_TYPE         = COMM_TYPE_DOUBLE;
      break;
    case PERIODIC_PRIM_LS: case PERIODIC_PRIM_ULS:
      COUNT_PER_POINT  = nDim*nDim + nPrimVarGrad*nDim;
      MPI_TYPE         = COMM_TYPE_DOUBLE;
      break;
    case PERIODIC_LIM_PRIM_1:
      COUNT_PER_POINT  = nPrimVarGrad*2;
      MPI_TYPE         = COMM_TYPE_DOUBLE;
      break;
    case PERIODIC_LIM_PRIM_2:
      COUNT_PER_POINT  = nPrimVarGrad;
      MPI_TYPE         = COMM_TYPE_DOUBLE;
      break;
    case PERIODIC_LIM_SOL_1:
      COUNT_PER_POINT  = nVar*2;
      MPI_TYPE         = COMM_TYPE_DOUBLE;
      break;
    case PERIODIC_LIM_SOL_2:
      COUNT_PER_POINT  = nVar;
      MPI_TYPE         = COMM_TYPE_DOUBLE;
      break;
    default:
      SU2_MPI::Error("Unrecognized quantity for periodic communication.",
                     CURRENT_FUNCTION);
      break;
  }
}

void CSolver::InitiatePeriodicComms(CGeometry *geometry,
                                    const CConfig *config,
                                    unsigned short val_periodic_index,
                                    unsigned short commType) {

  /*--- Check for dummy communication. ---*/

  if (commType == PERIODIC_NONE) return;

  /*--- Local variables ---*/

  bool boundary_i, boundary_j;
  bool weighted = true;

  unsigned short iVar, jVar, iDim;
  unsigned short nNeighbor       = 0;
  unsigned short COUNT_PER_POINT = 0;
  unsigned short MPI_TYPE        = 0;
  unsigned short ICOUNT          = nVar;
  unsigned short JCOUNT          = nVar;

  int iMessage, iSend, nSend;

  unsigned long iPoint, msg_offset, buf_offset, iPeriodic;

  su2double *Diff      = new su2double[nVar];
  su2double *Und_Lapl  = new su2double[nVar];
  su2double *Sol_Min   = new su2double[nPrimVarGrad];
  su2double *Sol_Max   = new su2double[nPrimVarGrad];
  su2double *rotPrim_i = new su2double[nPrimVar];
  su2double *rotPrim_j = new su2double[nPrimVar];

  su2double Sensor_i = 0.0, Sensor_j = 0.0, Pressure_i, Pressure_j;
  const su2double *Coord_i, *Coord_j;
  su2double r11, r12, r13, r22, r23_a, r23_b, r33, weight;
  const su2double *center, *angles, *trans;
  su2double rotMatrix2D[2][2] = {{1.0,0.0},{0.0,1.0}};
  su2double rotMatrix3D[3][3] = {{1.0,0.0,0.0},{0.0,1.0,0.0},{0.0,0.0,1.0}};
  su2double rotCoord_i[3] = {0.0}, rotCoord_j[3] = {0.0};
  su2double translation[3] = {0.0}, distance[3] = {0.0};
  const su2double zeros[3] = {0.0};
  su2activematrix Cvector;

  auto Rotate = [&](const su2double* origin, const su2double* direction, su2double* rotated) {
    if(nDim==2) GeometryToolbox::Rotate(rotMatrix2D, origin, direction, rotated);
    else GeometryToolbox::Rotate(rotMatrix3D, origin, direction, rotated);
  };

  string Marker_Tag;

  /*--- Set the size of the data packet and type depending on quantity. ---*/

  GetPeriodicCommCountAndType(config, commType, COUNT_PER_POINT, MPI_TYPE, ICOUNT, JCOUNT);

  /*--- Allocate buffers for matrices that need rotation. ---*/

  su2activematrix jacBlock(ICOUNT,JCOUNT);
  su2activematrix rotBlock(ICOUNT,JCOUNT);

  /*--- Check to make sure we have created a large enough buffer
   for these comms during preprocessing. It will be reallocated whenever
   we find a larger count per point than currently exists. After the
   first cycle of comms, this should be inactive. ---*/

  geometry->AllocatePeriodicComms(COUNT_PER_POINT);

  /*--- Set some local pointers to make access simpler. ---*/

  su2double *bufDSend = geometry->bufD_PeriodicSend;

  unsigned short *bufSSend = geometry->bufS_PeriodicSend;

  /*--- Load the specified quantity from the solver into the generic
   communication buffer in the geometry class. ---*/

  if (geometry->nPeriodicSend > 0) {

    /*--- Post all non-blocking recvs first before sends. ---*/

    geometry->PostPeriodicRecvs(geometry, config, MPI_TYPE, COUNT_PER_POINT);

    for (iMessage = 0; iMessage < geometry->nPeriodicSend; iMessage++) {

      /*--- Get the offset in the buffer for the start of this message. ---*/

      msg_offset = geometry->nPoint_PeriodicSend[iMessage];

      /*--- Get the number of periodic points we need to
       communicate on the current periodic marker. ---*/

      nSend = (geometry->nPoint_PeriodicSend[iMessage+1] -
               geometry->nPoint_PeriodicSend[iMessage]);

      SU2_OMP_FOR_STAT(OMP_MIN_SIZE)
      for (iSend = 0; iSend < nSend; iSend++) {

        /*--- Get the local index for this communicated data. We need
         both the node and periodic face index (for rotations). ---*/

        iPoint    = geometry->Local_Point_PeriodicSend[msg_offset  + iSend];
        iPeriodic = geometry->Local_Marker_PeriodicSend[msg_offset + iSend];

        /*--- Retrieve the supplied periodic information. ---*/

        Marker_Tag = config->GetMarker_All_TagBound(iPeriodic);
        center     = config->GetPeriodicRotCenter(Marker_Tag);
        angles     = config->GetPeriodicRotAngles(Marker_Tag);
        trans      = config->GetPeriodicTranslation(Marker_Tag);

        /*--- Store (center+trans) as it is constant and will be added. ---*/

        translation[0] = center[0] + trans[0];
        translation[1] = center[1] + trans[1];
        translation[2] = center[2] + trans[2];

        /*--- Store angles separately for clarity. Compute sines/cosines. ---*/

        su2double Theta = angles[0];
        su2double Phi = angles[1];
        su2double Psi = angles[2];

        /*--- Compute the rotation matrix. Note that the implicit
         ordering is rotation about the x-axis, y-axis, then z-axis. ---*/

        if (nDim==2) {
          GeometryToolbox::RotationMatrix(Theta, rotMatrix2D);
        } else {
          GeometryToolbox::RotationMatrix(Theta, Phi, Psi, rotMatrix3D);
        }

        /*--- Compute the offset in the recv buffer for this point. ---*/

        buf_offset = (msg_offset + iSend)*COUNT_PER_POINT;

        /*--- Load the send buffers depending on the particular value
         that has been requested for communication. ---*/

        switch (commType) {

          case PERIODIC_VOLUME:

            /*--- Load the volume of the current periodic CV so that
             we can accumulate the total control volume size on all
             periodic faces. ---*/

            bufDSend[buf_offset] = geometry->nodes->GetVolume(iPoint) +
            geometry->nodes->GetPeriodicVolume(iPoint);

            break;

          case PERIODIC_NEIGHBORS:

            nNeighbor = 0;
            for (auto jPoint : geometry->nodes->GetPoints(iPoint)) {

              /*--- Check if this neighbor lies on the periodic face so
               that we avoid double counting neighbors on both sides. If
               not, increment the count of neighbors for the donor. ---*/

              if (!geometry->nodes->GetPeriodicBoundary(jPoint))
                nNeighbor++;
            }

            /*--- Store the number of neighbors in bufffer. ---*/

            bufSSend[buf_offset] = nNeighbor;

            break;

          case PERIODIC_RESIDUAL:

            /*--- Communicate the residual from our partial control
             volume to the other side of the periodic face. ---*/

            for (iVar = 0; iVar < nVar; iVar++) {
              bufDSend[buf_offset+iVar] = LinSysRes(iPoint, iVar);
            }

            /*--- Rotate the momentum components of the residual array. ---*/

            if (rotate_periodic) {
              Rotate(zeros, &LinSysRes(iPoint,1), &bufDSend[buf_offset+1]);
            }
            buf_offset += nVar;

            /*--- Load the time step for the current point. ---*/

            bufDSend[buf_offset] = base_nodes->GetDelta_Time(iPoint);
            buf_offset++;

            /*--- For implicit calculations, we will communicate the
             contributions to the Jacobian block diagonal, i.e., the
             impact of the point upon itself, J_ii. ---*/

            if (implicit_periodic) {

              for (iVar = 0; iVar < nVar; iVar++) {
                for (jVar = 0; jVar < nVar; jVar++) {
                  jacBlock[iVar][jVar] = Jacobian.GetBlock(iPoint, iPoint, iVar, jVar);
                }
              }

              /*--- Rotate the momentum columns of the Jacobian. ---*/

              if (rotate_periodic) {
                for (iVar = 0; iVar < nVar; iVar++) {
                  if (nDim == 2) {
                    jacBlock[1][iVar] = (rotMatrix2D[0][0]*Jacobian.GetBlock(iPoint, iPoint, 1, iVar) +
                                         rotMatrix2D[0][1]*Jacobian.GetBlock(iPoint, iPoint, 2, iVar));
                    jacBlock[2][iVar] = (rotMatrix2D[1][0]*Jacobian.GetBlock(iPoint, iPoint, 1, iVar) +
                                         rotMatrix2D[1][1]*Jacobian.GetBlock(iPoint, iPoint, 2, iVar));
                  } else {

                    jacBlock[1][iVar] = (rotMatrix3D[0][0]*Jacobian.GetBlock(iPoint, iPoint, 1, iVar) +
                                         rotMatrix3D[0][1]*Jacobian.GetBlock(iPoint, iPoint, 2, iVar) +
                                         rotMatrix3D[0][2]*Jacobian.GetBlock(iPoint, iPoint, 3, iVar));
                    jacBlock[2][iVar] = (rotMatrix3D[1][0]*Jacobian.GetBlock(iPoint, iPoint, 1, iVar) +
                                         rotMatrix3D[1][1]*Jacobian.GetBlock(iPoint, iPoint, 2, iVar) +
                                         rotMatrix3D[1][2]*Jacobian.GetBlock(iPoint, iPoint, 3, iVar));
                    jacBlock[3][iVar] = (rotMatrix3D[2][0]*Jacobian.GetBlock(iPoint, iPoint, 1, iVar) +
                                         rotMatrix3D[2][1]*Jacobian.GetBlock(iPoint, iPoint, 2, iVar) +
                                         rotMatrix3D[2][2]*Jacobian.GetBlock(iPoint, iPoint, 3, iVar));
                  }
                }
              }

              /*--- Load the Jacobian terms into the buffer for sending. ---*/

              for (iVar = 0; iVar < nVar; iVar++) {
                for (jVar = 0; jVar < nVar; jVar++) {
                  bufDSend[buf_offset] = jacBlock[iVar][jVar];
                  buf_offset++;
                }
              }
            }

            break;

          case PERIODIC_IMPLICIT:

            /*--- Communicate the solution from our master set of periodic
             nodes (from the linear solver perspective) to the passive
             periodic nodes on the matching face. This is done at the
             end of the iteration to synchronize the solution after the
             linear solve. ---*/

            for (iVar = 0; iVar < nVar; iVar++) {
              bufDSend[buf_offset+iVar] = base_nodes->GetSolution(iPoint, iVar);
            }

            /*--- Rotate the momentum components of the solution array. ---*/

            if (rotate_periodic) {
              Rotate(zeros, &base_nodes->GetSolution(iPoint)[1], &bufDSend[buf_offset+1]);
            }

            break;

          case PERIODIC_LAPLACIAN:

            /*--- For JST, the undivided Laplacian must be computed
             consistently by using the complete control volume info
             from both sides of the periodic face. ---*/

            for (iVar = 0; iVar < nVar; iVar++)
              Und_Lapl[iVar] = 0.0;

            for (auto jPoint : geometry->nodes->GetPoints(iPoint)) {

              /*--- Avoid periodic boundary points so that we do not
               duplicate edges on both sides of the periodic BC. ---*/

              if (!geometry->nodes->GetPeriodicBoundary(jPoint)) {

                /*--- Solution differences ---*/

                for (iVar = 0; iVar < nVar; iVar++)
                Diff[iVar] = (base_nodes->GetSolution(iPoint, iVar) -
                              base_nodes->GetSolution(jPoint,iVar));

                /*--- Correction for compressible flows (use enthalpy) ---*/

                if (!(config->GetKind_Regime() == INCOMPRESSIBLE)) {
                  Pressure_i   = base_nodes->GetPressure(iPoint);
                  Pressure_j   = base_nodes->GetPressure(jPoint);
                  Diff[nVar-1] = ((base_nodes->GetSolution(iPoint,nVar-1) + Pressure_i) -
                                  (base_nodes->GetSolution(jPoint,nVar-1) + Pressure_j));
                }

                boundary_i = geometry->nodes->GetPhysicalBoundary(iPoint);
                boundary_j = geometry->nodes->GetPhysicalBoundary(jPoint);

                /*--- Both points inside the domain, or both in the boundary ---*/

                if ((!boundary_i && !boundary_j) ||
                    ( boundary_i &&  boundary_j)) {
                  if (geometry->nodes->GetDomain(iPoint)) {
                    for (iVar = 0; iVar< nVar; iVar++)
                    Und_Lapl[iVar] -= Diff[iVar];
                  }
                }

                /*--- iPoint inside the domain, jPoint on the boundary ---*/

                if (!boundary_i && boundary_j)
                if (geometry->nodes->GetDomain(iPoint)){
                  for (iVar = 0; iVar< nVar; iVar++)
                  Und_Lapl[iVar] -= Diff[iVar];
                }

              }
            }

            /*--- Store the components to be communicated in the buffer. ---*/

            for (iVar = 0; iVar < nVar; iVar++)
              bufDSend[buf_offset+iVar] = Und_Lapl[iVar];

            /*--- Rotate the momentum components of the Laplacian. ---*/

            if (rotate_periodic) {
              Rotate(zeros, &Und_Lapl[1], &bufDSend[buf_offset+1]);
            }

            break;

          case PERIODIC_MAX_EIG:

            /*--- Simple summation of eig calc on both periodic faces. ---*/

            bufDSend[buf_offset] = base_nodes->GetLambda(iPoint);

            break;

          case PERIODIC_SENSOR:

            /*--- For the centered schemes, the sensor must be computed
             consistently using info from the entire control volume
             on both sides of the periodic face. ---*/

            Sensor_i = 0.0; Sensor_j = 0.0;
            for (auto jPoint : geometry->nodes->GetPoints(iPoint)) {

              /*--- Avoid halos and boundary points so that we don't
               duplicate edges on both sides of the periodic BC. ---*/

              if (!geometry->nodes->GetPeriodicBoundary(jPoint)) {

                /*--- Use density instead of pressure for incomp. flows. ---*/

                if ((config->GetKind_Regime() == INCOMPRESSIBLE)) {
                  Pressure_i = base_nodes->GetDensity(iPoint);
                  Pressure_j = base_nodes->GetDensity(jPoint);
                } else {
                  Pressure_i = base_nodes->GetPressure(iPoint);
                  Pressure_j = base_nodes->GetPressure(jPoint);
                }

                boundary_i = geometry->nodes->GetPhysicalBoundary(iPoint);
                boundary_j = geometry->nodes->GetPhysicalBoundary(jPoint);

                /*--- Both points inside domain, or both on boundary ---*/

                if ((!boundary_i && !boundary_j) ||
                    (boundary_i && boundary_j)) {
                  if (geometry->nodes->GetDomain(iPoint)) {
                    Sensor_i += Pressure_j - Pressure_i;
                    Sensor_j += Pressure_i + Pressure_j;
                  }
                }

                /*--- iPoint inside the domain, jPoint on the boundary ---*/

                if (!boundary_i && boundary_j) {
                  if (geometry->nodes->GetDomain(iPoint)) {
                    Sensor_i += (Pressure_j - Pressure_i);
                    Sensor_j += (Pressure_i + Pressure_j);

                  }
                }

              }
            }

            /*--- Store the sensor increments to buffer. After summing
             all contributions, these will be divided. ---*/

            bufDSend[buf_offset] = Sensor_i;
            buf_offset++;
            bufDSend[buf_offset] = Sensor_j;

            break;

          case PERIODIC_SOL_GG:

            /*--- Access and rotate the partial G-G gradient. These will be
             summed on both sides of the periodic faces before dividing
             by the volume to complete the Green-Gauss gradient calc. ---*/

            for (iVar = 0; iVar < nVar; iVar++) {
              for (iDim = 0; iDim < nDim; iDim++) {
                jacBlock[iVar][iDim] = base_nodes->GetGradient(iPoint, iVar, iDim);
              }
            }

            /*--- Rotate the gradients in x,y,z space for all variables. ---*/

            for (iVar = 0; iVar < nVar; iVar++) {
              Rotate(zeros, jacBlock[iVar], rotBlock[iVar]);
            }

            /*--- Store the partial gradient in the buffer. ---*/

            for (iVar = 0; iVar < nVar; iVar++) {
              for (iDim = 0; iDim < nDim; iDim++) {
                bufDSend[buf_offset+iVar*nDim+iDim] = rotBlock[iVar][iDim];
              }
            }

            break;

          case PERIODIC_PRIM_GG:

            /*--- Access and rotate the partial G-G gradient. These will be
             summed on both sides of the periodic faces before dividing
             by the volume to complete the Green-Gauss gradient calc. ---*/

            for (iVar = 0; iVar < nPrimVarGrad; iVar++) {
              for (iDim = 0; iDim < nDim; iDim++){
                jacBlock[iVar][iDim] = base_nodes->GetGradient_Primitive(iPoint, iVar, iDim);
              }
            }

            /*--- Rotate the partial gradients in space for all variables. ---*/

            for (iVar = 0; iVar < nPrimVarGrad; iVar++) {
              Rotate(zeros, jacBlock[iVar], rotBlock[iVar]);
            }

            /*--- Store the partial gradient in the buffer. ---*/

            for (iVar = 0; iVar < nPrimVarGrad; iVar++) {
              for (iDim = 0; iDim < nDim; iDim++) {
                bufDSend[buf_offset+iVar*nDim+iDim] = rotBlock[iVar][iDim];
              }
            }

            break;

          case PERIODIC_SOL_LS: case PERIODIC_SOL_ULS:

            /*--- For L-S gradient calculations with rotational periodicity,
             we will need to rotate the x,y,z components. To make the process
             easier, we choose to rotate the initial periodic point and their
             neighbor points into their location on the donor marker before
             computing the terms that we need to communicate. ---*/

            /*--- Set a flag for unweighted or weighted least-squares. ---*/

            weighted = true;
            if (commType == PERIODIC_SOL_ULS) {
              weighted = false;
            }

            /*--- Get coordinates for the current point. ---*/

            Coord_i = geometry->nodes->GetCoord(iPoint);

            /*--- Get the position vector from rotation center to point. ---*/

            GeometryToolbox::Distance(nDim, Coord_i, center, distance);

            /*--- Compute transformed point coordinates. ---*/

            Rotate(translation, distance, rotCoord_i);

            /*--- Get conservative solution and rotate if necessary. ---*/

            for (iVar = 0; iVar < nVar; iVar++)
              rotPrim_i[iVar] = base_nodes->GetSolution(iPoint, iVar);

            if (rotate_periodic) {
              Rotate(zeros, &base_nodes->GetSolution(iPoint)[1], &rotPrim_i[1]);
            }

            /*--- Inizialization of variables ---*/

            Cvector.resize(nVar,nDim) = su2double(0.0);

            r11 = 0.0;   r12 = 0.0;   r22 = 0.0;
            r13 = 0.0; r23_a = 0.0; r23_b = 0.0;  r33 = 0.0;

            for (auto jPoint : geometry->nodes->GetPoints(iPoint)) {

              /*--- Avoid periodic boundary points so that we do not
               duplicate edges on both sides of the periodic BC. ---*/

              if (!geometry->nodes->GetPeriodicBoundary(jPoint)) {

                /*--- Get coordinates for the neighbor point. ---*/

                Coord_j = geometry->nodes->GetCoord(jPoint);

                /*--- Get the position vector from rotation center. ---*/

                GeometryToolbox::Distance(nDim, Coord_j, center, distance);

                /*--- Compute transformed point coordinates. ---*/

                Rotate(translation, distance, rotCoord_j);

                /*--- Get conservative solution and rotte if necessary. ---*/

                for (iVar = 0; iVar < nVar; iVar++)
                  rotPrim_j[iVar] = base_nodes->GetSolution(jPoint,iVar);

                if (rotate_periodic) {
                  Rotate(zeros, &base_nodes->GetSolution(jPoint)[1], &rotPrim_j[1]);
                }

                if (weighted) {
                  weight = 0.0;
                  for (iDim = 0; iDim < nDim; iDim++) {
                    weight += ((rotCoord_j[iDim]-rotCoord_i[iDim])*
                               (rotCoord_j[iDim]-rotCoord_i[iDim]));
                  }
                } else {
                  weight = 1.0;
                }

                /*--- Sumations for entries of upper triangular matrix R ---*/

                if (weight != 0.0) {

                  r11 += ((rotCoord_j[0]-rotCoord_i[0])*
                          (rotCoord_j[0]-rotCoord_i[0])/weight);
                  r12 += ((rotCoord_j[0]-rotCoord_i[0])*
                          (rotCoord_j[1]-rotCoord_i[1])/weight);
                  r22 += ((rotCoord_j[1]-rotCoord_i[1])*
                          (rotCoord_j[1]-rotCoord_i[1])/weight);

                  if (nDim == 3) {
                    r13   += ((rotCoord_j[0]-rotCoord_i[0])*
                              (rotCoord_j[2]-rotCoord_i[2])/weight);
                    r23_a += ((rotCoord_j[1]-rotCoord_i[1])*
                              (rotCoord_j[2]-rotCoord_i[2])/weight);
                    r23_b += ((rotCoord_j[0]-rotCoord_i[0])*
                              (rotCoord_j[2]-rotCoord_i[2])/weight);
                    r33   += ((rotCoord_j[2]-rotCoord_i[2])*
                              (rotCoord_j[2]-rotCoord_i[2])/weight);
                  }

                  /*--- Entries of c:= transpose(A)*b ---*/

                  for (iVar = 0; iVar < nVar; iVar++)
                  for (iDim = 0; iDim < nDim; iDim++)
                  Cvector(iVar,iDim) += ((rotCoord_j[iDim]-rotCoord_i[iDim])*
                                          (rotPrim_j[iVar]-rotPrim_i[iVar])/weight);

                }
              }
            }

            /*--- We store and communicate the increments for the matching
             upper triangular matrix (weights) and the r.h.s. vector.
             These will be accumulated before completing the L-S gradient
             calculation for each periodic point. ---*/

            if (nDim == 2) {
              bufDSend[buf_offset] = r11;   buf_offset++;
              bufDSend[buf_offset] = r12;   buf_offset++;
              bufDSend[buf_offset] = 0.0;   buf_offset++;
              bufDSend[buf_offset] = r22;   buf_offset++;
            }
            if (nDim == 3) {
              bufDSend[buf_offset] = r11;   buf_offset++;
              bufDSend[buf_offset] = r12;   buf_offset++;
              bufDSend[buf_offset] = r13;   buf_offset++;

              bufDSend[buf_offset] = 0.0;   buf_offset++;
              bufDSend[buf_offset] = r22;   buf_offset++;
              bufDSend[buf_offset] = r23_a; buf_offset++;

              bufDSend[buf_offset] = 0.0;   buf_offset++;
              bufDSend[buf_offset] = r23_b; buf_offset++;
              bufDSend[buf_offset] = r33;   buf_offset++;
            }

            for (iVar = 0; iVar < nVar; iVar++) {
              for (iDim = 0; iDim < nDim; iDim++) {
                bufDSend[buf_offset] = Cvector(iVar,iDim);
                buf_offset++;
              }
            }

            break;

          case PERIODIC_PRIM_LS: case PERIODIC_PRIM_ULS:

            /*--- For L-S gradient calculations with rotational periodicity,
             we will need to rotate the x,y,z components. To make the process
             easier, we choose to rotate the initial periodic point and their
             neighbor points into their location on the donor marker before
             computing the terms that we need to communicate. ---*/

            /*--- Set a flag for unweighted or weighted least-squares. ---*/

            weighted = true;
            if (commType == PERIODIC_PRIM_ULS) {
              weighted = false;
            }

            /*--- Get coordinates ---*/

            Coord_i = geometry->nodes->GetCoord(iPoint);

            /*--- Get the position vector from rot center to point. ---*/

            GeometryToolbox::Distance(nDim, Coord_i, center, distance);

            /*--- Compute transformed point coordinates. ---*/

            Rotate(translation, distance, rotCoord_i);

            /*--- Get primitives and rotate if necessary. ---*/

            for (iVar = 0; iVar < nPrimVar; iVar++)
              rotPrim_i[iVar] = base_nodes->GetPrimitive(iPoint, iVar);

            if (rotate_periodic) {
              Rotate(zeros, &base_nodes->GetPrimitive(iPoint)[1], &rotPrim_i[1]);
            }

            /*--- Inizialization of variables ---*/

            Cvector.resize(nPrimVarGrad,nDim) = su2double(0.0);

            r11 = 0.0;   r12 = 0.0;   r22 = 0.0;
            r13 = 0.0; r23_a = 0.0; r23_b = 0.0;  r33 = 0.0;

            for (auto jPoint : geometry->nodes->GetPoints(iPoint)) {

              /*--- Avoid periodic boundary points so that we do not
               duplicate edges on both sides of the periodic BC. ---*/

              if (!geometry->nodes->GetPeriodicBoundary(jPoint)) {

                /*--- Get coordinates for the neighbor point. ---*/

                Coord_j = geometry->nodes->GetCoord(jPoint);

                /*--- Get the position vector from rotation center. ---*/

                GeometryToolbox::Distance(nDim, Coord_j, center, distance);

                /*--- Compute transformed point coordinates. ---*/

                Rotate(translation, distance, rotCoord_j);

                /*--- Get primitives from CVariable ---*/

                for (iVar = 0; iVar < nPrimVar; iVar++)
                  rotPrim_j[iVar] = base_nodes->GetPrimitive(jPoint,iVar);

                if (rotate_periodic) {
                  Rotate(zeros, &base_nodes->GetPrimitive(jPoint)[1], &rotPrim_j[1]);
                }

                if (weighted) {
                  weight = 0.0;
                  for (iDim = 0; iDim < nDim; iDim++) {
                    weight += ((rotCoord_j[iDim]-rotCoord_i[iDim])*
                               (rotCoord_j[iDim]-rotCoord_i[iDim]));
                  }
                } else {
                  weight = 1.0;
                }

                /*--- Sumations for entries of upper triangular matrix R ---*/

                if (weight != 0.0) {

                  r11 += ((rotCoord_j[0]-rotCoord_i[0])*
                          (rotCoord_j[0]-rotCoord_i[0])/weight);
                  r12 += ((rotCoord_j[0]-rotCoord_i[0])*
                          (rotCoord_j[1]-rotCoord_i[1])/weight);
                  r22 += ((rotCoord_j[1]-rotCoord_i[1])*
                          (rotCoord_j[1]-rotCoord_i[1])/weight);

                  if (nDim == 3) {
                    r13   += ((rotCoord_j[0]-rotCoord_i[0])*
                              (rotCoord_j[2]-rotCoord_i[2])/weight);
                    r23_a += ((rotCoord_j[1]-rotCoord_i[1])*
                              (rotCoord_j[2]-rotCoord_i[2])/weight);
                    r23_b += ((rotCoord_j[0]-rotCoord_i[0])*
                              (rotCoord_j[2]-rotCoord_i[2])/weight);
                    r33   += ((rotCoord_j[2]-rotCoord_i[2])*
                              (rotCoord_j[2]-rotCoord_i[2])/weight);
                  }

                  /*--- Entries of c:= transpose(A)*b ---*/

                  for (iVar = 0; iVar < nPrimVarGrad; iVar++)
                  for (iDim = 0; iDim < nDim; iDim++)
                  Cvector(iVar,iDim) += ((rotCoord_j[iDim]-rotCoord_i[iDim])*
                                          (rotPrim_j[iVar]-rotPrim_i[iVar])/weight);

                }
              }
            }

            /*--- We store and communicate the increments for the matching
             upper triangular matrix (weights) and the r.h.s. vector.
             These will be accumulated before completing the L-S gradient
             calculation for each periodic point. ---*/

            if (nDim == 2) {
              bufDSend[buf_offset] = r11;   buf_offset++;
              bufDSend[buf_offset] = r12;   buf_offset++;
              bufDSend[buf_offset] = 0.0;   buf_offset++;
              bufDSend[buf_offset] = r22;   buf_offset++;
            }
            if (nDim == 3) {
              bufDSend[buf_offset] = r11;   buf_offset++;
              bufDSend[buf_offset] = r12;   buf_offset++;
              bufDSend[buf_offset] = r13;   buf_offset++;

              bufDSend[buf_offset] = 0.0;   buf_offset++;
              bufDSend[buf_offset] = r22;   buf_offset++;
              bufDSend[buf_offset] = r23_a; buf_offset++;

              bufDSend[buf_offset] = 0.0;   buf_offset++;
              bufDSend[buf_offset] = r23_b; buf_offset++;
              bufDSend[buf_offset] = r33;   buf_offset++;
            }

            for (iVar = 0; iVar < nPrimVarGrad; iVar++) {
              for (iDim = 0; iDim < nDim; iDim++) {
                bufDSend[buf_offset] = Cvector(iVar,iDim);
                buf_offset++;
              }
            }

            break;

          case PERIODIC_LIM_PRIM_1:

            /*--- The first phase of the periodic limiter calculation
             ensures that the proper min and max of the solution are found
             among all nodes adjacent to periodic faces. ---*/

            /*--- We send the min and max over "our" neighbours. ---*/

            for (iVar = 0; iVar < nPrimVarGrad; iVar++) {
              Sol_Min[iVar] = base_nodes->GetSolution_Min(iPoint, iVar);
              Sol_Max[iVar] = base_nodes->GetSolution_Max(iPoint, iVar);
            }

            for (auto jPoint : geometry->nodes->GetPoints(iPoint)) {
              for (iVar = 0; iVar < nPrimVarGrad; iVar++) {
                Sol_Min[iVar] = min(Sol_Min[iVar], base_nodes->GetPrimitive(jPoint, iVar));
                Sol_Max[iVar] = max(Sol_Max[iVar], base_nodes->GetPrimitive(jPoint, iVar));
              }
            }

            for (iVar = 0; iVar < nPrimVarGrad; iVar++) {
              bufDSend[buf_offset+iVar]              = Sol_Min[iVar];
              bufDSend[buf_offset+nPrimVarGrad+iVar] = Sol_Max[iVar];
            }

            /*--- Rotate the momentum components of the min/max. ---*/

            if (rotate_periodic) {
              Rotate(zeros, &Sol_Min[1], &bufDSend[buf_offset+1]);
              Rotate(zeros, &Sol_Max[1], &bufDSend[buf_offset+nPrimVarGrad+1]);
            }

            break;

          case PERIODIC_LIM_PRIM_2:

            /*--- The second phase of the periodic limiter calculation
             ensures that the correct minimum value of the limiter is
             found for a node on a periodic face and stores it. ---*/

            for (iVar = 0; iVar < nPrimVarGrad; iVar++) {
              bufDSend[buf_offset+iVar] = base_nodes->GetLimiter_Primitive(iPoint, iVar);
            }

            if (rotate_periodic) {
              Rotate(zeros, &base_nodes->GetLimiter_Primitive(iPoint)[1], &bufDSend[buf_offset+1]);
            }

            break;

          case PERIODIC_LIM_SOL_1:

            /*--- The first phase of the periodic limiter calculation
             ensures that the proper min and max of the solution are found
             among all nodes adjacent to periodic faces. ---*/

            /*--- We send the min and max over "our" neighbours. ---*/

            for (iVar = 0; iVar < nVar; iVar++) {
              Sol_Min[iVar] = base_nodes->GetSolution_Min(iPoint, iVar);
              Sol_Max[iVar] = base_nodes->GetSolution_Max(iPoint, iVar);
            }

            for (auto jPoint : geometry->nodes->GetPoints(iPoint)) {
              for (iVar = 0; iVar < nVar; iVar++) {
                Sol_Min[iVar] = min(Sol_Min[iVar], base_nodes->GetSolution(jPoint, iVar));
                Sol_Max[iVar] = max(Sol_Max[iVar], base_nodes->GetSolution(jPoint, iVar));
              }
            }

            for (iVar = 0; iVar < nVar; iVar++) {
              bufDSend[buf_offset+iVar]      = Sol_Min[iVar];
              bufDSend[buf_offset+nVar+iVar] = Sol_Max[iVar];
            }

            /*--- Rotate the momentum components of the min/max. ---*/

            if (rotate_periodic) {
              Rotate(zeros, &Sol_Min[1], &bufDSend[buf_offset+1]);
              Rotate(zeros, &Sol_Max[1], &bufDSend[buf_offset+nVar+1]);
            }

            break;

          case PERIODIC_LIM_SOL_2:

            /*--- The second phase of the periodic limiter calculation
             ensures that the correct minimum value of the limiter is
             found for a node on a periodic face and stores it. ---*/

            for (iVar = 0; iVar < nVar; iVar++) {
              bufDSend[buf_offset+iVar] = base_nodes->GetLimiter(iPoint, iVar);
            }

            if (rotate_periodic) {
              Rotate(zeros, &base_nodes->GetLimiter(iPoint)[1], &bufDSend[buf_offset+1]);
            }

            break;

          default:
            SU2_MPI::Error("Unrecognized quantity for periodic communication.",
                           CURRENT_FUNCTION);
            break;
        }
      }

      /*--- Launch the point-to-point MPI send for this message. ---*/

      geometry->PostPeriodicSends(geometry, config, MPI_TYPE, COUNT_PER_POINT, iMessage);

    }
  }

  delete [] Diff;
  delete [] Und_Lapl;
  delete [] Sol_Min;
  delete [] Sol_Max;
  delete [] rotPrim_i;
  delete [] rotPrim_j;

}

void CSolver::CompletePeriodicComms(CGeometry *geometry,
                                    const CConfig *config,
                                    unsigned short val_periodic_index,
                                    unsigned short commType) {

  /*--- Check for dummy communication. ---*/

  if (commType == PERIODIC_NONE) return;

  /*--- Set the size of the data packet and type depending on quantity. ---*/

  unsigned short COUNT_PER_POINT = 0, MPI_TYPE = 0, ICOUNT = 0, JCOUNT = 0;
  GetPeriodicCommCountAndType(config, commType, COUNT_PER_POINT, MPI_TYPE, ICOUNT, JCOUNT);

  /*--- Local variables ---*/

  unsigned short nPeriodic = config->GetnMarker_Periodic();
  unsigned short iDim, jDim, iVar, jVar, iPeriodic, nNeighbor;

  unsigned long iPoint, iRecv, nRecv, msg_offset, buf_offset, total_index;

  int source, iMessage, jRecv;

  /*--- Status is global so all threads can see the result of Waitany. ---*/
  static SU2_MPI::Status status;

  su2double *Diff = new su2double[nVar];

  su2double Time_Step, Volume, Solution_Min, Solution_Max, Limiter_Min;

  su2double **Jacobian_i = nullptr;
  if ((commType == PERIODIC_RESIDUAL) && implicit_periodic) {
    Jacobian_i = new su2double* [nVar];
    for (iVar = 0; iVar < nVar; iVar++)
      Jacobian_i[iVar] = new su2double [nVar];
  }

  /*--- Set some local pointers to make access simpler. ---*/

  const su2double *bufDRecv = geometry->bufD_PeriodicRecv;

  const unsigned short *bufSRecv = geometry->bufS_PeriodicRecv;

  /*--- Store the data that was communicated into the appropriate
   location within the local class data structures. ---*/

  if (geometry->nPeriodicRecv > 0) {

    for (iMessage = 0; iMessage < geometry->nPeriodicRecv; iMessage++) {

      /*--- For efficiency, recv the messages dynamically based on
       the order they arrive. ---*/

#ifdef HAVE_MPI
      /*--- Once we have recv'd a message, get the source rank. ---*/
      int ind;
      SU2_OMP_MASTER
      SU2_MPI::Waitany(geometry->nPeriodicRecv,
                       geometry->req_PeriodicRecv,
                       &ind, &status);
      SU2_OMP_BARRIER
      source = status.MPI_SOURCE;
#else
      /*--- For serial calculations, we know the rank. ---*/
      source = rank;
      SU2_OMP_BARRIER
#endif

      /*--- We know the offsets based on the source rank. ---*/

      jRecv = geometry->PeriodicRecv2Neighbor[source];

      /*--- Get the offset in the buffer for the start of this message. ---*/

      msg_offset = geometry->nPoint_PeriodicRecv[jRecv];

      /*--- Get the number of packets to be received in this message. ---*/

      nRecv = (geometry->nPoint_PeriodicRecv[jRecv+1] -
               geometry->nPoint_PeriodicRecv[jRecv]);

      SU2_OMP_FOR_STAT(OMP_MIN_SIZE)
      for (iRecv = 0; iRecv < nRecv; iRecv++) {

        /*--- Get the local index for this communicated data. ---*/

        iPoint    = geometry->Local_Point_PeriodicRecv[msg_offset  + iRecv];
        iPeriodic = geometry->Local_Marker_PeriodicRecv[msg_offset + iRecv];

        /*--- While all periodic face data was accumulated, we only store
         the values for the current pair of periodic faces. This is slightly
         inefficient when we have multiple pairs of periodic faces, but
         it simplifies the communications. ---*/

        if ((iPeriodic == val_periodic_index) ||
            (iPeriodic == val_periodic_index + nPeriodic/2)) {

          /*--- Compute the offset in the recv buffer for this point. ---*/

          buf_offset = (msg_offset + iRecv)*COUNT_PER_POINT;

          /*--- Store the data correctly depending on the quantity. ---*/

          switch (commType) {

            case PERIODIC_VOLUME:

              /*--- The periodic points need to keep track of their
               total volume spread across the periodic faces. ---*/

              Volume = (bufDRecv[buf_offset] +
                        geometry->nodes->GetPeriodicVolume(iPoint));
              geometry->nodes->SetPeriodicVolume(iPoint, Volume);

              break;

            case PERIODIC_NEIGHBORS:

              /*--- Store the extra neighbors on the periodic face. ---*/

              nNeighbor = (geometry->nodes->GetnNeighbor(iPoint) +
                           bufSRecv[buf_offset]);
              geometry->nodes->SetnNeighbor(iPoint, nNeighbor);

              break;

            case PERIODIC_RESIDUAL:

              /*--- Add contributions to total residual. ---*/

              LinSysRes.AddBlock(iPoint, &bufDRecv[buf_offset]);
              buf_offset += nVar;

              /*--- Check the computed time step against the donor
               value and keep the minimum in order to be conservative. ---*/

              Time_Step = base_nodes->GetDelta_Time(iPoint);
              if (bufDRecv[buf_offset] < Time_Step)
                base_nodes->SetDelta_Time(iPoint,bufDRecv[buf_offset]);
              buf_offset++;

              /*--- For implicit integration, we choose the first
               periodic face of each pair to be the master/owner of
               the solution for the linear system while fixing the
               solution at the matching face during the solve. Here,
               we remove the Jacobian and residual contributions from
               the passive face such that it does not participate in
               the linear solve. ---*/

              if (implicit_periodic) {

                for (iVar = 0; iVar < nVar; iVar++) {
                  for (jVar = 0; jVar < nVar; jVar++) {
                    Jacobian_i[iVar][jVar] = bufDRecv[buf_offset];
                    buf_offset++;
                  }
                }

                Jacobian.AddBlock2Diag(iPoint, Jacobian_i);

                if (iPeriodic == val_periodic_index + nPeriodic/2) {
                  for (iVar = 0; iVar < nVar; iVar++) {
                    LinSysRes(iPoint, iVar) = 0.0;
                    total_index = iPoint*nVar+iVar;
                    Jacobian.DeleteValsRowi(total_index);
                  }
                }

              }

              break;

            case PERIODIC_IMPLICIT:

              /*--- For implicit integration, we choose the first
               periodic face of each pair to be the master/owner of
               the solution for the linear system while fixing the
               solution at the matching face during the solve. Here,
               we are updating the solution at the passive nodes
               using the new solution from the master. ---*/

              if ((implicit_periodic) &&
                  (iPeriodic == val_periodic_index + nPeriodic/2)) {

                /*--- Directly set the solution on the passive periodic
                 face that is provided from the master. ---*/

                for (iVar = 0; iVar < nVar; iVar++) {
                  base_nodes->SetSolution(iPoint, iVar, bufDRecv[buf_offset]);
                  base_nodes->SetSolution_Old(iPoint, iVar, bufDRecv[buf_offset]);
                  buf_offset++;
                }

              }

              break;

            case PERIODIC_LAPLACIAN:

              /*--- Adjust the undivided Laplacian. The accumulation was
               with a subtraction before communicating, so now just add. ---*/

              for (iVar = 0; iVar < nVar; iVar++)
                base_nodes->AddUnd_Lapl(iPoint, iVar, bufDRecv[buf_offset+iVar]);

              break;

            case PERIODIC_MAX_EIG:

              /*--- Simple accumulation of the max eig on periodic faces. ---*/

              base_nodes->AddLambda(iPoint,bufDRecv[buf_offset]);

              break;

            case PERIODIC_SENSOR:

              /*--- Simple accumulation of the sensors on periodic faces. ---*/

              iPoint_UndLapl[iPoint] += bufDRecv[buf_offset]; buf_offset++;
              jPoint_UndLapl[iPoint] += bufDRecv[buf_offset];

              break;

            case PERIODIC_SOL_GG:

              /*--- For G-G, we accumulate partial gradients then compute
               the final value using the entire volume of the periodic cell. ---*/

              for (iVar = 0; iVar < nVar; iVar++)
                for (iDim = 0; iDim < nDim; iDim++)
                  base_nodes->AddGradient(iPoint, iVar, iDim,
                                          bufDRecv[buf_offset+iVar*nDim+iDim]);

              break;

            case PERIODIC_PRIM_GG:

              /*--- For G-G, we accumulate partial gradients then compute
               the final value using the entire volume of the periodic cell. ---*/

              for (iVar = 0; iVar < nPrimVarGrad; iVar++)
                for (iDim = 0; iDim < nDim; iDim++)
                  base_nodes->AddGradient_Primitive(iPoint, iVar, iDim,
                                                    bufDRecv[buf_offset+iVar*nDim+iDim]);
              break;

            case PERIODIC_SOL_LS: case PERIODIC_SOL_ULS:

              /*--- For L-S, we build the upper triangular matrix and the
               r.h.s. vector by accumulating from all periodic partial
               control volumes. ---*/

              for (iDim = 0; iDim < nDim; iDim++) {
                for (jDim = 0; jDim < nDim; jDim++) {
                  base_nodes->AddRmatrix(iPoint, iDim,jDim,bufDRecv[buf_offset]);
                  buf_offset++;
                }
              }
              for (iVar = 0; iVar < nVar; iVar++) {
                for (iDim = 0; iDim < nDim; iDim++) {
                  base_nodes->AddGradient(iPoint, iVar, iDim, bufDRecv[buf_offset]);
                  buf_offset++;
                }
              }

              break;

            case PERIODIC_PRIM_LS: case PERIODIC_PRIM_ULS:

              /*--- For L-S, we build the upper triangular matrix and the
               r.h.s. vector by accumulating from all periodic partial
               control volumes. ---*/

              for (iDim = 0; iDim < nDim; iDim++) {
                for (jDim = 0; jDim < nDim; jDim++) {
                  base_nodes->AddRmatrix(iPoint, iDim,jDim,bufDRecv[buf_offset]);
                  buf_offset++;
                }
              }
              for (iVar = 0; iVar < nPrimVarGrad; iVar++) {
                for (iDim = 0; iDim < nDim; iDim++) {
                  base_nodes->AddGradient_Primitive(iPoint, iVar, iDim, bufDRecv[buf_offset]);
                  buf_offset++;
                }
              }

              break;

            case PERIODIC_LIM_PRIM_1:

              /*--- Update solution min/max with min/max between "us" and
               the periodic match plus its neighbors, computation will need to
               be concluded on "our" side to account for "our" neighbors. ---*/

              for (iVar = 0; iVar < nPrimVarGrad; iVar++) {

                /*--- Solution minimum. ---*/

                Solution_Min = min(base_nodes->GetSolution_Min(iPoint, iVar),
                                   bufDRecv[buf_offset+iVar]);
                base_nodes->SetSolution_Min(iPoint, iVar, Solution_Min);

                /*--- Solution maximum. ---*/

                Solution_Max = max(base_nodes->GetSolution_Max(iPoint, iVar),
                                   bufDRecv[buf_offset+nPrimVarGrad+iVar]);
                base_nodes->SetSolution_Max(iPoint, iVar, Solution_Max);
              }

              break;

            case PERIODIC_LIM_PRIM_2:

              /*--- Check the min values found on the matching periodic
               faces for the limiter, and store the proper min value. ---*/

              for (iVar = 0; iVar < nPrimVarGrad; iVar++) {
                Limiter_Min = min(base_nodes->GetLimiter_Primitive(iPoint, iVar),
                                  bufDRecv[buf_offset+iVar]);
                base_nodes->SetLimiter_Primitive(iPoint, iVar, Limiter_Min);
              }

              break;

            case PERIODIC_LIM_SOL_1:

              /*--- Update solution min/max with min/max between "us" and
               the periodic match plus its neighbors, computation will need to
               be concluded on "our" side to account for "our" neighbors. ---*/

              for (iVar = 0; iVar < nVar; iVar++) {

                /*--- Solution minimum. ---*/

                Solution_Min = min(base_nodes->GetSolution_Min(iPoint, iVar),
                                   bufDRecv[buf_offset+iVar]);
                base_nodes->SetSolution_Min(iPoint, iVar, Solution_Min);

                /*--- Solution maximum. ---*/

                Solution_Max = max(base_nodes->GetSolution_Max(iPoint, iVar),
                                   bufDRecv[buf_offset+nVar+iVar]);
                base_nodes->SetSolution_Max(iPoint, iVar, Solution_Max);

              }

              break;

            case PERIODIC_LIM_SOL_2:

              /*--- Check the min values found on the matching periodic
               faces for the limiter, and store the proper min value. ---*/

              for (iVar = 0; iVar < nVar; iVar++) {
                Limiter_Min = min(base_nodes->GetLimiter_Primitive(iPoint, iVar),
                                  bufDRecv[buf_offset+iVar]);
                base_nodes->SetLimiter_Primitive(iPoint, iVar, Limiter_Min);
              }

              break;

            default:

              SU2_MPI::Error("Unrecognized quantity for periodic communication.",
                             CURRENT_FUNCTION);
              break;

          }
        }
      }
    }

    /*--- Verify that all non-blocking point-to-point sends have finished.
     Note that this should be satisfied, as we have received all of the
     data in the loop above at this point. ---*/

#ifdef HAVE_MPI
    SU2_OMP_MASTER
    SU2_MPI::Waitall(geometry->nPeriodicSend,
                     geometry->req_PeriodicSend,
                     MPI_STATUS_IGNORE);
#endif
    SU2_OMP_BARRIER
  }

  delete [] Diff;

  if (Jacobian_i)
    for (iVar = 0; iVar < nVar; iVar++)
      delete [] Jacobian_i[iVar];
  delete [] Jacobian_i;

}

void CSolver::GetCommCountAndType(const CConfig* config,
                                  unsigned short commType,
                                  unsigned short &COUNT_PER_POINT,
                                  unsigned short &MPI_TYPE) const {
  switch (commType) {
    case SOLUTION:
    case SOLUTION_OLD:
    case UNDIVIDED_LAPLACIAN:
    case SOLUTION_LIMITER:
      COUNT_PER_POINT  = nVar;
      MPI_TYPE         = COMM_TYPE_DOUBLE;
      break;
    case MAX_EIGENVALUE:
    case SENSOR:
      COUNT_PER_POINT  = 1;
      MPI_TYPE         = COMM_TYPE_DOUBLE;
      break;
    case SOLUTION_GRADIENT:
      COUNT_PER_POINT  = nVar*nDim*2;
      MPI_TYPE         = COMM_TYPE_DOUBLE;
      break;
    case PRIMITIVE_GRADIENT:
      COUNT_PER_POINT  = nPrimVarGrad*nDim*2;
      MPI_TYPE         = COMM_TYPE_DOUBLE;
      break;
    case PRIMITIVE_LIMITER:
      COUNT_PER_POINT  = nPrimVarGrad;
      MPI_TYPE         = COMM_TYPE_DOUBLE;
      break;
    case SOLUTION_EDDY:
      COUNT_PER_POINT  = nVar+1;
      MPI_TYPE         = COMM_TYPE_DOUBLE;
      break;
    case SOLUTION_FEA:
      if (config->GetTime_Domain())
        COUNT_PER_POINT  = nVar*3;
      else
        COUNT_PER_POINT  = nVar;
      MPI_TYPE         = COMM_TYPE_DOUBLE;
      break;
<<<<<<< HEAD
    case SOLUTION_FEA_OLD:
      COUNT_PER_POINT  = nVar*3;
      MPI_TYPE         = COMM_TYPE_DOUBLE;
      break;
    case SOLUTION_VEL_PRED:
      COUNT_PER_POINT  = nVar;
      MPI_TYPE         = COMM_TYPE_DOUBLE;
      break;
    case SOLUTION_PRED:
      COUNT_PER_POINT  = nVar;
      MPI_TYPE         = COMM_TYPE_DOUBLE;
      break;
    case SOLUTION_PRED_OLD:
      if (config->GetTime_Domain())
        COUNT_PER_POINT  = nVar*4;
      else
        COUNT_PER_POINT  = nVar*3;
      MPI_TYPE         = COMM_TYPE_DOUBLE;
      break;
=======
>>>>>>> 61c856d2
    case AUXVAR_GRADIENT:
      COUNT_PER_POINT  = nDim*base_nodes->GetnAuxVar();
      MPI_TYPE         = COMM_TYPE_DOUBLE;
      break;
    case MESH_DISPLACEMENTS:
      COUNT_PER_POINT  = nDim;
      MPI_TYPE         = COMM_TYPE_DOUBLE;
      break;
    case SOLUTION_TIME_N:
      COUNT_PER_POINT  = nVar;
      MPI_TYPE         = COMM_TYPE_DOUBLE;
      break;
    case SOLUTION_TIME_N1:
      COUNT_PER_POINT  = nVar;
      MPI_TYPE         = COMM_TYPE_DOUBLE;
      break;
    default:
      SU2_MPI::Error("Unrecognized quantity for point-to-point MPI comms.",
                     CURRENT_FUNCTION);
      break;
  }
}

void CSolver::InitiateComms(CGeometry *geometry,
                            const CConfig *config,
                            unsigned short commType) {

  /*--- Local variables ---*/

  unsigned short iVar, iDim;
  unsigned short COUNT_PER_POINT = 0;
  unsigned short MPI_TYPE        = 0;

  unsigned long iPoint, msg_offset, buf_offset;

  int iMessage, iSend, nSend;

  /*--- Set the size of the data packet and type depending on quantity. ---*/

  GetCommCountAndType(config, commType, COUNT_PER_POINT, MPI_TYPE);

  /*--- Check to make sure we have created a large enough buffer
   for these comms during preprocessing. This is only for the su2double
   buffer. It will be reallocated whenever we find a larger count
   per point. After the first cycle of comms, this should be inactive. ---*/

  geometry->AllocateP2PComms(COUNT_PER_POINT);

  /*--- Set some local pointers to make access simpler. ---*/

  su2double *bufDSend = geometry->bufD_P2PSend;

  /*--- Load the specified quantity from the solver into the generic
   communication buffer in the geometry class. ---*/

  if (geometry->nP2PSend > 0) {

    /*--- Post all non-blocking recvs first before sends. ---*/

    geometry->PostP2PRecvs(geometry, config, MPI_TYPE, COUNT_PER_POINT, false);

    for (iMessage = 0; iMessage < geometry->nP2PSend; iMessage++) {

      /*--- Get the offset in the buffer for the start of this message. ---*/

      msg_offset = geometry->nPoint_P2PSend[iMessage];

      /*--- Total count can include multiple pieces of data per element. ---*/

      nSend = (geometry->nPoint_P2PSend[iMessage+1] -
               geometry->nPoint_P2PSend[iMessage]);

      SU2_OMP_FOR_STAT(OMP_MIN_SIZE)
      for (iSend = 0; iSend < nSend; iSend++) {

        /*--- Get the local index for this communicated data. ---*/

        iPoint = geometry->Local_Point_P2PSend[msg_offset + iSend];

        /*--- Compute the offset in the recv buffer for this point. ---*/

        buf_offset = (msg_offset + iSend)*COUNT_PER_POINT;

        switch (commType) {
          case SOLUTION:
            for (iVar = 0; iVar < nVar; iVar++)
              bufDSend[buf_offset+iVar] = base_nodes->GetSolution(iPoint, iVar);
            break;
          case SOLUTION_OLD:
            for (iVar = 0; iVar < nVar; iVar++)
              bufDSend[buf_offset+iVar] = base_nodes->GetSolution_Old(iPoint, iVar);
            break;
          case SOLUTION_EDDY:
            for (iVar = 0; iVar < nVar; iVar++)
              bufDSend[buf_offset+iVar] = base_nodes->GetSolution(iPoint, iVar);
            bufDSend[buf_offset+nVar]   = base_nodes->GetmuT(iPoint);
            break;
          case UNDIVIDED_LAPLACIAN:
            for (iVar = 0; iVar < nVar; iVar++)
              bufDSend[buf_offset+iVar] = base_nodes->GetUndivided_Laplacian(iPoint, iVar);
            break;
          case SOLUTION_LIMITER:
            for (iVar = 0; iVar < nVar; iVar++)
              bufDSend[buf_offset+iVar] = base_nodes->GetLimiter(iPoint, iVar);
            break;
          case MAX_EIGENVALUE:
            bufDSend[buf_offset] = base_nodes->GetLambda(iPoint);
            break;
          case SENSOR:
            bufDSend[buf_offset] = base_nodes->GetSensor(iPoint);
            break;
          case SOLUTION_GRADIENT:
            for (iVar = 0; iVar < nVar; iVar++) {
              for (iDim = 0; iDim < nDim; iDim++) {
                bufDSend[buf_offset+iVar*nDim+iDim] = base_nodes->GetGradient(iPoint, iVar, iDim);
                bufDSend[buf_offset+iVar*nDim+iDim+nDim*nVar] = base_nodes->GetGradient_Reconstruction(iPoint, iVar, iDim);
              }
            }
            break;
          case PRIMITIVE_GRADIENT:
            for (iVar = 0; iVar < nPrimVarGrad; iVar++) {
              for (iDim = 0; iDim < nDim; iDim++) {
                bufDSend[buf_offset+iVar*nDim+iDim] = base_nodes->GetGradient_Primitive(iPoint, iVar, iDim);
                bufDSend[buf_offset+iVar*nDim+iDim+nDim*nPrimVarGrad] = base_nodes->GetGradient_Reconstruction(iPoint, iVar, iDim);
              }
            }
            break;
          case PRIMITIVE_LIMITER:
            for (iVar = 0; iVar < nPrimVarGrad; iVar++)
              bufDSend[buf_offset+iVar] = base_nodes->GetLimiter_Primitive(iPoint, iVar);
            break;
          case AUXVAR_GRADIENT:
            for (iVar = 0; iVar < base_nodes->GetnAuxVar(); iVar++){
              for (iDim = 0; iDim < nDim; iDim++){
                bufDSend[buf_offset+iVar*nDim+iDim] = base_nodes->GetAuxVarGradient(iPoint, iVar, iDim);
              }
            }
            break;
          case SOLUTION_FEA:
            for (iVar = 0; iVar < nVar; iVar++) {
              bufDSend[buf_offset+iVar] = base_nodes->GetSolution(iPoint, iVar);
              if (config->GetTime_Domain()) {
                bufDSend[buf_offset+nVar+iVar]   = base_nodes->GetSolution_Vel(iPoint, iVar);
                bufDSend[buf_offset+nVar*2+iVar] = base_nodes->GetSolution_Accel(iPoint, iVar);
              }
            }
            break;
<<<<<<< HEAD
          case SOLUTION_FEA_OLD:
            for (iVar = 0; iVar < nVar; iVar++) {
              bufDSend[buf_offset+iVar]        = base_nodes->GetSolution_time_n(iPoint, iVar);
              bufDSend[buf_offset+nVar+iVar]   = base_nodes->GetSolution_Vel_time_n(iPoint, iVar);
              bufDSend[buf_offset+nVar*2+iVar] = base_nodes->GetSolution_Accel_time_n(iPoint, iVar);
            }
            break;
          case SOLUTION_VEL_PRED:
            for (iVar = 0; iVar < nVar; iVar++)
              bufDSend[buf_offset+iVar] = base_nodes->GetSolution_Vel_Pred(iPoint, iVar);
            break;
          case SOLUTION_PRED:
            for (iVar = 0; iVar < nVar; iVar++)
              bufDSend[buf_offset+iVar] = base_nodes->GetSolution_Pred(iPoint, iVar);
            break;
          case SOLUTION_PRED_OLD:
            for (iVar = 0; iVar < nVar; iVar++) {
              bufDSend[buf_offset+iVar]        = base_nodes->GetSolution_Old(iPoint, iVar);
              bufDSend[buf_offset+nVar+iVar]   = base_nodes->GetSolution_Pred(iPoint, iVar);
              bufDSend[buf_offset+nVar*2+iVar] = base_nodes->GetSolution_Pred_Old(iPoint, iVar);
              if (config->GetTime_Domain())
                bufDSend[buf_offset+nVar*3+iVar]   = base_nodes->GetSolution_Vel_Pred(iPoint, iVar);
            }
            break;
=======
>>>>>>> 61c856d2
          case MESH_DISPLACEMENTS:
            for (iDim = 0; iDim < nDim; iDim++)
              bufDSend[buf_offset+iDim] = base_nodes->GetBound_Disp(iPoint, iDim);
            break;
          case SOLUTION_TIME_N:
            for (iVar = 0; iVar < nVar; iVar++)
              bufDSend[buf_offset+iVar] = base_nodes->GetSolution_time_n(iPoint, iVar);
            break;
          case SOLUTION_TIME_N1:
            for (iVar = 0; iVar < nVar; iVar++)
              bufDSend[buf_offset+iVar] = base_nodes->GetSolution_time_n1(iPoint, iVar);
            break;
          default:
            SU2_MPI::Error("Unrecognized quantity for point-to-point MPI comms.",
                           CURRENT_FUNCTION);
            break;
        }
      }

      /*--- Launch the point-to-point MPI send for this message. ---*/

      geometry->PostP2PSends(geometry, config, MPI_TYPE, COUNT_PER_POINT, iMessage, false);

    }
  }

}

void CSolver::CompleteComms(CGeometry *geometry,
                            const CConfig *config,
                            unsigned short commType) {

  /*--- Local variables ---*/

  unsigned short iDim, iVar;
  unsigned long iPoint, iRecv, nRecv, msg_offset, buf_offset;
  unsigned short COUNT_PER_POINT = 0;
  unsigned short MPI_TYPE = 0;

  int ind, source, iMessage, jRecv;

  /*--- Global status so all threads can see the result of Waitany. ---*/
  static SU2_MPI::Status status;

  /*--- Set the size of the data packet and type depending on quantity. ---*/

  GetCommCountAndType(config, commType, COUNT_PER_POINT, MPI_TYPE);

  /*--- Set some local pointers to make access simpler. ---*/

  const su2double *bufDRecv = geometry->bufD_P2PRecv;

  /*--- Store the data that was communicated into the appropriate
   location within the local class data structures. ---*/

  if (geometry->nP2PRecv > 0) {

    for (iMessage = 0; iMessage < geometry->nP2PRecv; iMessage++) {

      /*--- For efficiency, recv the messages dynamically based on
       the order they arrive. ---*/

      SU2_OMP_MASTER
      SU2_MPI::Waitany(geometry->nP2PRecv, geometry->req_P2PRecv, &ind, &status);
      SU2_OMP_BARRIER

      /*--- Once we have recv'd a message, get the source rank. ---*/

      source = status.MPI_SOURCE;

      /*--- We know the offsets based on the source rank. ---*/

      jRecv = geometry->P2PRecv2Neighbor[source];

      /*--- Get the offset in the buffer for the start of this message. ---*/

      msg_offset = geometry->nPoint_P2PRecv[jRecv];

      /*--- Get the number of packets to be received in this message. ---*/

      nRecv = (geometry->nPoint_P2PRecv[jRecv+1] -
               geometry->nPoint_P2PRecv[jRecv]);

      SU2_OMP_FOR_STAT(OMP_MIN_SIZE)
      for (iRecv = 0; iRecv < nRecv; iRecv++) {

        /*--- Get the local index for this communicated data. ---*/

        iPoint = geometry->Local_Point_P2PRecv[msg_offset + iRecv];

        /*--- Compute the offset in the recv buffer for this point. ---*/

        buf_offset = (msg_offset + iRecv)*COUNT_PER_POINT;

        /*--- Store the data correctly depending on the quantity. ---*/

        switch (commType) {
          case SOLUTION:
            for (iVar = 0; iVar < nVar; iVar++)
              base_nodes->SetSolution(iPoint, iVar, bufDRecv[buf_offset+iVar]);
            break;
          case SOLUTION_OLD:
            for (iVar = 0; iVar < nVar; iVar++)
              base_nodes->SetSolution_Old(iPoint, iVar, bufDRecv[buf_offset+iVar]);
            break;
          case SOLUTION_EDDY:
            for (iVar = 0; iVar < nVar; iVar++)
              base_nodes->SetSolution(iPoint, iVar, bufDRecv[buf_offset+iVar]);
            base_nodes->SetmuT(iPoint,bufDRecv[buf_offset+nVar]);
            break;
          case UNDIVIDED_LAPLACIAN:
            for (iVar = 0; iVar < nVar; iVar++)
              base_nodes->SetUnd_Lapl(iPoint, iVar, bufDRecv[buf_offset+iVar]);
            break;
          case SOLUTION_LIMITER:
            for (iVar = 0; iVar < nVar; iVar++)
              base_nodes->SetLimiter(iPoint, iVar, bufDRecv[buf_offset+iVar]);
            break;
          case MAX_EIGENVALUE:
            base_nodes->SetLambda(iPoint,bufDRecv[buf_offset]);
            break;
          case SENSOR:
            base_nodes->SetSensor(iPoint,bufDRecv[buf_offset]);
            break;
          case SOLUTION_GRADIENT:
            for (iVar = 0; iVar < nVar; iVar++) {
              for (iDim = 0; iDim < nDim; iDim++) {
                base_nodes->SetGradient(iPoint, iVar, iDim, bufDRecv[buf_offset+iVar*nDim+iDim]);
                base_nodes->SetGradient_Reconstruction(iPoint, iVar, iDim, bufDRecv[buf_offset+iVar*nDim+iDim+nDim*nVar]);
              }
            }
            break;
          case PRIMITIVE_GRADIENT:
            for (iVar = 0; iVar < nPrimVarGrad; iVar++) {
              for (iDim = 0; iDim < nDim; iDim++) {
                base_nodes->SetGradient_Primitive(iPoint, iVar, iDim, bufDRecv[buf_offset+iVar*nDim+iDim]);
                base_nodes->SetGradient_Reconstruction(iPoint, iVar, iDim, bufDRecv[buf_offset+iVar*nDim+iDim+nDim*nPrimVarGrad]);
              }
            }
            break;
          case PRIMITIVE_LIMITER:
            for (iVar = 0; iVar < nPrimVarGrad; iVar++)
              base_nodes->SetLimiter_Primitive(iPoint, iVar, bufDRecv[buf_offset+iVar]);
            break;
          case AUXVAR_GRADIENT:
            for (iVar = 0; iVar < base_nodes->GetnAuxVar(); iVar++){
              for (iDim = 0; iDim < nDim; iDim++){
                base_nodes->SetAuxVarGradient(iPoint, iVar, iDim, bufDRecv[buf_offset+iVar*nDim+iDim]);
              }
            }
            break;
          case SOLUTION_FEA:
            for (iVar = 0; iVar < nVar; iVar++) {
              base_nodes->SetSolution(iPoint, iVar, bufDRecv[buf_offset+iVar]);
              if (config->GetTime_Domain()) {
                base_nodes->SetSolution_Vel(iPoint, iVar, bufDRecv[buf_offset+nVar+iVar]);
                base_nodes->SetSolution_Accel(iPoint, iVar, bufDRecv[buf_offset+nVar*2+iVar]);
              }
            }
            break;
<<<<<<< HEAD
          case SOLUTION_FEA_OLD:
            for (iVar = 0; iVar < nVar; iVar++) {
              base_nodes->Set_Solution_time_n(iPoint, iVar, bufDRecv[buf_offset+iVar]);
              base_nodes->SetSolution_Vel_time_n(iPoint, iVar, bufDRecv[buf_offset+nVar+iVar]);
              base_nodes->SetSolution_Accel_time_n(iPoint, iVar, bufDRecv[buf_offset+nVar*2+iVar]);
            }
            break;
          case SOLUTION_VEL_PRED:
            for (iVar = 0; iVar < nVar; iVar++)
              base_nodes->SetSolution_Vel_Pred(iPoint, iVar, bufDRecv[buf_offset+iVar]);
            break;
          case SOLUTION_PRED:
            for (iVar = 0; iVar < nVar; iVar++)
              base_nodes->SetSolution_Pred(iPoint, iVar, bufDRecv[buf_offset+iVar]);
            break;
          case SOLUTION_PRED_OLD:
            for (iVar = 0; iVar < nVar; iVar++) {
              base_nodes->SetSolution_Old(iPoint, iVar, bufDRecv[buf_offset+iVar]);
              base_nodes->SetSolution_Pred(iPoint, iVar, bufDRecv[buf_offset+nVar+iVar]);
              base_nodes->SetSolution_Pred_Old(iPoint, iVar, bufDRecv[buf_offset+nVar*2+iVar]);
              if (config->GetTime_Domain())
                base_nodes->SetSolution_Vel_Pred(iPoint, iVar, bufDRecv[buf_offset+nVar*3+iVar]);
            }
            break;
=======
>>>>>>> 61c856d2
          case MESH_DISPLACEMENTS:
            for (iDim = 0; iDim < nDim; iDim++)
              base_nodes->SetBound_Disp(iPoint, iDim, bufDRecv[buf_offset+iDim]);
            break;
          case SOLUTION_TIME_N:
            for (iVar = 0; iVar < nVar; iVar++)
              base_nodes->Set_Solution_time_n(iPoint, iVar, bufDRecv[buf_offset+iVar]);
            break;
          case SOLUTION_TIME_N1:
            for (iVar = 0; iVar < nVar; iVar++)
              base_nodes->Set_Solution_time_n1(iPoint, iVar, bufDRecv[buf_offset+iVar]);
            break;
          default:
            SU2_MPI::Error("Unrecognized quantity for point-to-point MPI comms.",
                           CURRENT_FUNCTION);
            break;
        }
      }
    }

    /*--- Verify that all non-blocking point-to-point sends have finished.
     Note that this should be satisfied, as we have received all of the
     data in the loop above at this point. ---*/

#ifdef HAVE_MPI
    SU2_OMP_MASTER
    SU2_MPI::Waitall(geometry->nP2PSend, geometry->req_P2PSend, MPI_STATUS_IGNORE);
#endif
    SU2_OMP_BARRIER
  }

}

void CSolver::ResetCFLAdapt() {
  NonLinRes_Series.clear();
  Old_Func = 0;
  New_Func = 0;
  NonLinRes_Counter = 0;
}


void CSolver::AdaptCFLNumber(CGeometry **geometry,
                             CSolver   ***solver_container,
                             CConfig   *config) {

  /* Adapt the CFL number on all multigrid levels using an
   exponential progression with under-relaxation approach. */

  vector<su2double> MGFactor(config->GetnMGLevels()+1,1.0);
  const su2double CFLFactorDecrease = config->GetCFL_AdaptParam(0);
  const su2double CFLFactorIncrease = config->GetCFL_AdaptParam(1);
  const su2double CFLMin            = config->GetCFL_AdaptParam(2);
  const su2double CFLMax            = config->GetCFL_AdaptParam(3);
  const su2double acceptableLinTol  = config->GetCFL_AdaptParam(4);
  const bool fullComms              = (config->GetComm_Level() == COMM_FULL);

  /* Number of iterations considered to check for stagnation. */
  const auto Res_Count = min(100ul, config->GetnInner_Iter()-1);

  static bool reduceCFL, resetCFL, canIncrease;

  for (unsigned short iMesh = 0; iMesh <= config->GetnMGLevels(); iMesh++) {

    /* Store the mean flow, and turbulence solvers more clearly. */

    CSolver *solverFlow = solver_container[iMesh][FLOW_SOL];
    CSolver *solverTurb = solver_container[iMesh][TURB_SOL];

    /* Compute the reduction factor for CFLs on the coarse levels. */

    if (iMesh == MESH_0) {
      MGFactor[iMesh] = 1.0;
    } else {
      const su2double CFLRatio = config->GetCFL(iMesh)/config->GetCFL(iMesh-1);
      MGFactor[iMesh] = MGFactor[iMesh-1]*CFLRatio;
    }

    /* Check whether we achieved the requested reduction in the linear
     solver residual within the specified number of linear iterations. */

    su2double linResTurb = 0.0;
    if ((iMesh == MESH_0) && solverTurb) linResTurb = solverTurb->GetResLinSolver();

    /* Max linear residual between flow and turbulence. */
    const su2double linRes = max(solverFlow->GetResLinSolver(), linResTurb);

    /* Tolerance limited to an acceptable value. */
    const su2double linTol = max(acceptableLinTol, config->GetLinear_Solver_Error());

    /* Check that we are meeting our nonlinear residual reduction target
     over time so that we do not get stuck in limit cycles, this is done
     on the fine grid and applied to all others. */

    SU2_OMP_MASTER
    { /* Only the master thread updates the shared variables. */

    /* Check if we should decrease or if we can increase, the 20% is to avoid flip-flopping. */
    resetCFL = linRes > 1.0;
    reduceCFL = linRes > 1.2*linTol;
    canIncrease = linRes < linTol;

    if ((iMesh == MESH_0) && (Res_Count > 0)) {
      Old_Func = New_Func;
      if (NonLinRes_Series.empty()) NonLinRes_Series.resize(Res_Count,0.0);

      /* Sum the RMS residuals for all equations. */

      New_Func = 0.0;
      for (unsigned short iVar = 0; iVar < solverFlow->GetnVar(); iVar++) {
        New_Func += log10(solverFlow->GetRes_RMS(iVar));
      }
      if ((iMesh == MESH_0) && solverTurb) {
        for (unsigned short iVar = 0; iVar < solverTurb->GetnVar(); iVar++) {
          New_Func += log10(solverTurb->GetRes_RMS(iVar));
        }
      }

      /* Compute the difference in the nonlinear residuals between the
       current and previous iterations, taking care with very low initial
       residuals (due to initialization). */

      if ((config->GetInnerIter() == 1) && (New_Func - Old_Func > 10)) {
        Old_Func = New_Func;
      }
      NonLinRes_Series[NonLinRes_Counter] = New_Func - Old_Func;

      /* Increment the counter, if we hit the max size, then start over. */

      NonLinRes_Counter++;
      if (NonLinRes_Counter == Res_Count) NonLinRes_Counter = 0;

      /* Detect flip-flop convergence to reduce CFL and large increases
       to reset to minimum value, in that case clear the history. */

      if (config->GetInnerIter() >= Res_Count) {
        unsigned long signChanges = 0;
        su2double totalChange = 0.0;
        auto prev = NonLinRes_Series.front();
        for (auto val : NonLinRes_Series) {
          totalChange += val;
          signChanges += (prev > 0) ^ (val > 0);
          prev = val;
        }
        reduceCFL |= (signChanges > Res_Count/4) && (totalChange > -0.5);

        if (totalChange > 2.0) { // orders of magnitude
          resetCFL = true;
          NonLinRes_Counter = 0;
          for (auto& val : NonLinRes_Series) val = 0.0;
        }
      }
    }
    } /* End SU2_OMP_MASTER, now all threads update the CFL number. */
    SU2_OMP_BARRIER

    /* Loop over all points on this grid and apply CFL adaption. */

    su2double myCFLMin = 1e30, myCFLMax = 0.0, myCFLSum = 0.0;

    SU2_OMP_MASTER
    if ((iMesh == MESH_0) && fullComms) {
      Min_CFL_Local = 1e30;
      Max_CFL_Local = 0.0;
      Avg_CFL_Local = 0.0;
    }

    SU2_OMP_FOR_STAT(roundUpDiv(geometry[iMesh]->GetnPointDomain(),omp_get_max_threads()))
    for (unsigned long iPoint = 0; iPoint < geometry[iMesh]->GetnPointDomain(); iPoint++) {

      /* Get the current local flow CFL number at this point. */

      su2double CFL = solverFlow->GetNodes()->GetLocalCFL(iPoint);

      /* Get the current under-relaxation parameters that were computed
       during the previous nonlinear update. If we have a turbulence model,
       take the minimum under-relaxation parameter between the mean flow
       and turbulence systems. */

      su2double underRelaxationFlow = solverFlow->GetNodes()->GetUnderRelaxation(iPoint);
      su2double underRelaxationTurb = 1.0;
      if ((iMesh == MESH_0) && solverTurb)
        underRelaxationTurb = solverTurb->GetNodes()->GetUnderRelaxation(iPoint);
      const su2double underRelaxation = min(underRelaxationFlow,underRelaxationTurb);

      /* If we apply a small under-relaxation parameter for stability,
       then we should reduce the CFL before the next iteration. If we
       are able to add the entire nonlinear update (under-relaxation = 1)
       then we schedule an increase the CFL number for the next iteration. */

      su2double CFLFactor = 1.0;
      if (underRelaxation < 0.1 || reduceCFL) {
        CFLFactor = CFLFactorDecrease;
      } else if ((underRelaxation >= 0.1 && underRelaxation < 1.0) || !canIncrease) {
        CFLFactor = 1.0;
      } else {
        CFLFactor = CFLFactorIncrease;
      }

      /* Check if we are hitting the min or max and adjust. */

      if (CFL*CFLFactor <= CFLMin) {
        CFL       = CFLMin;
        CFLFactor = MGFactor[iMesh];
      } else if (CFL*CFLFactor >= CFLMax) {
        CFL       = CFLMax;
        CFLFactor = MGFactor[iMesh];
      }

      /* If we detect a stalled nonlinear residual, then force the CFL
       for all points to the minimum temporarily to restart the ramp. */

      if (resetCFL) {
        CFL       = CFLMin;
        CFLFactor = MGFactor[iMesh];
      }

      /* Apply the adjustment to the CFL and store local values. */

      CFL *= CFLFactor;
      solverFlow->GetNodes()->SetLocalCFL(iPoint, CFL);
      if ((iMesh == MESH_0) && solverTurb) {
        solverTurb->GetNodes()->SetLocalCFL(iPoint, CFL);
      }

      /* Store min and max CFL for reporting on the fine grid. */

      if ((iMesh == MESH_0) && fullComms) {
        myCFLMin = min(CFL,myCFLMin);
        myCFLMax = max(CFL,myCFLMax);
        myCFLSum += CFL;
      }

    }

    /* Reduce the min/max/avg local CFL numbers. */

    if ((iMesh == MESH_0) && fullComms) {
      SU2_OMP_CRITICAL
      { /* OpenMP reduction. */
        Min_CFL_Local = min(Min_CFL_Local,myCFLMin);
        Max_CFL_Local = max(Max_CFL_Local,myCFLMax);
        Avg_CFL_Local += myCFLSum;
      }
      SU2_OMP_BARRIER

      SU2_OMP_MASTER
      { /* MPI reduction. */
        myCFLMin = Min_CFL_Local; myCFLMax = Max_CFL_Local; myCFLSum = Avg_CFL_Local;
        SU2_MPI::Allreduce(&myCFLMin, &Min_CFL_Local, 1, MPI_DOUBLE, MPI_MIN, SU2_MPI::GetComm());
        SU2_MPI::Allreduce(&myCFLMax, &Max_CFL_Local, 1, MPI_DOUBLE, MPI_MAX, SU2_MPI::GetComm());
        SU2_MPI::Allreduce(&myCFLSum, &Avg_CFL_Local, 1, MPI_DOUBLE, MPI_SUM, SU2_MPI::GetComm());
        Avg_CFL_Local /= su2double(geometry[iMesh]->GetGlobal_nPointDomain());
      }
      SU2_OMP_BARRIER
    }

  }

}

void CSolver::SetResidual_RMS(CGeometry *geometry, CConfig *config) {
  unsigned short iVar;

#ifndef HAVE_MPI

  for (iVar = 0; iVar < nVar; iVar++) {

    if (GetRes_RMS(iVar) != GetRes_RMS(iVar)) {
        SU2_MPI::Error("SU2 has diverged. (NaN detected)", CURRENT_FUNCTION);
    }
    if (log10(sqrt(GetRes_RMS(iVar)/geometry->GetnPoint())) > 20 ){
      SU2_MPI::Error("SU2 has diverged. (Residual > 10^20 detected)", CURRENT_FUNCTION);
    }

    SetRes_RMS(iVar, max(EPS*EPS, sqrt(GetRes_RMS(iVar)/geometry->GetnPoint())));

  }

#else

  int nProcessor = size, iProcessor;

  su2double *sbuf_residual, *rbuf_residual, *sbuf_coord, *rbuf_coord, *Coord;
  unsigned long *sbuf_point, *rbuf_point, Global_nPointDomain;
  unsigned short iDim;

  /*--- Set the L2 Norm residual in all the processors ---*/

  sbuf_residual = new su2double[nVar];
  rbuf_residual = new su2double[nVar];

  for (iVar = 0; iVar < nVar; iVar++) sbuf_residual[iVar] = GetRes_RMS(iVar);

  if (config->GetComm_Level() == COMM_FULL) {

    unsigned long Local_nPointDomain = geometry->GetnPointDomain();
    SU2_MPI::Allreduce(sbuf_residual, rbuf_residual, nVar, MPI_DOUBLE, MPI_SUM, SU2_MPI::GetComm());
    SU2_MPI::Allreduce(&Local_nPointDomain, &Global_nPointDomain, 1, MPI_UNSIGNED_LONG, MPI_SUM, SU2_MPI::GetComm());

  }
  else {
    /*--- Reduced MPI comms have been requested. Use a local residual only. ---*/

    for (iVar = 0; iVar < nVar; iVar++)
      rbuf_residual[iVar] = sbuf_residual[iVar];
    Global_nPointDomain = geometry->GetnPointDomain();

  }

  for (iVar = 0; iVar < nVar; iVar++) {

    if (rbuf_residual[iVar] != rbuf_residual[iVar]) {
      SU2_MPI::Error("SU2 has diverged. (NaN detected)", CURRENT_FUNCTION);
    }

    SetRes_RMS(iVar, max(EPS*EPS, sqrt(rbuf_residual[iVar]/Global_nPointDomain)));

  }

  delete [] sbuf_residual;
  delete [] rbuf_residual;

  /*--- Set the Maximum residual in all the processors ---*/

  if (config->GetComm_Level() == COMM_FULL) {

    sbuf_residual = new su2double [nVar]();
    sbuf_point = new unsigned long [nVar]();
    sbuf_coord = new su2double[nVar*nDim]();

    rbuf_residual = new su2double [nProcessor*nVar]();
    rbuf_point = new unsigned long [nProcessor*nVar]();
    rbuf_coord = new su2double[nProcessor*nVar*nDim]();

    for (iVar = 0; iVar < nVar; iVar++) {
      sbuf_residual[iVar] = GetRes_Max(iVar);
      sbuf_point[iVar] = GetPoint_Max(iVar);
      Coord = GetPoint_Max_Coord(iVar);
      for (iDim = 0; iDim < nDim; iDim++)
        sbuf_coord[iVar*nDim+iDim] = Coord[iDim];
    }

    SU2_MPI::Allgather(sbuf_residual, nVar, MPI_DOUBLE, rbuf_residual, nVar, MPI_DOUBLE, SU2_MPI::GetComm());
    SU2_MPI::Allgather(sbuf_point, nVar, MPI_UNSIGNED_LONG, rbuf_point, nVar, MPI_UNSIGNED_LONG, SU2_MPI::GetComm());
    SU2_MPI::Allgather(sbuf_coord, nVar*nDim, MPI_DOUBLE, rbuf_coord, nVar*nDim, MPI_DOUBLE, SU2_MPI::GetComm());

    for (iVar = 0; iVar < nVar; iVar++) {
      for (iProcessor = 0; iProcessor < nProcessor; iProcessor++) {
        AddRes_Max(iVar, rbuf_residual[iProcessor*nVar+iVar], rbuf_point[iProcessor*nVar+iVar], &rbuf_coord[iProcessor*nVar*nDim+iVar*nDim]);
      }
    }

    delete [] sbuf_residual;
    delete [] rbuf_residual;

    delete [] sbuf_point;
    delete [] rbuf_point;

    delete [] sbuf_coord;
    delete [] rbuf_coord;

  }

#endif

}

void CSolver::SetResidual_BGS(CGeometry *geometry, CConfig *config) {
  unsigned short iVar;

#ifndef HAVE_MPI

  for (iVar = 0; iVar < nVar; iVar++) {

//    if (GetRes_BGS(iVar) != GetRes_BGS(iVar)) {
//      SU2_MPI::Error("SU2 has diverged.", CURRENT_FUNCTION);
//    }

    SetRes_BGS(iVar, max(EPS*EPS, sqrt(GetRes_BGS(iVar)/geometry->GetnPoint())));

  }

#else

  int nProcessor = size, iProcessor;

  su2double *sbuf_residual, *rbuf_residual, *sbuf_coord, *rbuf_coord, *Coord;
  unsigned long *sbuf_point, *rbuf_point, Local_nPointDomain, Global_nPointDomain;
  unsigned short iDim;

  /*--- Set the L2 Norm residual in all the processors ---*/

  sbuf_residual  = new su2double[nVar]; for (iVar = 0; iVar < nVar; iVar++) sbuf_residual[iVar] = 0.0;
  rbuf_residual  = new su2double[nVar]; for (iVar = 0; iVar < nVar; iVar++) rbuf_residual[iVar] = 0.0;

  for (iVar = 0; iVar < nVar; iVar++) sbuf_residual[iVar] = GetRes_BGS(iVar);
  Local_nPointDomain = geometry->GetnPointDomain();


  SU2_MPI::Allreduce(sbuf_residual, rbuf_residual, nVar, MPI_DOUBLE, MPI_SUM, SU2_MPI::GetComm());
  SU2_MPI::Allreduce(&Local_nPointDomain, &Global_nPointDomain, 1, MPI_UNSIGNED_LONG, MPI_SUM, SU2_MPI::GetComm());


  for (iVar = 0; iVar < nVar; iVar++) {

//    if (rbuf_residual[iVar] != rbuf_residual[iVar]) {

//      SU2_MPI::Error("SU2 has diverged (NaN detected)", CURRENT_FUNCTION);

//    }

    SetRes_BGS(iVar, max(EPS*EPS, sqrt(rbuf_residual[iVar]/Global_nPointDomain)));

  }

  delete [] sbuf_residual;
  delete [] rbuf_residual;

  /*--- Set the Maximum residual in all the processors ---*/
  sbuf_residual = new su2double [nVar]; for (iVar = 0; iVar < nVar; iVar++) sbuf_residual[iVar] = 0.0;
  sbuf_point = new unsigned long [nVar]; for (iVar = 0; iVar < nVar; iVar++) sbuf_point[iVar] = 0;
  sbuf_coord = new su2double[nVar*nDim]; for (iVar = 0; iVar < nVar*nDim; iVar++) sbuf_coord[iVar] = 0.0;

  rbuf_residual = new su2double [nProcessor*nVar]; for (iVar = 0; iVar < nProcessor*nVar; iVar++) rbuf_residual[iVar] = 0.0;
  rbuf_point = new unsigned long [nProcessor*nVar]; for (iVar = 0; iVar < nProcessor*nVar; iVar++) rbuf_point[iVar] = 0;
  rbuf_coord = new su2double[nProcessor*nVar*nDim]; for (iVar = 0; iVar < nProcessor*nVar*nDim; iVar++) rbuf_coord[iVar] = 0.0;

  for (iVar = 0; iVar < nVar; iVar++) {
    sbuf_residual[iVar] = GetRes_Max_BGS(iVar);
    sbuf_point[iVar] = GetPoint_Max_BGS(iVar);
    Coord = GetPoint_Max_Coord_BGS(iVar);
    for (iDim = 0; iDim < nDim; iDim++)
      sbuf_coord[iVar*nDim+iDim] = Coord[iDim];
  }

  SU2_MPI::Allgather(sbuf_residual, nVar, MPI_DOUBLE, rbuf_residual, nVar, MPI_DOUBLE, SU2_MPI::GetComm());
  SU2_MPI::Allgather(sbuf_point, nVar, MPI_UNSIGNED_LONG, rbuf_point, nVar, MPI_UNSIGNED_LONG, SU2_MPI::GetComm());
  SU2_MPI::Allgather(sbuf_coord, nVar*nDim, MPI_DOUBLE, rbuf_coord, nVar*nDim, MPI_DOUBLE, SU2_MPI::GetComm());

  for (iVar = 0; iVar < nVar; iVar++) {
    for (iProcessor = 0; iProcessor < nProcessor; iProcessor++) {
      AddRes_Max_BGS(iVar, rbuf_residual[iProcessor*nVar+iVar], rbuf_point[iProcessor*nVar+iVar], &rbuf_coord[iProcessor*nVar*nDim+iVar*nDim]);
    }
  }

  delete [] sbuf_residual;
  delete [] rbuf_residual;

  delete [] sbuf_point;
  delete [] rbuf_point;

  delete [] sbuf_coord;
  delete [] rbuf_coord;

#endif

}

void CSolver::SetRotatingFrame_GCL(CGeometry *geometry, const CConfig *config) {

  /*--- Loop interior points ---*/

  SU2_OMP_FOR_STAT(roundUpDiv(nPointDomain,2*omp_get_max_threads()))
  for (auto iPoint = 0ul; iPoint < nPointDomain; ++iPoint) {

    const su2double* GridVel_i = geometry->nodes->GetGridVel(iPoint);
    const su2double* Solution_i = base_nodes->GetSolution(iPoint);

    for (auto iNeigh = 0u; iNeigh < geometry->nodes->GetnPoint(iPoint); iNeigh++) {

      const auto iEdge = geometry->nodes->GetEdge(iPoint, iNeigh);
      const su2double* Normal = geometry->edges->GetNormal(iEdge);

      const auto jPoint = geometry->nodes->GetPoint(iPoint, iNeigh);
      const su2double* GridVel_j = geometry->nodes->GetGridVel(jPoint);

      /*--- Determine whether to consider the normal outward or inward. ---*/
      su2double dir = (geometry->edges->GetNode(iEdge,0) == iPoint)? 0.5 : -0.5;

      su2double Flux = 0.0;
      for (auto iDim = 0u; iDim < nDim; iDim++)
        Flux += dir*(GridVel_i[iDim]+GridVel_j[iDim])*Normal[iDim];

      for (auto iVar = 0u; iVar < nVar; iVar++)
        LinSysRes(iPoint,iVar) += Flux * Solution_i[iVar];
    }
  }

  /*--- Loop boundary edges ---*/

  for (auto iMarker = 0u; iMarker < geometry->GetnMarker(); iMarker++) {
    if ((config->GetMarker_All_KindBC(iMarker) != INTERNAL_BOUNDARY)  &&
        (config->GetMarker_All_KindBC(iMarker) != PERIODIC_BOUNDARY)) {

      SU2_OMP_FOR_STAT(OMP_MIN_SIZE)
      for (auto iVertex = 0u; iVertex < geometry->GetnVertex(iMarker); iVertex++) {

        const auto iPoint = geometry->vertex[iMarker][iVertex]->GetNode();

        /*--- Grid Velocity at each edge point ---*/

        const su2double* GridVel = geometry->nodes->GetGridVel(iPoint);

        /*--- Summed normal components ---*/

        const su2double* Normal = geometry->vertex[iMarker][iVertex]->GetNormal();

        su2double Flux = GeometryToolbox::DotProduct(nDim, Normal, GridVel);

        for (auto iVar = 0u; iVar < nVar; iVar++)
          LinSysRes(iPoint,iVar) -= Flux * base_nodes->GetSolution(iPoint,iVar);
      }
    }
  }

}

void CSolver::SetAuxVar_Gradient_GG(CGeometry *geometry, const CConfig *config) {

  const auto solution = base_nodes->GetAuxVar();
  auto gradient = base_nodes->GetAuxVarGradient();

  computeGradientsGreenGauss(this, AUXVAR_GRADIENT, PERIODIC_NONE, *geometry,
                             *config, solution, 0, base_nodes->GetnAuxVar(), gradient);
}

void CSolver::SetAuxVar_Gradient_LS(CGeometry *geometry, const CConfig *config) {

  bool weighted = true;
  const auto solution = base_nodes->GetAuxVar();
  auto gradient = base_nodes->GetAuxVarGradient();
  auto& rmatrix  = base_nodes->GetRmatrix();

  computeGradientsLeastSquares(this, AUXVAR_GRADIENT, PERIODIC_NONE, *geometry, *config,
                               weighted, solution, 0, base_nodes->GetnAuxVar(), gradient, rmatrix);
}

void CSolver::SetSolution_Gradient_GG(CGeometry *geometry, const CConfig *config, bool reconstruction) {

  const auto& solution = base_nodes->GetSolution();
  auto& gradient = reconstruction? base_nodes->GetGradient_Reconstruction() : base_nodes->GetGradient();

  computeGradientsGreenGauss(this, SOLUTION_GRADIENT, PERIODIC_SOL_GG, *geometry,
                             *config, solution, 0, nVar, gradient);
}

void CSolver::SetSolution_Gradient_LS(CGeometry *geometry, const CConfig *config, bool reconstruction) {

  /*--- Set a flag for unweighted or weighted least-squares. ---*/
  bool weighted;

  if (reconstruction)
    weighted = (config->GetKind_Gradient_Method_Recon() == WEIGHTED_LEAST_SQUARES);
  else
    weighted = (config->GetKind_Gradient_Method() == WEIGHTED_LEAST_SQUARES);

  const auto& solution = base_nodes->GetSolution();
  auto& rmatrix = base_nodes->GetRmatrix();
  auto& gradient = reconstruction? base_nodes->GetGradient_Reconstruction() : base_nodes->GetGradient();
  PERIODIC_QUANTITIES kindPeriodicComm = weighted? PERIODIC_SOL_LS : PERIODIC_SOL_ULS;

  computeGradientsLeastSquares(this, SOLUTION_GRADIENT, kindPeriodicComm, *geometry, *config,
                               weighted, solution, 0, nVar, gradient, rmatrix);
}

void CSolver::SetUndivided_Laplacian(CGeometry *geometry, const CConfig *config) {

  /*--- Loop domain points. ---*/

  SU2_OMP_FOR_DYN(256)
  for (unsigned long iPoint = 0; iPoint < nPointDomain; ++iPoint) {

    const bool boundary_i = geometry->nodes->GetPhysicalBoundary(iPoint);

    /*--- Initialize. ---*/
    for (unsigned short iVar = 0; iVar < nVar; iVar++)
      base_nodes->SetUnd_Lapl(iPoint, iVar, 0.0);

    /*--- Loop over the neighbors of point i. ---*/
    for (auto jPoint : geometry->nodes->GetPoints(iPoint)) {

      bool boundary_j = geometry->nodes->GetPhysicalBoundary(jPoint);

      /*--- If iPoint is boundary it only takes contributions from other boundary points. ---*/
      if (boundary_i && !boundary_j) continue;

      /*--- Add solution differences, with correction for compressible flows which use the enthalpy. ---*/

      for (unsigned short iVar = 0; iVar < nVar; iVar++) {
        su2double delta = base_nodes->GetSolution(jPoint,iVar)-base_nodes->GetSolution(iPoint,iVar);
        base_nodes->AddUnd_Lapl(iPoint, iVar, delta);
      }
    }
  }

  /*--- Correct the Laplacian across any periodic boundaries. ---*/

  for (unsigned short iPeriodic = 1; iPeriodic <= config->GetnMarker_Periodic()/2; iPeriodic++) {
    InitiatePeriodicComms(geometry, config, iPeriodic, PERIODIC_LAPLACIAN);
    CompletePeriodicComms(geometry, config, iPeriodic, PERIODIC_LAPLACIAN);
  }

  /*--- MPI parallelization ---*/

  InitiateComms(geometry, config, UNDIVIDED_LAPLACIAN);
  CompleteComms(geometry, config, UNDIVIDED_LAPLACIAN);

}

void CSolver::Add_External_To_Solution() {
  for (unsigned long iPoint = 0; iPoint < nPoint; iPoint++) {
    base_nodes->AddSolution(iPoint, base_nodes->Get_External(iPoint));
  }
}

void CSolver::Add_Solution_To_External() {
  for (unsigned long iPoint = 0; iPoint < nPoint; iPoint++) {
    base_nodes->Add_External(iPoint, base_nodes->GetSolution(iPoint));
  }
}

void CSolver::Update_Cross_Term(CConfig *config, su2passivematrix &cross_term) {

  /*--- This method is for discrete adjoint solvers and it is used in multi-physics
   *    contexts, "cross_term" is the old value, the new one is in "Solution".
   *    We update "cross_term" and the sum of all cross terms (in "External")
   *    with a fraction of the difference between new and old.
   *    When "alpha" is 1, i.e. no relaxation, we effectively subtract the old
   *    value and add the new one to the total ("External"). ---*/

  vector<su2double> solution(nVar);
  passivedouble alpha = SU2_TYPE::GetValue(config->GetAitkenStatRelax());

  for (unsigned long iPoint = 0; iPoint < nPoint; iPoint++) {
    for (unsigned short iVar = 0; iVar < nVar; iVar++) {
      passivedouble
      new_val = SU2_TYPE::GetValue(base_nodes->GetSolution(iPoint,iVar)),
      delta = alpha * (new_val - cross_term(iPoint,iVar));
      /*--- Update cross term. ---*/
      cross_term(iPoint,iVar) += delta;
      solution[iVar] = delta;
    }
    /*--- Update the sum of all cross-terms. ---*/
    base_nodes->Add_External(iPoint, solution.data());
  }
}

void CSolver::SetGridVel_Gradient(CGeometry *geometry, const CConfig *config) {

  /// TODO: No comms needed for this gradient? The Rmatrix should be allocated somewhere.

  const auto& gridVel = geometry->nodes->GetGridVel();
  auto& gridVelGrad = geometry->nodes->GetGridVel_Grad();
  auto rmatrix = CVectorOfMatrix(nPoint,nDim,nDim);

  computeGradientsLeastSquares(nullptr, GRID_VELOCITY, PERIODIC_NONE, *geometry, *config,
                               true, gridVel, 0, nDim, gridVelGrad, rmatrix);
}

void CSolver::SetSolution_Limiter(CGeometry *geometry, const CConfig *config) {

  auto kindLimiter = static_cast<ENUM_LIMITER>(config->GetKind_SlopeLimit());
  const auto& solution = base_nodes->GetSolution();
  const auto& gradient = base_nodes->GetGradient_Reconstruction();
  auto& solMin = base_nodes->GetSolution_Min();
  auto& solMax = base_nodes->GetSolution_Max();
  auto& limiter = base_nodes->GetLimiter();

  computeLimiters(kindLimiter, this, SOLUTION_LIMITER, PERIODIC_LIM_SOL_1, PERIODIC_LIM_SOL_2,
                  *geometry, *config, 0, nVar, solution, gradient, solMin, solMax, limiter);
}

void CSolver::Gauss_Elimination(su2double** A, su2double* rhs, unsigned short nVar) {

  short iVar, jVar, kVar;
  su2double weight, aux;

  if (nVar == 1)
    rhs[0] /= A[0][0];
  else {

    /*--- Transform system in Upper Matrix ---*/

    for (iVar = 1; iVar < (short)nVar; iVar++) {
      for (jVar = 0; jVar < iVar; jVar++) {
        weight = A[iVar][jVar]/A[jVar][jVar];
        for (kVar = jVar; kVar < (short)nVar; kVar++)
          A[iVar][kVar] -= weight*A[jVar][kVar];
        rhs[iVar] -= weight*rhs[jVar];
      }
    }

    /*--- Backwards substitution ---*/

    rhs[nVar-1] = rhs[nVar-1]/A[nVar-1][nVar-1];
    for (iVar = (short)nVar-2; iVar >= 0; iVar--) {
      aux = 0;
      for (jVar = iVar+1; jVar < (short)nVar; jVar++)
        aux += A[iVar][jVar]*rhs[jVar];
      rhs[iVar] = (rhs[iVar]-aux)/A[iVar][iVar];
      if (iVar == 0) break;
    }
  }

}

void CSolver::Aeroelastic(CSurfaceMovement *surface_movement, CGeometry *geometry, CConfig *config, unsigned long TimeIter) {

  /*--- Variables used for Aeroelastic case ---*/

  su2double Cl, Cd, Cn, Ct, Cm, Cn_rot;
  su2double Alpha = config->GetAoA()*PI_NUMBER/180.0;
  vector<su2double> structural_solution(4,0.0); //contains solution(displacements and rates) of typical section wing model.

  unsigned short iMarker, iMarker_Monitoring, Monitoring;
  string Marker_Tag, Monitoring_Tag;

  /*--- Loop over markers and find the ones being monitored. ---*/

  for (iMarker = 0; iMarker < config->GetnMarker_All(); iMarker++) {
    Monitoring = config->GetMarker_All_Monitoring(iMarker);
    if (Monitoring == YES) {

      /*--- Find the particular marker being monitored and get the forces acting on it. ---*/

      for (iMarker_Monitoring = 0; iMarker_Monitoring < config->GetnMarker_Monitoring(); iMarker_Monitoring++) {
        Monitoring_Tag = config->GetMarker_Monitoring_TagBound(iMarker_Monitoring);
        Marker_Tag = config->GetMarker_All_TagBound(iMarker);
        if (Marker_Tag == Monitoring_Tag) {

          Cl = GetSurface_CL(iMarker_Monitoring);
          Cd = GetSurface_CD(iMarker_Monitoring);

          /*--- For typical section wing model want the force normal to the airfoil (in the direction of the spring) ---*/
          Cn = Cl*cos(Alpha) + Cd*sin(Alpha);
          Ct = -Cl*sin(Alpha) + Cd*cos(Alpha);

          Cm = GetSurface_CMz(iMarker_Monitoring);

          /*--- Calculate forces for the Typical Section Wing Model taking into account rotation ---*/

          /*--- Note that the calculation of the forces and the subsequent displacements ...
           is only correct for the airfoil that starts at the 0 degree position ---*/

          if (config->GetKind_GridMovement() == AEROELASTIC_RIGID_MOTION) {
            su2double Omega, dt, psi;
            dt = config->GetDelta_UnstTimeND();
            Omega  = (config->GetRotation_Rate(2)/config->GetOmega_Ref());
            psi = Omega*(dt*TimeIter);

            /*--- Correct for the airfoil starting position (This is hardcoded in here) ---*/
            if (Monitoring_Tag == "Airfoil1") {
              psi = psi + 0.0;
            }
            else if (Monitoring_Tag == "Airfoil2") {
              psi = psi + 2.0/3.0*PI_NUMBER;
            }
            else if (Monitoring_Tag == "Airfoil3") {
              psi = psi + 4.0/3.0*PI_NUMBER;
            }
            else
              cout << "WARNING: There is a marker that we are monitoring that doesn't match the values hardcoded above!" << endl;

            cout << Monitoring_Tag << " position " << psi*180.0/PI_NUMBER << " degrees. " << endl;

            Cn_rot = Cn*cos(psi) - Ct*sin(psi); //Note the signs are different for accounting for the AOA.
            Cn = Cn_rot;
          }

          /*--- Solve the aeroelastic equations for the particular marker(surface) ---*/

          SolveTypicalSectionWingModel(geometry, Cn, Cm, config, iMarker_Monitoring, structural_solution);

          break;
        }
      }

      /*--- Compute the new surface node locations ---*/
      surface_movement->AeroelasticDeform(geometry, config, TimeIter, iMarker, iMarker_Monitoring, structural_solution);

    }

  }

}

void CSolver::SetUpTypicalSectionWingModel(vector<vector<su2double> >& Phi, vector<su2double>& omega, CConfig *config) {

  /*--- Retrieve values from the config file ---*/
  su2double w_h = config->GetAeroelastic_Frequency_Plunge();
  su2double w_a = config->GetAeroelastic_Frequency_Pitch();
  su2double x_a = config->GetAeroelastic_CG_Location();
  su2double r_a = sqrt(config->GetAeroelastic_Radius_Gyration_Squared());
  su2double w = w_h/w_a;

  // Mass Matrix
  vector<vector<su2double> > M(2,vector<su2double>(2,0.0));
  M[0][0] = 1;
  M[0][1] = x_a;
  M[1][0] = x_a;
  M[1][1] = r_a*r_a;

  // Stiffness Matrix
  //  vector<vector<su2double> > K(2,vector<su2double>(2,0.0));
  //  K[0][0] = (w_h/w_a)*(w_h/w_a);
  //  K[0][1] = 0.0;
  //  K[1][0] = 0.0;
  //  K[1][1] = r_a*r_a;

  /* Eigenvector and Eigenvalue Matrices of the Generalized EigenValue Problem. */

  vector<vector<su2double> > Omega2(2,vector<su2double>(2,0.0));
  su2double aux; // auxiliary variable
  aux = sqrt(pow(r_a,2)*pow(w,4) - 2*pow(r_a,2)*pow(w,2) + pow(r_a,2) + 4*pow(x_a,2)*pow(w,2));
  Phi[0][0] = (r_a * (r_a - r_a*pow(w,2) + aux)) / (2*x_a*pow(w, 2));
  Phi[0][1] = (r_a * (r_a - r_a*pow(w,2) - aux)) / (2*x_a*pow(w, 2));
  Phi[1][0] = 1.0;
  Phi[1][1] = 1.0;

  Omega2[0][0] = (r_a * (r_a + r_a*pow(w,2) - aux)) / (2*(pow(r_a, 2) - pow(x_a, 2)));
  Omega2[0][1] = 0;
  Omega2[1][0] = 0;
  Omega2[1][1] = (r_a * (r_a + r_a*pow(w,2) + aux)) / (2*(pow(r_a, 2) - pow(x_a, 2)));

  /* Nondimesionalize the Eigenvectors such that Phi'*M*Phi = I and PHI'*K*PHI = Omega */
  // Phi'*M*Phi = D
  // D^(-1/2)*Phi'*M*Phi*D^(-1/2) = D^(-1/2)*D^(1/2)*D^(1/2)*D^(-1/2) = I,  D^(-1/2) = inv(sqrt(D))
  // Phi = Phi*D^(-1/2)

  vector<vector<su2double> > Aux(2,vector<su2double>(2,0.0));
  vector<vector<su2double> > D(2,vector<su2double>(2,0.0));
  // Aux = M*Phi
  for (int i=0; i<2; i++) {
    for (int j=0; j<2; j++) {
      Aux[i][j] = 0;
      for (int k=0; k<2; k++) {
        Aux[i][j] += M[i][k]*Phi[k][j];
      }
    }
  }

  // D = Phi'*Aux
  for (int i=0; i<2; i++) {
    for (int j=0; j<2; j++) {
      D[i][j] = 0;
      for (int k=0; k<2; k++) {
        D[i][j] += Phi[k][i]*Aux[k][j]; //PHI transpose
      }
    }
  }

  //Modify the first column
  Phi[0][0] = Phi[0][0] * 1/sqrt(D[0][0]);
  Phi[1][0] = Phi[1][0] * 1/sqrt(D[0][0]);
  //Modify the second column
  Phi[0][1] = Phi[0][1] * 1/sqrt(D[1][1]);
  Phi[1][1] = Phi[1][1] * 1/sqrt(D[1][1]);

  // Sqrt of the eigenvalues (frequency of vibration of the modes)
  omega[0] = sqrt(Omega2[0][0]);
  omega[1] = sqrt(Omega2[1][1]);

}

void CSolver::SolveTypicalSectionWingModel(CGeometry *geometry, su2double Cl, su2double Cm, CConfig *config, unsigned short iMarker, vector<su2double>& displacements) {

  /*--- The aeroelastic model solved in this routine is the typical section wing model
   The details of the implementation are similar to those found in J.J. Alonso
   "Fully-Implicit Time-Marching Aeroelastic Solutions" 1994. ---*/

  /*--- Retrieve values from the config file ---*/
  su2double w_alpha = config->GetAeroelastic_Frequency_Pitch();
  su2double vf      = config->GetAeroelastic_Flutter_Speed_Index();
  su2double b       = config->GetLength_Reynolds()/2.0; // airfoil semichord, Reynolds length is by defaul 1.0
  su2double dt      = config->GetDelta_UnstTimeND();
  dt = dt*w_alpha; //Non-dimensionalize the structural time.

  /*--- Structural Equation damping ---*/
  vector<su2double> xi(2,0.0);

  /*--- Eigenvectors and Eigenvalues of the Generalized EigenValue Problem. ---*/
  vector<vector<su2double> > Phi(2,vector<su2double>(2,0.0));   // generalized eigenvectors.
  vector<su2double> w(2,0.0);        // sqrt of the generalized eigenvalues (frequency of vibration of the modes).
  SetUpTypicalSectionWingModel(Phi, w, config);

  /*--- Solving the Decoupled Aeroelastic Problem with second order time discretization Eq (9) ---*/

  /*--- Solution variables description. //x[j][i], j-entry, i-equation. // Time (n+1)->np1, n->n, (n-1)->n1 ---*/
  vector<vector<su2double> > x_np1(2,vector<su2double>(2,0.0));

  /*--- Values from previous movement of spring at true time step n+1
   We use this values because we are solving for delta changes not absolute changes ---*/
  vector<vector<su2double> > x_np1_old = config->GetAeroelastic_np1(iMarker);

  /*--- Values at previous timesteps. ---*/
  vector<vector<su2double> > x_n = config->GetAeroelastic_n(iMarker);
  vector<vector<su2double> > x_n1 = config->GetAeroelastic_n1(iMarker);

  /*--- Set up of variables used to solve the structural problem. ---*/
  vector<su2double> f_tilde(2,0.0);
  vector<vector<su2double> > A_inv(2,vector<su2double>(2,0.0));
  su2double detA;
  su2double s1, s2;
  vector<su2double> rhs(2,0.0); //right hand side
  vector<su2double> eta(2,0.0);
  vector<su2double> eta_dot(2,0.0);

  /*--- Forcing Term ---*/
  su2double cons = vf*vf/PI_NUMBER;
  vector<su2double> f(2,0.0);
  f[0] = cons*(-Cl);
  f[1] = cons*(2*-Cm);

  //f_tilde = Phi'*f
  for (int i=0; i<2; i++) {
    f_tilde[i] = 0;
    for (int k=0; k<2; k++) {
      f_tilde[i] += Phi[k][i]*f[k]; //PHI transpose
    }
  }

  /*--- solve each decoupled equation (The inverse of the 2x2 matrix is provided) ---*/
  for (int i=0; i<2; i++) {
    /* Matrix Inverse */
    detA = 9.0/(4.0*dt*dt) + 3*w[i]*xi[i]/(dt) + w[i]*w[i];
    A_inv[0][0] = 1/detA * (3/(2.0*dt) + 2*xi[i]*w[i]);
    A_inv[0][1] = 1/detA * 1;
    A_inv[1][0] = 1/detA * -w[i]*w[i];
    A_inv[1][1] = 1/detA * 3/(2.0*dt);

    /* Source Terms from previous iterations */
    s1 = (-4*x_n[0][i] + x_n1[0][i])/(2.0*dt);
    s2 = (-4*x_n[1][i] + x_n1[1][i])/(2.0*dt);

    /* Problem Right Hand Side */
    rhs[0] = -s1;
    rhs[1] = f_tilde[i]-s2;

    /* Solve the equations */
    x_np1[0][i] = A_inv[0][0]*rhs[0] + A_inv[0][1]*rhs[1];
    x_np1[1][i] = A_inv[1][0]*rhs[0] + A_inv[1][1]*rhs[1];

    eta[i] = x_np1[0][i]-x_np1_old[0][i];  // For displacements, the change(deltas) is used.
    eta_dot[i] = x_np1[1][i]; // For velocities, absolute values are used.
  }

  /*--- Transform back from the generalized coordinates to get the actual displacements in plunge and pitch  q = Phi*eta ---*/
  vector<su2double> q(2,0.0);
  vector<su2double> q_dot(2,0.0);
  for (int i=0; i<2; i++) {
    q[i] = 0;
    q_dot[i] = 0;
    for (int k=0; k<2; k++) {
      q[i] += Phi[i][k]*eta[k];
      q_dot[i] += Phi[i][k]*eta_dot[k];
    }
  }

  su2double dh = b*q[0];
  su2double dalpha = q[1];

  su2double h_dot = w_alpha*b*q_dot[0];  //The w_a brings it back to actual time.
  su2double alpha_dot = w_alpha*q_dot[1];

  /*--- Set the solution of the structural equations ---*/
  displacements[0] = dh;
  displacements[1] = dalpha;
  displacements[2] = h_dot;
  displacements[3] = alpha_dot;

  /*--- Calculate the total plunge and total pitch displacements for the unsteady step by summing the displacement at each sudo time step ---*/
  su2double pitch, plunge;
  pitch = config->GetAeroelastic_pitch(iMarker);
  plunge = config->GetAeroelastic_plunge(iMarker);

  config->SetAeroelastic_pitch(iMarker , pitch+dalpha);
  config->SetAeroelastic_plunge(iMarker , plunge+dh/b);

  /*--- Set the Aeroelastic solution at time n+1. This gets update every sudo time step
   and after convering the sudo time step the solution at n+1 get moved to the solution at n
   in SetDualTime_Solver method ---*/

  config->SetAeroelastic_np1(iMarker, x_np1);

}

void CSolver::Restart_OldGeometry(CGeometry *geometry, CConfig *config) {

  SU2_OMP_MASTER {

  /*--- This function is intended for dual time simulations ---*/

  int Unst_RestartIter;
  ifstream restart_file_n;

  string filename = config->GetSolution_FileName();
  string filename_n;

  /*--- Auxiliary vector for storing the coordinates ---*/
  su2double Coord[3] = {0.0};

  /*--- Variables for reading the restart files ---*/
  string text_line;
  long iPoint_Local;
  unsigned long iPoint_Global_Local = 0, iPoint_Global = 0;

  /*--- First, we load the restart file for time n ---*/

  /*-------------------------------------------------------------------------------------------*/

  /*--- Modify file name for an unsteady restart ---*/
  if (config->GetRestart()) Unst_RestartIter = SU2_TYPE::Int(config->GetRestart_Iter())-1;
  else Unst_RestartIter = SU2_TYPE::Int(config->GetUnst_AdjointIter())-1;
  filename_n = config->GetFilename(filename, ".csv", Unst_RestartIter);

  /*--- Open the restart file, throw an error if this fails. ---*/

  restart_file_n.open(filename_n.data(), ios::in);
  if (restart_file_n.fail()) {
    SU2_MPI::Error(string("There is no flow restart file ") + filename_n, CURRENT_FUNCTION);
  }

  /*--- First, set all indices to a negative value by default, and Global n indices to 0 ---*/
  iPoint_Global_Local = 0; iPoint_Global = 0;

  /*--- Read all lines in the restart file ---*/
  /*--- The first line is the header ---*/

  getline (restart_file_n, text_line);

  for (iPoint_Global = 0; iPoint_Global < geometry->GetGlobal_nPointDomain(); iPoint_Global++ ) {

    getline (restart_file_n, text_line);

    vector<string> point_line = PrintingToolbox::split(text_line, ',');

    /*--- Retrieve local index. If this node from the restart file lives
     on the current processor, we will load and instantiate the vars. ---*/

    iPoint_Local = geometry->GetGlobal_to_Local_Point(iPoint_Global);

    if (iPoint_Local > -1) {

      Coord[0] = PrintingToolbox::stod(point_line[1]);
      Coord[1] = PrintingToolbox::stod(point_line[2]);
      if (nDim == 3){
        Coord[2] = PrintingToolbox::stod(point_line[3]);
      }
      geometry->nodes->SetCoord_n(iPoint_Local, Coord);

      iPoint_Global_Local++;
    }
  }

  /*--- Detect a wrong solution file ---*/

  if (iPoint_Global_Local < geometry->GetnPointDomain()) {
    SU2_MPI::Error(string("The solution file ") + filename + string(" doesn't match with the mesh file!\n") +
                   string("It could be empty lines at the end of the file."), CURRENT_FUNCTION);
  }

  /*--- Close the restart file ---*/

  restart_file_n.close();

  /*-------------------------------------------------------------------------------------------*/
  /*-------------------------------------------------------------------------------------------*/

  /*--- Now, we load the restart file for time n-1, if the simulation is 2nd Order ---*/

  if (config->GetTime_Marching() == DT_STEPPING_2ND) {

    ifstream restart_file_n1;
    string filename_n1;

    /*--- Modify file name for an unsteady restart ---*/
    if (config->GetRestart()) Unst_RestartIter = SU2_TYPE::Int(config->GetRestart_Iter())-2;
    else Unst_RestartIter = SU2_TYPE::Int(config->GetUnst_AdjointIter())-2;
    filename_n1 = config->GetFilename(filename, ".csv", Unst_RestartIter);

    /*--- Open the restart file, throw an error if this fails. ---*/

    restart_file_n1.open(filename_n1.data(), ios::in);
    if (restart_file_n1.fail()) {
        SU2_MPI::Error(string("There is no flow restart file ") + filename_n1, CURRENT_FUNCTION);

    }

    /*--- First, set all indices to a negative value by default, and Global n indices to 0 ---*/
    iPoint_Global_Local = 0; iPoint_Global = 0;

    /*--- Read all lines in the restart file ---*/
    /*--- The first line is the header ---*/

    getline (restart_file_n1, text_line);

    for (iPoint_Global = 0; iPoint_Global < geometry->GetGlobal_nPointDomain(); iPoint_Global++ ) {

      getline (restart_file_n1, text_line);

      vector<string> point_line = PrintingToolbox::split(text_line, ',');

      /*--- Retrieve local index. If this node from the restart file lives
       on the current processor, we will load and instantiate the vars. ---*/

      iPoint_Local = geometry->GetGlobal_to_Local_Point(iPoint_Global);

      if (iPoint_Local > -1) {

        Coord[0] = PrintingToolbox::stod(point_line[1]);
        Coord[1] = PrintingToolbox::stod(point_line[2]);
        if (nDim == 3){
          Coord[2] = PrintingToolbox::stod(point_line[3]);
        }

        geometry->nodes->SetCoord_n1(iPoint_Local, Coord);

        iPoint_Global_Local++;
      }

    }

    /*--- Detect a wrong solution file ---*/

    if (iPoint_Global_Local < geometry->GetnPointDomain()) {
      SU2_MPI::Error(string("The solution file ") + filename + string(" doesn't match with the mesh file!\n") +
                     string("It could be empty lines at the end of the file."), CURRENT_FUNCTION);
    }

    /*--- Close the restart file ---*/

    restart_file_n1.close();

  }

  } SU2_OMP_BARRIER

  /*--- It's necessary to communicate this information ---*/

  geometry->InitiateComms(geometry, config, COORDINATES_OLD);
  geometry->CompleteComms(geometry, config, COORDINATES_OLD);

}

void CSolver::Read_SU2_Restart_ASCII(CGeometry *geometry, const CConfig *config, string val_filename) {

  ifstream restart_file;
  string text_line, Tag;
  unsigned short iVar;
  long iPoint_Local = 0; unsigned long iPoint_Global = 0;
  int counter = 0;
  fields.clear();

  Restart_Vars = new int[5];

  string error_string = "Note: ASCII restart files must be in CSV format since v7.0.\n"
                        "Check https://su2code.github.io/docs/Guide-to-v7 for more information.";

  /*--- First, check that this is not a binary restart file. ---*/

  char fname[100];
  val_filename += ".csv";
  strcpy(fname, val_filename.c_str());
  int magic_number;

#ifndef HAVE_MPI

  /*--- Serial binary input. ---*/

  FILE *fhw;
  fhw = fopen(fname,"rb");
  size_t ret;

  /*--- Error check for opening the file. ---*/

  if (!fhw) {
    SU2_MPI::Error(string("Unable to open SU2 restart file ") + fname, CURRENT_FUNCTION);
  }

  /*--- Attempt to read the first int, which should be our magic number. ---*/

  ret = fread(&magic_number, sizeof(int), 1, fhw);
  if (ret != 1) {
    SU2_MPI::Error("Error reading restart file.", CURRENT_FUNCTION);
  }

  /*--- Check that this is an SU2 binary file. SU2 binary files
   have the hex representation of "SU2" as the first int in the file. ---*/

  if (magic_number == 535532) {
    SU2_MPI::Error(string("File ") + string(fname) + string(" is a binary SU2 restart file, expected ASCII.\n") +
                   string("SU2 reads/writes binary restart files by default.\n") +
                   string("Note that backward compatibility for ASCII restart files is\n") +
                   string("possible with the READ_BINARY_RESTART option."), CURRENT_FUNCTION);
  }

  fclose(fhw);

#else

  /*--- Parallel binary input using MPI I/O. ---*/

  MPI_File fhw;
  int ierr;

  /*--- All ranks open the file using MPI. ---*/

  ierr = MPI_File_open(SU2_MPI::GetComm(), fname, MPI_MODE_RDONLY, MPI_INFO_NULL, &fhw);

  /*--- Error check opening the file. ---*/

  if (ierr) {
    SU2_MPI::Error(string("SU2 ASCII restart file ") + string(fname) + string(" not found.\n") + error_string,
                   CURRENT_FUNCTION);
  }

  /*--- Have the master attempt to read the magic number. ---*/

  if (rank == MASTER_NODE)
    MPI_File_read(fhw, &magic_number, 1, MPI_INT, MPI_STATUS_IGNORE);

  /*--- Broadcast the number of variables to all procs and store clearly. ---*/

  SU2_MPI::Bcast(&magic_number, 1, MPI_INT, MASTER_NODE, SU2_MPI::GetComm());

  /*--- Check that this is an SU2 binary file. SU2 binary files
   have the hex representation of "SU2" as the first int in the file. ---*/

  if (magic_number == 535532) {
    SU2_MPI::Error(string("File ") + string(fname) + string(" is a binary SU2 restart file, expected ASCII.\n") +
                   string("SU2 reads/writes binary restart files by default.\n") +
                   string("Note that backward compatibility for ASCII restart files is\n") +
                   string("possible with the READ_BINARY_RESTART option."), CURRENT_FUNCTION);
  }

  MPI_File_close(&fhw);

#endif

  /*--- Open the restart file ---*/

  restart_file.open(val_filename.data(), ios::in);

  /*--- In case there is no restart file ---*/

  if (restart_file.fail()) {
    SU2_MPI::Error(string("SU2 ASCII restart file ") + string(fname) + string(" not found.\n") + error_string,
                   CURRENT_FUNCTION);
  }

  /*--- Identify the number of fields (and names) in the restart file ---*/

  getline (restart_file, text_line);

  char delimiter = ',';
  fields = PrintingToolbox::split(text_line, delimiter);

  if (fields.size() <= 1) {
    SU2_MPI::Error(string("Restart file does not seem to be a CSV file.\n") + error_string, CURRENT_FUNCTION);
  }

  for (unsigned short iField = 0; iField < fields.size(); iField++){
    PrintingToolbox::trim(fields[iField]);
  }

  /*--- Set the number of variables, one per field in the
   restart file (without including the PointID) ---*/

  Restart_Vars[1] = (int)fields.size() - 1;

  /*--- Allocate memory for the restart data. ---*/

  Restart_Data = new passivedouble[Restart_Vars[1]*geometry->GetnPointDomain()];

  /*--- Read all lines in the restart file and extract data. ---*/

  for (iPoint_Global = 0; iPoint_Global < geometry->GetGlobal_nPointDomain(); iPoint_Global++ ) {

    getline (restart_file, text_line);

    vector<string> point_line = PrintingToolbox::split(text_line, delimiter);

    /*--- Retrieve local index. If this node from the restart file lives
     on the current processor, we will load and instantiate the vars. ---*/

    iPoint_Local = geometry->GetGlobal_to_Local_Point(iPoint_Global);

    if (iPoint_Local > -1) {

      /*--- Store the solution (starting with node coordinates) --*/

      for (iVar = 0; iVar < Restart_Vars[1]; iVar++)
        Restart_Data[counter*Restart_Vars[1] + iVar] = SU2_TYPE::GetValue(PrintingToolbox::stod(point_line[iVar+1]));

      /*--- Increment our local point counter. ---*/

      counter++;

    }
  }

}

void CSolver::Read_SU2_Restart_Binary(CGeometry *geometry, const CConfig *config, string val_filename) {

  char str_buf[CGNS_STRING_SIZE], fname[100];
  unsigned short iVar;
  val_filename += ".dat";
  strcpy(fname, val_filename.c_str());
  int nRestart_Vars = 5, nFields;
  Restart_Vars = new int[5];
  fields.clear();

#ifndef HAVE_MPI

  /*--- Serial binary input. ---*/

  FILE *fhw;
  fhw = fopen(fname,"rb");
  size_t ret;

  /*--- Error check for opening the file. ---*/

  if (!fhw) {
    SU2_MPI::Error(string("Unable to open SU2 restart file ") + string(fname), CURRENT_FUNCTION);
  }

  /*--- First, read the number of variables and points. ---*/

  ret = fread(Restart_Vars, sizeof(int), nRestart_Vars, fhw);
  if (ret != (unsigned long)nRestart_Vars) {
    SU2_MPI::Error("Error reading restart file.", CURRENT_FUNCTION);
  }

  /*--- Check that this is an SU2 binary file. SU2 binary files
   have the hex representation of "SU2" as the first int in the file. ---*/

  if (Restart_Vars[0] != 535532) {
    SU2_MPI::Error(string("File ") + string(fname) + string(" is not a binary SU2 restart file.\n") +
                   string("SU2 reads/writes binary restart files by default.\n") +
                   string("Note that backward compatibility for ASCII restart files is\n") +
                   string("possible with the READ_BINARY_RESTART option."), CURRENT_FUNCTION);
  }

  /*--- Store the number of fields to be read for clarity. ---*/

  nFields = Restart_Vars[1];

  /*--- Read the variable names from the file. Note that we are adopting a
   fixed length of 33 for the string length to match with CGNS. This is
   needed for when we read the strings later. We pad the beginning of the
   variable string vector with the Point_ID tag that wasn't written. ---*/

  fields.push_back("Point_ID");
  for (iVar = 0; iVar < nFields; iVar++) {
    ret = fread(str_buf, sizeof(char), CGNS_STRING_SIZE, fhw);
    if (ret != (unsigned long)CGNS_STRING_SIZE) {
      SU2_MPI::Error("Error reading restart file.", CURRENT_FUNCTION);
    }
    fields.push_back(str_buf);
  }

  /*--- For now, create a temp 1D buffer to read the data from file. ---*/

  Restart_Data = new passivedouble[nFields*geometry->GetnPointDomain()];

  /*--- Read in the data for the restart at all local points. ---*/

  ret = fread(Restart_Data, sizeof(passivedouble), nFields*geometry->GetnPointDomain(), fhw);
  if (ret != (unsigned long)nFields*geometry->GetnPointDomain()) {
    SU2_MPI::Error("Error reading restart file.", CURRENT_FUNCTION);
  }

  /*--- Close the file. ---*/

  fclose(fhw);

#else

  /*--- Parallel binary input using MPI I/O. ---*/

  MPI_File fhw;
  SU2_MPI::Status status;
  MPI_Datatype etype, filetype;
  MPI_Offset disp;
  unsigned long iPoint_Global, index, iChar;
  string field_buf;

  int ierr;

  /*--- All ranks open the file using MPI. ---*/

  ierr = MPI_File_open(SU2_MPI::GetComm(), fname, MPI_MODE_RDONLY, MPI_INFO_NULL, &fhw);

  /*--- Error check opening the file. ---*/

  if (ierr) {
    SU2_MPI::Error(string("Unable to open SU2 restart file ") + string(fname), CURRENT_FUNCTION);
  }

  /*--- First, read the number of variables and points (i.e., cols and rows),
   which we will need in order to read the file later. Also, read the
   variable string names here. Only the master rank reads the header. ---*/

  if (rank == MASTER_NODE)
    MPI_File_read(fhw, Restart_Vars, nRestart_Vars, MPI_INT, MPI_STATUS_IGNORE);

  /*--- Broadcast the number of variables to all procs and store clearly. ---*/

  SU2_MPI::Bcast(Restart_Vars, nRestart_Vars, MPI_INT, MASTER_NODE, SU2_MPI::GetComm());

  /*--- Check that this is an SU2 binary file. SU2 binary files
   have the hex representation of "SU2" as the first int in the file. ---*/

  if (Restart_Vars[0] != 535532) {
    SU2_MPI::Error(string("File ") + string(fname) + string(" is not a binary SU2 restart file.\n") +
                   string("SU2 reads/writes binary restart files by default.\n") +
                   string("Note that backward compatibility for ASCII restart files is\n") +
                   string("possible with the READ_BINARY_RESTART option."), CURRENT_FUNCTION);
  }

  /*--- Store the number of fields to be read for clarity. ---*/

  nFields = Restart_Vars[1];

  /*--- Read the variable names from the file. Note that we are adopting a
   fixed length of 33 for the string length to match with CGNS. This is
   needed for when we read the strings later. ---*/

  char *mpi_str_buf = new char[nFields*CGNS_STRING_SIZE];
  if (rank == MASTER_NODE) {
    disp = nRestart_Vars*sizeof(int);
    MPI_File_read_at(fhw, disp, mpi_str_buf, nFields*CGNS_STRING_SIZE,
                     MPI_CHAR, MPI_STATUS_IGNORE);
  }

  /*--- Broadcast the string names of the variables. ---*/

  SU2_MPI::Bcast(mpi_str_buf, nFields*CGNS_STRING_SIZE, MPI_CHAR,
                 MASTER_NODE, SU2_MPI::GetComm());

  /*--- Now parse the string names and load into the config class in case
   we need them for writing visualization files (SU2_SOL). ---*/

  fields.push_back("Point_ID");
  for (iVar = 0; iVar < nFields; iVar++) {
    index = iVar*CGNS_STRING_SIZE;
    field_buf.append("\"");
    for (iChar = 0; iChar < (unsigned long)CGNS_STRING_SIZE; iChar++) {
      str_buf[iChar] = mpi_str_buf[index + iChar];
    }
    field_buf.append(str_buf);
    field_buf.append("\"");
    fields.push_back(field_buf.c_str());
    field_buf.clear();
  }

  /*--- Free string buffer memory. ---*/

  delete [] mpi_str_buf;

  /*--- We're writing only su2doubles in the data portion of the file. ---*/

  etype = MPI_DOUBLE;

  /*--- We need to ignore the 4 ints describing the nVar_Restart and nPoints,
   along with the string names of the variables. ---*/

  disp = nRestart_Vars*sizeof(int) + CGNS_STRING_SIZE*nFields*sizeof(char);

  /*--- Define a derived datatype for this rank's set of non-contiguous data
   that will be placed in the restart. Here, we are collecting each one of the
   points which are distributed throughout the file in blocks of nVar_Restart data. ---*/

  int *blocklen = new int[geometry->GetnPointDomain()];
  MPI_Aint *displace = new MPI_Aint[geometry->GetnPointDomain()];
  int counter = 0;
  for (iPoint_Global = 0; iPoint_Global < geometry->GetGlobal_nPointDomain(); iPoint_Global++ ) {
    if (geometry->GetGlobal_to_Local_Point(iPoint_Global) > -1) {
      blocklen[counter] = nFields;
      displace[counter] = iPoint_Global*nFields*sizeof(passivedouble);
      counter++;
    }
  }
  MPI_Type_create_hindexed(geometry->GetnPointDomain(), blocklen, displace, MPI_DOUBLE, &filetype);
  MPI_Type_commit(&filetype);

  /*--- Set the view for the MPI file write, i.e., describe the location in
   the file that this rank "sees" for writing its piece of the restart file. ---*/

  MPI_File_set_view(fhw, disp, etype, filetype, (char*)"native", MPI_INFO_NULL);

  /*--- For now, create a temp 1D buffer to read the data from file. ---*/

  Restart_Data = new passivedouble[nFields*geometry->GetnPointDomain()];

  /*--- Collective call for all ranks to read from their view simultaneously. ---*/

  MPI_File_read_all(fhw, Restart_Data, nFields*geometry->GetnPointDomain(), MPI_DOUBLE, &status);

  /*--- All ranks close the file after writing. ---*/

  MPI_File_close(&fhw);

  /*--- Free the derived datatype and release temp memory. ---*/

  MPI_Type_free(&filetype);

  delete [] blocklen;
  delete [] displace;

#endif

}

void CSolver::Read_SU2_Restart_Metadata(CGeometry *geometry, CConfig *config, bool adjoint, string val_filename) const {

  su2double AoA_ = config->GetAoA();
  su2double AoS_ = config->GetAoS();
  su2double BCThrust_ = config->GetInitial_BCThrust();
  su2double dCD_dCL_ = config->GetdCD_dCL();
  su2double dCMx_dCL_ = config->GetdCMx_dCL();
  su2double dCMy_dCL_ = config->GetdCMy_dCL();
  su2double dCMz_dCL_ = config->GetdCMz_dCL();
  string::size_type position;
  unsigned long InnerIter_ = 0;
  ifstream restart_file;

  /*--- Carry on with ASCII metadata reading. ---*/

  restart_file.open(val_filename.data(), ios::in);
  if (restart_file.fail()) {
    if (rank == MASTER_NODE) {
      cout << " Warning: There is no restart file (" << val_filename.data() << ")."<< endl;
      cout << " Computation will continue without updating metadata parameters." << endl;
    }
  }
  else {

    string text_line;

    /*--- Space for extra info (if any) ---*/

    while (getline (restart_file, text_line)) {

      /*--- External iteration ---*/

      position = text_line.find ("ITER=",0);
      if (position != string::npos) {
        text_line.erase (0,9); InnerIter_ = atoi(text_line.c_str());
      }

      /*--- Angle of attack ---*/

      position = text_line.find ("AOA=",0);
      if (position != string::npos) {
        text_line.erase (0,4); AoA_ = atof(text_line.c_str());
      }

      /*--- Sideslip angle ---*/

      position = text_line.find ("SIDESLIP_ANGLE=",0);
      if (position != string::npos) {
        text_line.erase (0,15); AoS_ = atof(text_line.c_str());
      }

      /*--- BCThrust angle ---*/

      position = text_line.find ("INITIAL_BCTHRUST=",0);
      if (position != string::npos) {
        text_line.erase (0,17); BCThrust_ = atof(text_line.c_str());
      }

      /*--- dCD_dCL coefficient ---*/

      position = text_line.find ("DCD_DCL_VALUE=",0);
      if (position != string::npos) {
        text_line.erase (0,14); dCD_dCL_ = atof(text_line.c_str());
      }

      /*--- dCMx_dCL coefficient ---*/

      position = text_line.find ("DCMX_DCL_VALUE=",0);
      if (position != string::npos) {
        text_line.erase (0,15); dCMx_dCL_ = atof(text_line.c_str());
      }

      /*--- dCMy_dCL coefficient ---*/

      position = text_line.find ("DCMY_DCL_VALUE=",0);
      if (position != string::npos) {
        text_line.erase (0,15); dCMy_dCL_ = atof(text_line.c_str());
      }

      /*--- dCMz_dCL coefficient ---*/

      position = text_line.find ("DCMZ_DCL_VALUE=",0);
      if (position != string::npos) {
        text_line.erase (0,15); dCMz_dCL_ = atof(text_line.c_str());
      }

    }

    /*--- Close the restart meta file. ---*/

    restart_file.close();

  }


  /*--- Load the metadata. ---*/

  /*--- Angle of attack ---*/

  if (config->GetDiscard_InFiles() == false) {
    if ((config->GetAoA() != AoA_) && (rank == MASTER_NODE)) {
      cout.precision(6);
      cout <<"WARNING: AoA in the solution file (" << AoA_ << " deg.) +" << endl;
      cout << "         AoA offset in mesh file (" << config->GetAoA_Offset() << " deg.) = " << AoA_ + config->GetAoA_Offset() << " deg." << endl;
    }
    config->SetAoA(AoA_ + config->GetAoA_Offset());
  }

  else {
    if ((config->GetAoA() != AoA_) && (rank == MASTER_NODE))
      cout <<"WARNING: Discarding the AoA in the solution file." << endl;
  }

  /*--- Sideslip angle ---*/

  if (config->GetDiscard_InFiles() == false) {
    if ((config->GetAoS() != AoS_) && (rank == MASTER_NODE)) {
      cout.precision(6);
      cout <<"WARNING: AoS in the solution file (" << AoS_ << " deg.) +" << endl;
      cout << "         AoS offset in mesh file (" << config->GetAoS_Offset() << " deg.) = " << AoS_ + config->GetAoS_Offset() << " deg." << endl;
    }
    config->SetAoS(AoS_ + config->GetAoS_Offset());
  }
  else {
    if ((config->GetAoS() != AoS_) && (rank == MASTER_NODE))
      cout <<"WARNING: Discarding the AoS in the solution file." << endl;
  }

  /*--- BCThrust ---*/

  if (config->GetDiscard_InFiles() == false) {
    if ((config->GetInitial_BCThrust() != BCThrust_) && (rank == MASTER_NODE))
      cout <<"WARNING: SU2 will use the initial BC Thrust provided in the solution file: " << BCThrust_ << " lbs." << endl;
    config->SetInitial_BCThrust(BCThrust_);
  }
  else {
    if ((config->GetInitial_BCThrust() != BCThrust_) && (rank == MASTER_NODE))
      cout <<"WARNING: Discarding the BC Thrust in the solution file." << endl;
  }


  if (config->GetDiscard_InFiles() == false) {

    if ((config->GetdCD_dCL() != dCD_dCL_) && (rank == MASTER_NODE))
      cout <<"WARNING: SU2 will use the dCD/dCL provided in the direct solution file: " << dCD_dCL_ << "." << endl;
    config->SetdCD_dCL(dCD_dCL_);

    if ((config->GetdCMx_dCL() != dCMx_dCL_) && (rank == MASTER_NODE))
      cout <<"WARNING: SU2 will use the dCMx/dCL provided in the direct solution file: " << dCMx_dCL_ << "." << endl;
    config->SetdCMx_dCL(dCMx_dCL_);

    if ((config->GetdCMy_dCL() != dCMy_dCL_) && (rank == MASTER_NODE))
      cout <<"WARNING: SU2 will use the dCMy/dCL provided in the direct solution file: " << dCMy_dCL_ << "." << endl;
    config->SetdCMy_dCL(dCMy_dCL_);

    if ((config->GetdCMz_dCL() != dCMz_dCL_) && (rank == MASTER_NODE))
      cout <<"WARNING: SU2 will use the dCMz/dCL provided in the direct solution file: " << dCMz_dCL_ << "." << endl;
    config->SetdCMz_dCL(dCMz_dCL_);

  }

  else {

    if ((config->GetdCD_dCL() != dCD_dCL_) && (rank == MASTER_NODE))
      cout <<"WARNING: Discarding the dCD/dCL in the direct solution file." << endl;

    if ((config->GetdCMx_dCL() != dCMx_dCL_) && (rank == MASTER_NODE))
      cout <<"WARNING: Discarding the dCMx/dCL in the direct solution file." << endl;

    if ((config->GetdCMy_dCL() != dCMy_dCL_) && (rank == MASTER_NODE))
      cout <<"WARNING: Discarding the dCMy/dCL in the direct solution file." << endl;

    if ((config->GetdCMz_dCL() != dCMz_dCL_) && (rank == MASTER_NODE))
      cout <<"WARNING: Discarding the dCMz/dCL in the direct solution file." << endl;

  }

  /*--- External iteration ---*/

  if ((config->GetDiscard_InFiles() == false) && (!adjoint || (adjoint && config->GetRestart())))
    config->SetExtIter_OffSet(InnerIter_);

}

void CSolver::LoadInletProfile(CGeometry **geometry,
                               CSolver ***solver,
                               CConfig *config,
                               int val_iter,
                               unsigned short val_kind_solver,
                               unsigned short val_kind_marker) const {

  /*-- First, set the solver and marker kind for the particular problem at
   hand. Note that, in the future, these routines can be used for any solver
   and potentially any marker type (beyond inlets). ---*/

  unsigned short KIND_SOLVER = val_kind_solver;
  unsigned short KIND_MARKER = val_kind_marker;

  /*--- Local variables ---*/

  unsigned short iDim, iVar, iMesh, iMarker, jMarker;
  unsigned long iPoint, iVertex, index, iChildren, Point_Fine, iRow;
  su2double Area_Children, Area_Parent, dist, min_dist, Interp_Radius, Theta;
  const su2double *Coord = nullptr;
  bool dual_time = ((config->GetTime_Marching() == DT_STEPPING_1ST) ||
                    (config->GetTime_Marching() == DT_STEPPING_2ND));
  bool time_stepping = config->GetTime_Marching() == TIME_STEPPING;

  string UnstExt, text_line;
  ifstream restart_file;

  unsigned short iZone = config->GetiZone();
  unsigned short nZone = config->GetnZone();

  string Marker_Tag;
  string profile_filename = config->GetInlet_FileName();
  ifstream inlet_file;
  string Interpolation_Function, Interpolation_Type;
  bool Interpolate = false;

  su2double *Normal = new su2double[nDim];

  unsigned long Marker_Counter = 0;

  bool turbulent = (config->GetKind_Solver() == RANS ||
                    config->GetKind_Solver() == INC_RANS ||
                    config->GetKind_Solver() == ADJ_RANS ||
                    config->GetKind_Solver() == DISC_ADJ_RANS ||
                    config->GetKind_Solver() == DISC_ADJ_INC_RANS);

  unsigned short nVar_Turb = 0;
  if (turbulent)
    switch (config->GetKind_Turb_Model()) {
      case SA: case SA_NEG: case SA_E: case SA_COMP: case SA_E_COMP:
        nVar_Turb = 1;
        break;
      case SST: case SST_SUST:
        nVar_Turb = 2;
        break;
      default:
        SU2_MPI::Error("Specified turbulence model unavailable or none selected", CURRENT_FUNCTION);
        break;
    }

  /*--- Count the number of columns that we have for this flow case,
   excluding the coordinates. Here, we have 2 entries for the total
   conditions or mass flow, another nDim for the direction vector, and
   finally entries for the number of turbulence variables. This is only
   necessary in case we are writing a template profile file or for Inlet
   Interpolation purposes. ---*/

  unsigned short nCol_InletFile = 2 + nDim + nVar_Turb;

  /*--- Multizone problems require the number of the zone to be appended. ---*/

  if (nZone > 1)
    profile_filename = config->GetMultizone_FileName(profile_filename, iZone, ".dat");

  /*--- Modify file name for an unsteady restart ---*/

  if (dual_time || time_stepping)
    profile_filename = config->GetUnsteady_FileName(profile_filename, val_iter, ".dat");

  /*--- Read the profile data from an ASCII file. ---*/

  CMarkerProfileReaderFVM profileReader(geometry[MESH_0], config, profile_filename, KIND_MARKER, nCol_InletFile);

  /*--- Load data from the restart into correct containers. ---*/

  Marker_Counter = 0;

  unsigned short global_failure = 0, local_failure = 0;
  ostringstream error_msg;

  const su2double tolerance = config->GetInlet_Profile_Matching_Tolerance();

  for (iMarker = 0; iMarker < config->GetnMarker_All(); iMarker++) {

    /*--- Skip if this is the wrong type of marker. ---*/

    if (config->GetMarker_All_KindBC(iMarker) != KIND_MARKER) continue;

    /*--- Get tag in order to identify the correct inlet data. ---*/

    Marker_Tag = config->GetMarker_All_TagBound(iMarker);

    for (jMarker = 0; jMarker < profileReader.GetNumberOfProfiles(); jMarker++) {

      /*--- If we have not found the matching marker string, continue to next marker. ---*/

      if (profileReader.GetTagForProfile(jMarker) != Marker_Tag) continue;

      /*--- Increment our counter for marker matches. ---*/

      Marker_Counter++;

      /*--- Get data for this profile. ---*/

      vector<passivedouble> Inlet_Data = profileReader.GetDataForProfile(jMarker);
      unsigned short nColumns = profileReader.GetNumberOfColumnsInProfile(jMarker);
      vector<su2double> Inlet_Data_Interpolated ((nCol_InletFile+nDim)*geometry[MESH_0]->nVertex[iMarker]);

      /*--- Define Inlet Values vectors before and after interpolation (if needed) ---*/
      vector<su2double> Inlet_Values(nCol_InletFile+nDim);
      vector<su2double> Inlet_Interpolated(nColumns);

      unsigned long nRows = profileReader.GetNumberOfRowsInProfile(jMarker);

      /*--- Pointer to call Set and Evaluate functions. ---*/
      vector<C1DInterpolation*> interpolator (nColumns);
      string interpolation_function, interpolation_type;

      /*--- Define the reference for interpolation. ---*/
      unsigned short radius_index=0;
      vector<su2double> InletRadii = profileReader.GetColumnForProfile(jMarker, radius_index);
      vector<su2double> Interpolation_Column (nRows);

      switch(config->GetKindInletInterpolationFunction()){

        case (NONE):
          Interpolate = false;
          break;

        case (AKIMA_1D):
          for (unsigned short iCol=0; iCol < nColumns; iCol++){
            Interpolation_Column = profileReader.GetColumnForProfile(jMarker, iCol);
            interpolator[iCol] = new CAkimaInterpolation(InletRadii,Interpolation_Column);
            interpolation_function = "AKIMA";
            Interpolate = true;
          }
          break;

        case (LINEAR_1D):
          for (unsigned short iCol=0; iCol < nColumns; iCol++){
            Interpolation_Column = profileReader.GetColumnForProfile(jMarker, iCol);
            interpolator[iCol] = new CLinearInterpolation(InletRadii,Interpolation_Column);
            interpolation_function = "LINEAR";
            Interpolate = true;
          }
          break;

        default:
          SU2_MPI::Error("Error in the Kind_InletInterpolation Marker\n",CURRENT_FUNCTION);
          break;
      }

      if (Interpolate == true){
        switch(config->GetKindInletInterpolationType()){
          case(VR_VTHETA):
            interpolation_type="VR_VTHETA";
            break;
          case(ALPHA_PHI):
            interpolation_type="ALPHA_PHI";
            break;
        }
        cout<<"Inlet Interpolation being done using "<<interpolation_function
            <<" function and type "<<interpolation_type<<" for "<< Marker_Tag<<endl;
        if(nDim == 3)
          cout<<"Ensure the flow direction is in z direction"<<endl;
        else if (nDim == 2)
          cout<<"Ensure the flow direction is in x direction"<<endl;
      }
      else if(Interpolate == false) {
        cout<<"No Inlet Interpolation being used"<<endl;
      }

      /*--- Loop through the nodes on this marker. ---*/

      for (iVertex = 0; iVertex < geometry[MESH_0]->nVertex[iMarker]; iVertex++) {

        iPoint = geometry[MESH_0]->vertex[iMarker][iVertex]->GetNode();
        Coord = geometry[MESH_0]->nodes->GetCoord(iPoint);

        if(Interpolate == false) {

          min_dist = 1e16;

          /*--- Find the distance to the closest point in our inlet profile data. ---*/

          for (iRow = 0; iRow < nRows; iRow++) {

            /*--- Get the coords for this data point. ---*/

            index = iRow*nColumns;

            dist = 0.0;
            for (unsigned short iDim = 0; iDim < nDim; iDim++)
            dist += pow(Inlet_Data[index+iDim] - Coord[iDim], 2);
            dist = sqrt(dist);

            /*--- Check is this is the closest point and store data if so. ---*/

            if (dist < min_dist) {
            min_dist = dist;
            for (iVar = 0; iVar < nColumns; iVar++)
              Inlet_Values[iVar] = Inlet_Data[index+iVar];
            }

          }

          /*--- If the diff is less than the tolerance, match the two.
          We could modify this to simply use the nearest neighbor, or
          eventually add something more elaborate here for interpolation. ---*/

          if (min_dist < tolerance) {

            solver[MESH_0][KIND_SOLVER]->SetInletAtVertex(Inlet_Values.data(), iMarker, iVertex);

          } else {

            unsigned long GlobalIndex = geometry[MESH_0]->nodes->GetGlobalIndex(iPoint);
            cout << "WARNING: Did not find a match between the points in the inlet file" << endl;
            cout << "and point " << GlobalIndex;
            cout << std::scientific;
            cout << " at location: [" << Coord[0] << ", " << Coord[1];
            if (nDim ==3) error_msg << ", " << Coord[2];
            cout << "]" << endl;
            cout << "Distance to closest point: " << min_dist << endl;
            cout << "Current tolerance:         " << tolerance << endl;
            cout << endl;
            cout << "You can widen the tolerance for point matching by changing the value" << endl;
            cout << "of the option INLET_MATCHING_TOLERANCE in your *.cfg file." << endl;
            local_failure++;
            break;
          }

        }

        else if(Interpolate == true) {

          /* --- Calculating the radius and angle of the vertex ---*/
          /* --- Flow should be in z direction for 3D cases ---*/
          /* --- Or in x direction for 2D cases ---*/
          Interp_Radius = sqrt(pow(Coord[0],2)+ pow(Coord[1],2));
          Theta = atan2(Coord[1],Coord[0]);

          /* --- Evaluating and saving the final spline data ---*/
          for  (unsigned short iVar=0; iVar < nColumns; iVar++){

            /*---Evaluate spline will get the respective value of the Data set (column) specified
            for that interpolator[iVar], cycling through all columns to get all the
            data for that vertex ---*/
            Inlet_Interpolated[iVar]=interpolator[iVar]->EvaluateSpline(Interp_Radius);
            if (interpolator[iVar]->GetPointMatch() == false){
              cout << "WARNING: Did not find a match between the radius in the inlet file " ;
              cout << std::scientific;
              cout << "at location: [" << Coord[0] << ", " << Coord[1];
              if (nDim == 3) {cout << ", " << Coord[2];}
              cout << "]";
              cout << " with Radius: "<< Interp_Radius << endl;
              cout << "You can add a row for Radius: " << Interp_Radius <<" in the inlet file ";
              cout << "to eliminate this issue or give proper data" << endl;
              local_failure++;
              break;
            }
          }

          /* --- Correcting for Interpolation Type ---*/
          switch(config->GetKindInletInterpolationType()){
          case(VR_VTHETA):
            Inlet_Values = CorrectedInletValues(Inlet_Interpolated, Theta, nDim, Coord, nVar_Turb, VR_VTHETA);
          break;
          case(ALPHA_PHI):
            Inlet_Values = CorrectedInletValues(Inlet_Interpolated, Theta, nDim, Coord, nVar_Turb, ALPHA_PHI);
          break;
          }

          solver[MESH_0][KIND_SOLVER]->SetInletAtVertex(Inlet_Values.data(), iMarker, iVertex);

          for (unsigned short iVar=0; iVar < (nCol_InletFile+nDim); iVar++)
            Inlet_Data_Interpolated[iVertex*(nCol_InletFile+nDim)+iVar] = Inlet_Values[iVar];

        }

      } // end iVertex loop

      if(config->GetPrintInlet_InterpolatedData() == true) {
          PrintInletInterpolatedData(Inlet_Data_Interpolated, profileReader.GetTagForProfile(jMarker),
                                     geometry[MESH_0]->nVertex[iMarker], nDim, nCol_InletFile+nDim);
      }

      for (int i=0; i<nColumns;i++)
        delete interpolator[i];

    } // end jMarker loop

    if (local_failure > 0) break;

  } // end iMarker loop

  SU2_MPI::Allreduce(&local_failure, &global_failure, 1, MPI_UNSIGNED_SHORT, MPI_SUM, SU2_MPI::GetComm());

  if (global_failure > 0) {
    SU2_MPI::Error("Prescribed inlet data does not match markers within tolerance.", CURRENT_FUNCTION);
  }

  /*--- Copy the inlet data down to the coarse levels if multigrid is active.
   Here, we use a face area-averaging to restrict the values. ---*/

  for (iMesh = 1; iMesh <= config->GetnMGLevels(); iMesh++) {
    for (iMarker=0; iMarker < config->GetnMarker_All(); iMarker++) {
      if (config->GetMarker_All_KindBC(iMarker) == KIND_MARKER) {

        Marker_Tag = config->GetMarker_All_TagBound(iMarker);

        /* Check the number of columns and allocate temp array. */

        unsigned short nColumns = 0;
        for (jMarker = 0; jMarker < profileReader.GetNumberOfProfiles(); jMarker++) {
          if (profileReader.GetTagForProfile(jMarker) == Marker_Tag) {
            nColumns = profileReader.GetNumberOfColumnsInProfile(jMarker);
          }
        }
        vector<su2double> Inlet_Values(nColumns);
        vector<su2double> Inlet_Fine(nColumns);

        /*--- Loop through the nodes on this marker. ---*/

        for (iVertex = 0; iVertex < geometry[iMesh]->nVertex[iMarker]; iVertex++) {

          /*--- Get the coarse mesh point and compute the boundary area. ---*/

          iPoint = geometry[iMesh]->vertex[iMarker][iVertex]->GetNode();
          geometry[iMesh]->vertex[iMarker][iVertex]->GetNormal(Normal);
          Area_Parent = 0.0;
          for (iDim = 0; iDim < nDim; iDim++) Area_Parent += Normal[iDim]*Normal[iDim];
          Area_Parent = sqrt(Area_Parent);

          /*--- Reset the values for the coarse point. ---*/

          for (iVar = 0; iVar < nColumns; iVar++) Inlet_Values[iVar] = 0.0;

          /*-- Loop through the children and extract the inlet values
           from those nodes that lie on the boundary as well as their
           boundary area. We build a face area-averaged value for the
           coarse point values from the fine grid points. Note that
           children from the interior volume will not be included in
           the averaging. ---*/

          for (iChildren = 0; iChildren < geometry[iMesh]->nodes->GetnChildren_CV(iPoint); iChildren++) {
            Point_Fine = geometry[iMesh]->nodes->GetChildren_CV(iPoint, iChildren);
            for (iVar = 0; iVar < nColumns; iVar++) Inlet_Fine[iVar] = 0.0;
            Area_Children = solver[iMesh-1][KIND_SOLVER]->GetInletAtVertex(Inlet_Fine.data(), Point_Fine, KIND_MARKER,
                                                                           Marker_Tag, geometry[iMesh-1], config);
            for (iVar = 0; iVar < nColumns; iVar++) {
              Inlet_Values[iVar] += Inlet_Fine[iVar]*Area_Children/Area_Parent;
            }
          }

          /*--- Set the boundary area-averaged inlet values for the coarse point. ---*/

          solver[iMesh][KIND_SOLVER]->SetInletAtVertex(Inlet_Values.data(), iMarker, iVertex);

        }
      }
    }
  }

  delete [] Normal;
}


void CSolver::ComputeVertexTractions(CGeometry *geometry, CConfig *config){

  /*--- Compute the constant factor to dimensionalize pressure and shear stress. ---*/
  su2double *Velocity_ND, *Velocity_Real;
  su2double Density_ND,  Density_Real, Velocity2_Real, Velocity2_ND;
  su2double factor;

  unsigned short iDim, jDim;

  // Check whether the problem is viscous
  bool viscous_flow = ((config->GetKind_Solver() == NAVIER_STOKES) ||
                       (config->GetKind_Solver() == INC_NAVIER_STOKES) ||
                       (config->GetKind_Solver() == RANS) ||
                       (config->GetKind_Solver() == INC_RANS) ||
                       (config->GetKind_Solver() == DISC_ADJ_NAVIER_STOKES) ||
                       (config->GetKind_Solver() == DISC_ADJ_INC_NAVIER_STOKES) ||
                       (config->GetKind_Solver() == DISC_ADJ_INC_RANS) ||
                       (config->GetKind_Solver() == DISC_ADJ_RANS));

  // Parameters for the calculations
  su2double Pn = 0.0;
  su2double auxForce[3] = {1.0, 0.0, 0.0};

  unsigned short iMarker;
  unsigned long iVertex, iPoint;
  su2double const *iNormal;

  su2double Pressure_Inf = config->GetPressure_FreeStreamND();

  Velocity_Real = config->GetVelocity_FreeStream();
  Density_Real  = config->GetDensity_FreeStream();

  Velocity_ND = config->GetVelocity_FreeStreamND();
  Density_ND  = config->GetDensity_FreeStreamND();

  Velocity2_Real = 0.0;
  Velocity2_ND   = 0.0;
  for (unsigned short iDim = 0; iDim < nDim; iDim++) {
    Velocity2_Real += Velocity_Real[iDim]*Velocity_Real[iDim];
    Velocity2_ND   += Velocity_ND[iDim]*Velocity_ND[iDim];
  }

  factor = Density_Real * Velocity2_Real / ( Density_ND * Velocity2_ND );

  for (iMarker = 0; iMarker < config->GetnMarker_All(); iMarker++) {

    /*--- If this is defined as an interface marker ---*/
    if (config->GetMarker_All_Fluid_Load(iMarker) == YES) {

      // Loop over the vertices
      for (iVertex = 0; iVertex < geometry->nVertex[iMarker]; iVertex++) {

        // Recover the point index
        iPoint = geometry->vertex[iMarker][iVertex]->GetNode();
        // Get the normal at the vertex: this normal goes inside the fluid domain.
        iNormal = geometry->vertex[iMarker][iVertex]->GetNormal();

        /*--- Check if the node belongs to the domain (i.e, not a halo node) ---*/
        if (geometry->nodes->GetDomain(iPoint)) {

          // Retrieve the values of pressure
          Pn = base_nodes->GetPressure(iPoint);

          // Calculate tn in the fluid nodes for the inviscid term --> Units of force (non-dimensional).
          for (iDim = 0; iDim < nDim; iDim++)
            auxForce[iDim] = -(Pn-Pressure_Inf)*iNormal[iDim];

          // Calculate tn in the fluid nodes for the viscous term
          if (viscous_flow) {
            su2double Viscosity = base_nodes->GetLaminarViscosity(iPoint);
            su2double Tau[3][3];
            CNumerics::ComputeStressTensor(nDim, Tau, base_nodes->GetGradient_Primitive(iPoint)+1, Viscosity);
            for (iDim = 0; iDim < nDim; iDim++) {
              for (jDim = 0 ; jDim < nDim; jDim++) {
                auxForce[iDim] += Tau[iDim][jDim]*iNormal[jDim];
              }
            }
          }

          // Redimensionalize the forces
          for (iDim = 0; iDim < nDim; iDim++) {
            VertexTraction[iMarker][iVertex][iDim] = factor * auxForce[iDim];
          }
        }
        else{
          for (iDim = 0; iDim < nDim; iDim++) {
            VertexTraction[iMarker][iVertex][iDim] = 0.0;
          }
        }
      }
    }
  }

}

void CSolver::RegisterVertexTractions(CGeometry *geometry, CConfig *config){

  unsigned short iMarker, iDim;
  unsigned long iVertex, iPoint;

  /*--- Loop over all the markers ---*/
  for (iMarker = 0; iMarker < config->GetnMarker_All(); iMarker++) {

    /*--- If this is defined as an interface marker ---*/
    if (config->GetMarker_All_Fluid_Load(iMarker) == YES) {

      /*--- Loop over the vertices ---*/
      for (iVertex = 0; iVertex < geometry->nVertex[iMarker]; iVertex++) {

        /*--- Recover the point index ---*/
        iPoint = geometry->vertex[iMarker][iVertex]->GetNode();

        /*--- Check if the node belongs to the domain (i.e, not a halo node) ---*/
        if (geometry->nodes->GetDomain(iPoint)) {

          /*--- Register the vertex traction as output ---*/
          for (iDim = 0; iDim < nDim; iDim++) {
            AD::RegisterOutput(VertexTraction[iMarker][iVertex][iDim]);
          }

        }
      }
    }
  }

}

void CSolver::SetVertexTractionsAdjoint(CGeometry *geometry, CConfig *config){

  unsigned short iMarker, iDim;
  unsigned long iVertex, iPoint;

  /*--- Loop over all the markers ---*/
  for (iMarker = 0; iMarker < config->GetnMarker_All(); iMarker++) {

    /*--- If this is defined as an interface marker ---*/
    if (config->GetMarker_All_Fluid_Load(iMarker) == YES) {

      /*--- Loop over the vertices ---*/
      for (iVertex = 0; iVertex < geometry->nVertex[iMarker]; iVertex++) {

        /*--- Recover the point index ---*/
        iPoint = geometry->vertex[iMarker][iVertex]->GetNode();

        /*--- Check if the node belongs to the domain (i.e, not a halo node) ---*/
        if (geometry->nodes->GetDomain(iPoint)) {

          /*--- Set the adjoint of the vertex traction from the value received ---*/
          for (iDim = 0; iDim < nDim; iDim++) {

            SU2_TYPE::SetDerivative(VertexTraction[iMarker][iVertex][iDim],
                                    SU2_TYPE::GetValue(VertexTractionAdjoint[iMarker][iVertex][iDim]));
          }

        }
      }
    }
  }

}


void CSolver::SetVerificationSolution(unsigned short nDim,
                                      unsigned short nVar,
                                      CConfig        *config) {

  /*--- Determine the verification solution to be set and
        allocate memory for the corresponding class. ---*/
  switch( config->GetVerification_Solution() ) {

    case NO_VERIFICATION_SOLUTION:
      VerificationSolution = nullptr; break;
    case INVISCID_VORTEX:
      VerificationSolution = new CInviscidVortexSolution(nDim, nVar, MGLevel, config); break;
    case RINGLEB:
      VerificationSolution = new CRinglebSolution(nDim, nVar, MGLevel, config); break;
    case NS_UNIT_QUAD:
      VerificationSolution = new CNSUnitQuadSolution(nDim, nVar, MGLevel, config); break;
    case TAYLOR_GREEN_VORTEX:
      VerificationSolution = new CTGVSolution(nDim, nVar, MGLevel, config); break;
    case INC_TAYLOR_GREEN_VORTEX:
      VerificationSolution = new CIncTGVSolution(nDim, nVar, MGLevel, config); break;
    case MMS_NS_UNIT_QUAD:
      VerificationSolution = new CMMSNSUnitQuadSolution(nDim, nVar, MGLevel, config); break;
    case MMS_NS_UNIT_QUAD_WALL_BC:
      VerificationSolution = new CMMSNSUnitQuadSolutionWallBC(nDim, nVar, MGLevel, config); break;
    case MMS_NS_TWO_HALF_CIRCLES:
      VerificationSolution = new CMMSNSTwoHalfCirclesSolution(nDim, nVar, MGLevel, config); break;
    case MMS_NS_TWO_HALF_SPHERES:
      VerificationSolution = new CMMSNSTwoHalfSpheresSolution(nDim, nVar, MGLevel, config); break;
    case MMS_INC_EULER:
      VerificationSolution = new CMMSIncEulerSolution(nDim, nVar, MGLevel, config); break;
    case MMS_INC_NS:
      VerificationSolution = new CMMSIncNSSolution(nDim, nVar, MGLevel, config); break;
    case USER_DEFINED_SOLUTION:
      VerificationSolution = new CUserDefinedSolution(nDim, nVar, MGLevel, config); break;
  }
}

void CSolver::ComputeResidual_Multizone(CGeometry *geometry, CConfig *config){

  unsigned short iVar;
  unsigned long iPoint;
  su2double residual;

  /*--- Set Residuals to zero ---*/
  for (iVar = 0; iVar < nVar; iVar++){
    SetRes_BGS(iVar,0.0);
    SetRes_Max_BGS(iVar,0.0,0);
  }

  /*--- Set the residuals and BGSSolution_k to solution for next multizone outer iteration. ---*/
  for (iPoint = 0; iPoint < nPoint; iPoint++) {
    const su2double domain = (iPoint < nPointDomain);
    for (iVar = 0; iVar < nVar; iVar++) {
      residual = (base_nodes->Get_BGSSolution(iPoint,iVar) - base_nodes->Get_BGSSolution_k(iPoint,iVar))*domain;
      base_nodes->Set_BGSSolution_k(iPoint,iVar, base_nodes->Get_BGSSolution(iPoint,iVar));
      AddRes_BGS(iVar, residual*residual);
      AddRes_Max_BGS(iVar, fabs(residual), geometry->nodes->GetGlobalIndex(iPoint), geometry->nodes->GetCoord(iPoint));
    }
  }

  SetResidual_BGS(geometry, config);

}<|MERGE_RESOLUTION|>--- conflicted
+++ resolved
@@ -1630,28 +1630,6 @@
         COUNT_PER_POINT  = nVar;
       MPI_TYPE         = COMM_TYPE_DOUBLE;
       break;
-<<<<<<< HEAD
-    case SOLUTION_FEA_OLD:
-      COUNT_PER_POINT  = nVar*3;
-      MPI_TYPE         = COMM_TYPE_DOUBLE;
-      break;
-    case SOLUTION_VEL_PRED:
-      COUNT_PER_POINT  = nVar;
-      MPI_TYPE         = COMM_TYPE_DOUBLE;
-      break;
-    case SOLUTION_PRED:
-      COUNT_PER_POINT  = nVar;
-      MPI_TYPE         = COMM_TYPE_DOUBLE;
-      break;
-    case SOLUTION_PRED_OLD:
-      if (config->GetTime_Domain())
-        COUNT_PER_POINT  = nVar*4;
-      else
-        COUNT_PER_POINT  = nVar*3;
-      MPI_TYPE         = COMM_TYPE_DOUBLE;
-      break;
-=======
->>>>>>> 61c856d2
     case AUXVAR_GRADIENT:
       COUNT_PER_POINT  = nDim*base_nodes->GetnAuxVar();
       MPI_TYPE         = COMM_TYPE_DOUBLE;
@@ -1799,33 +1777,6 @@
               }
             }
             break;
-<<<<<<< HEAD
-          case SOLUTION_FEA_OLD:
-            for (iVar = 0; iVar < nVar; iVar++) {
-              bufDSend[buf_offset+iVar]        = base_nodes->GetSolution_time_n(iPoint, iVar);
-              bufDSend[buf_offset+nVar+iVar]   = base_nodes->GetSolution_Vel_time_n(iPoint, iVar);
-              bufDSend[buf_offset+nVar*2+iVar] = base_nodes->GetSolution_Accel_time_n(iPoint, iVar);
-            }
-            break;
-          case SOLUTION_VEL_PRED:
-            for (iVar = 0; iVar < nVar; iVar++)
-              bufDSend[buf_offset+iVar] = base_nodes->GetSolution_Vel_Pred(iPoint, iVar);
-            break;
-          case SOLUTION_PRED:
-            for (iVar = 0; iVar < nVar; iVar++)
-              bufDSend[buf_offset+iVar] = base_nodes->GetSolution_Pred(iPoint, iVar);
-            break;
-          case SOLUTION_PRED_OLD:
-            for (iVar = 0; iVar < nVar; iVar++) {
-              bufDSend[buf_offset+iVar]        = base_nodes->GetSolution_Old(iPoint, iVar);
-              bufDSend[buf_offset+nVar+iVar]   = base_nodes->GetSolution_Pred(iPoint, iVar);
-              bufDSend[buf_offset+nVar*2+iVar] = base_nodes->GetSolution_Pred_Old(iPoint, iVar);
-              if (config->GetTime_Domain())
-                bufDSend[buf_offset+nVar*3+iVar]   = base_nodes->GetSolution_Vel_Pred(iPoint, iVar);
-            }
-            break;
-=======
->>>>>>> 61c856d2
           case MESH_DISPLACEMENTS:
             for (iDim = 0; iDim < nDim; iDim++)
               bufDSend[buf_offset+iDim] = base_nodes->GetBound_Disp(iPoint, iDim);
@@ -1986,33 +1937,6 @@
               }
             }
             break;
-<<<<<<< HEAD
-          case SOLUTION_FEA_OLD:
-            for (iVar = 0; iVar < nVar; iVar++) {
-              base_nodes->Set_Solution_time_n(iPoint, iVar, bufDRecv[buf_offset+iVar]);
-              base_nodes->SetSolution_Vel_time_n(iPoint, iVar, bufDRecv[buf_offset+nVar+iVar]);
-              base_nodes->SetSolution_Accel_time_n(iPoint, iVar, bufDRecv[buf_offset+nVar*2+iVar]);
-            }
-            break;
-          case SOLUTION_VEL_PRED:
-            for (iVar = 0; iVar < nVar; iVar++)
-              base_nodes->SetSolution_Vel_Pred(iPoint, iVar, bufDRecv[buf_offset+iVar]);
-            break;
-          case SOLUTION_PRED:
-            for (iVar = 0; iVar < nVar; iVar++)
-              base_nodes->SetSolution_Pred(iPoint, iVar, bufDRecv[buf_offset+iVar]);
-            break;
-          case SOLUTION_PRED_OLD:
-            for (iVar = 0; iVar < nVar; iVar++) {
-              base_nodes->SetSolution_Old(iPoint, iVar, bufDRecv[buf_offset+iVar]);
-              base_nodes->SetSolution_Pred(iPoint, iVar, bufDRecv[buf_offset+nVar+iVar]);
-              base_nodes->SetSolution_Pred_Old(iPoint, iVar, bufDRecv[buf_offset+nVar*2+iVar]);
-              if (config->GetTime_Domain())
-                base_nodes->SetSolution_Vel_Pred(iPoint, iVar, bufDRecv[buf_offset+nVar*3+iVar]);
-            }
-            break;
-=======
->>>>>>> 61c856d2
           case MESH_DISPLACEMENTS:
             for (iDim = 0; iDim < nDim; iDim++)
               base_nodes->SetBound_Disp(iPoint, iDim, bufDRecv[buf_offset+iDim]);
