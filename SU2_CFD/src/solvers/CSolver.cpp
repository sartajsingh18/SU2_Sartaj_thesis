/*!
 * \file CSolver.cpp
 * \brief Main subroutines for CSolver class.
 * \author F. Palacios, T. Economon
 * \version 7.0.4 "Blackbird"
 *
 * SU2 Project Website: https://su2code.github.io
 *
 * The SU2 Project is maintained by the SU2 Foundation
 * (http://su2foundation.org)
 *
 * Copyright 2012-2020, SU2 Contributors (cf. AUTHORS.md)
 *
 * SU2 is free software; you can redistribute it and/or
 * modify it under the terms of the GNU Lesser General Public
 * License as published by the Free Software Foundation; either
 * version 2.1 of the License, or (at your option) any later version.
 *
 * SU2 is distributed in the hope that it will be useful,
 * but WITHOUT ANY WARRANTY; without even the implied warranty of
 * MERCHANTABILITY or FITNESS FOR A PARTICULAR PURPOSE. See the GNU
 * Lesser General Public License for more details.
 *
 * You should have received a copy of the GNU Lesser General Public
 * License along with SU2. If not, see <http://www.gnu.org/licenses/>.
 */


#include "../../include/solvers/CSolver.hpp"
#include "../../include/gradients/computeGradientsGreenGauss.hpp"
#include "../../include/gradients/computeGradientsLeastSquares.hpp"
#include "../../include/limiters/computeLimiters.hpp"
#include "../../../Common/include/toolboxes/MMS/CIncTGVSolution.hpp"
#include "../../../Common/include/toolboxes/MMS/CInviscidVortexSolution.hpp"
#include "../../../Common/include/toolboxes/MMS/CMMSIncEulerSolution.hpp"
#include "../../../Common/include/toolboxes/MMS/CMMSIncNSSolution.hpp"
#include "../../../Common/include/toolboxes/MMS/CMMSNSTwoHalfCirclesSolution.hpp"
#include "../../../Common/include/toolboxes/MMS/CMMSNSTwoHalfSpheresSolution.hpp"
#include "../../../Common/include/toolboxes/MMS/CMMSNSUnitQuadSolution.hpp"
#include "../../../Common/include/toolboxes/MMS/CMMSNSUnitQuadSolutionWallBC.hpp"
#include "../../../Common/include/toolboxes/MMS/CNSUnitQuadSolution.hpp"
#include "../../../Common/include/toolboxes/MMS/CRinglebSolution.hpp"
#include "../../../Common/include/toolboxes/MMS/CTGVSolution.hpp"
#include "../../../Common/include/toolboxes/MMS/CUserDefinedSolution.hpp"
#include "../../../Common/include/toolboxes/printing_toolbox.hpp"
#include "../../../Common/include/toolboxes/C1DInterpolation.hpp"
#include "../../../Common/include/toolboxes/geometry_toolbox.hpp"
#include "../../include/CMarkerProfileReaderFVM.hpp"


CSolver::CSolver(bool mesh_deform_mode) : System(mesh_deform_mode) {

  rank = SU2_MPI::GetRank();
  size = SU2_MPI::GetSize();

  adjoint = false;

  /*--- Set the multigrid level to the finest grid. This can be
        overwritten in the constructors of the derived classes. ---*/
  MGLevel = MESH_0;

  /*--- Array initialization ---*/

  OutputHeadingNames = nullptr;
  Residual_RMS       = nullptr;
  Residual_Max       = nullptr;
  Residual_BGS       = nullptr;
  Residual_Max_BGS   = nullptr;
  Residual           = nullptr;
  Residual_i         = nullptr;
  Residual_j         = nullptr;
  Point_Max          = nullptr;
  Point_Max_Coord    = nullptr;
  Point_Max_BGS      = nullptr;
  Point_Max_Coord_BGS = nullptr;
  Solution           = nullptr;
  Solution_i         = nullptr;
  Solution_j         = nullptr;
  Vector             = nullptr;
  Vector_i           = nullptr;
  Vector_j           = nullptr;
  Res_Conv           = nullptr;
  Res_Visc           = nullptr;
  Res_Sour           = nullptr;
  Res_Conv_i         = nullptr;
  Res_Visc_i         = nullptr;
  Res_Conv_j         = nullptr;
  Res_Visc_j         = nullptr;
  Jacobian_i         = nullptr;
  Jacobian_j         = nullptr;
  Jacobian_ii        = nullptr;
  Jacobian_ij        = nullptr;
  Jacobian_ji        = nullptr;
  Jacobian_jj        = nullptr;
  iPoint_UndLapl     = nullptr;
  jPoint_UndLapl     = nullptr;
<<<<<<< HEAD
=======
  Smatrix            = nullptr;
  Cvector            = nullptr;
>>>>>>> dde99f61
  Restart_Vars       = nullptr;
  Restart_Data       = nullptr;
  base_nodes         = nullptr;
  nOutputVariables   = 0;
  ResLinSolver       = 0.0;

  /*--- Variable initialization to avoid valgrid warnings when not used. ---*/

  IterLinSolver = 0;

  /*--- Initialize pointer for any verification solution. ---*/
  VerificationSolution  = nullptr;

  /*--- Flags for the periodic BC communications. ---*/

  rotate_periodic   = false;
  implicit_periodic = false;

  /*--- Containers to store the markers. ---*/
  nMarker = 0;
  nVertex = nullptr;

  /*--- Flags for the dynamic grid (rigid movement or unsteady deformation). ---*/
  dynamic_grid = false;

  /*--- Container to store the vertex tractions. ---*/
  VertexTraction = nullptr;
  VertexTractionAdjoint = nullptr;

  /*--- Auxiliary data needed for CFL adaption. ---*/

  NonLinRes_Value = 0;
  NonLinRes_Func = 0;
  Old_Func = 0;
  New_Func = 0;
  NonLinRes_Counter = 0;

  nPrimVarGrad = 0;
  nPrimVar     = 0;

}

CSolver::~CSolver(void) {

  unsigned short iVar;
  unsigned long iMarker, iVertex;

  /*--- Public variables, may be accessible outside ---*/

<<<<<<< HEAD
  delete [] OutputHeadingNames;
=======
  
    delete [] OutputHeadingNames;
  
>>>>>>> dde99f61

  /*--- Private ---*/

  delete [] Residual_RMS;
  delete [] Residual_Max;
  delete [] Residual;
  delete [] Residual_i;
  delete [] Residual_j;
  delete [] Point_Max;

  delete [] Residual_BGS;
  delete [] Residual_Max_BGS;
  delete [] Point_Max_BGS;

  if (Point_Max_Coord != nullptr) {
    for (iVar = 0; iVar < nVar; iVar++) {
      delete [] Point_Max_Coord[iVar];
    }
    delete [] Point_Max_Coord;
  }

  if (Point_Max_Coord_BGS != nullptr) {
    for (iVar = 0; iVar < nVar; iVar++) {
      delete [] Point_Max_Coord_BGS[iVar];
    }
    delete [] Point_Max_Coord_BGS;
  }

  delete [] Solution;
  delete [] Solution_i;
  delete [] Solution_j;
  delete [] Vector;
  delete [] Vector_i;
  delete [] Vector_j;
  delete [] Res_Conv;
  delete [] Res_Visc;
  delete [] Res_Sour;
  delete [] Res_Conv_i;
  delete [] Res_Visc_i;
  delete [] Res_Visc_j;

  delete [] iPoint_UndLapl;
  delete [] jPoint_UndLapl;

  if (Jacobian_i != nullptr) {
    for (iVar = 0; iVar < nVar; iVar++)
      delete [] Jacobian_i[iVar];
    delete [] Jacobian_i;
  }

  if (Jacobian_j != nullptr) {
    for (iVar = 0; iVar < nVar; iVar++)
      delete [] Jacobian_j[iVar];
    delete [] Jacobian_j;
  }

  if (Jacobian_ii != nullptr) {
    for (iVar = 0; iVar < nVar; iVar++)
      delete [] Jacobian_ii[iVar];
    delete [] Jacobian_ii;
  }

  if (Jacobian_ij != nullptr) {
    for (iVar = 0; iVar < nVar; iVar++)
      delete [] Jacobian_ij[iVar];
    delete [] Jacobian_ij;
  }

  if (Jacobian_ji != nullptr) {
    for (iVar = 0; iVar < nVar; iVar++)
      delete [] Jacobian_ji[iVar];
    delete [] Jacobian_ji;
  }

  if (Jacobian_jj != nullptr) {
    for (iVar = 0; iVar < nVar; iVar++)
      delete [] Jacobian_jj[iVar];
    delete [] Jacobian_jj;
  }

<<<<<<< HEAD
=======
  if (Smatrix != nullptr) {
    for (iDim = 0; iDim < nDim; iDim++)
      delete [] Smatrix[iDim];
    delete [] Smatrix;
  }

  if (Cvector != nullptr) {
    for (iVar = 0; iVar < nVarGrad; iVar++)
      delete [] Cvector[iVar];
    delete [] Cvector;
  }

>>>>>>> dde99f61
  if (VertexTraction != nullptr) {
    for (iMarker = 0; iMarker < nMarker; iMarker++) {
      for (iVertex = 0; iVertex < nVertex[iMarker]; iVertex++)
        delete [] VertexTraction[iMarker][iVertex];
      delete [] VertexTraction[iMarker];
    }
    delete [] VertexTraction;
  }

  if (VertexTractionAdjoint != nullptr) {
    for (iMarker = 0; iMarker < nMarker; iMarker++) {
      for (iVertex = 0; iVertex < nVertex[iMarker]; iVertex++)
        delete [] VertexTractionAdjoint[iMarker][iVertex];
      delete [] VertexTractionAdjoint[iMarker];
    }
    delete [] VertexTractionAdjoint;
  }

  delete [] nVertex;

<<<<<<< HEAD
  delete [] Restart_Vars;
  delete [] Restart_Data;

  delete VerificationSolution;
=======
  if (Restart_Vars != nullptr) {delete [] Restart_Vars; Restart_Vars = nullptr;}
  if (Restart_Data != nullptr) {delete [] Restart_Data; Restart_Data = nullptr;}

  if (VerificationSolution != nullptr) {delete VerificationSolution; VerificationSolution = nullptr;}
>>>>>>> dde99f61

}

void CSolver::InitiatePeriodicComms(CGeometry *geometry,
                                    CConfig *config,
                                    unsigned short val_periodic_index,
                                    unsigned short commType) {

  /*--- Check for dummy communication. ---*/

  if (commType == PERIODIC_NONE) return;

  /*--- Local variables ---*/

  bool boundary_i, boundary_j;
  bool weighted = true;

  unsigned short iVar, jVar, iDim;
  unsigned short iNeighbor, nNeighbor = 0;
  unsigned short COUNT_PER_POINT = 0;
  unsigned short MPI_TYPE        = 0;
  unsigned short ICOUNT          = nVar;
  unsigned short JCOUNT          = nVar;

  int iMessage, iSend, nSend;

  unsigned long iPoint, jPoint, msg_offset, buf_offset, iPeriodic, Neighbor_Point;

  su2double *Diff      = new su2double[nVar];
  su2double *Und_Lapl  = new su2double[nVar];
  su2double *Sol_Min   = new su2double[nPrimVarGrad];
  su2double *Sol_Max   = new su2double[nPrimVarGrad];
  su2double *rotPrim_i = new su2double[nPrimVar];
  su2double *rotPrim_j = new su2double[nPrimVar];

  su2double Sensor_i = 0.0, Sensor_j = 0.0, Pressure_i, Pressure_j;
  su2double *Coord_i, *Coord_j, r11, r12, r13, r22, r23_a, r23_b, r33, weight;
  su2double *center, *angles, translation[3]={0.0,0.0,0.0}, *trans, dx, dy, dz;
  su2double rotMatrix[3][3] = {{1.0,0.0,0.0},{0.0,1.0,0.0},{0.0,0.0,1.0}};
  su2double Theta, Phi, Psi, cosTheta, sinTheta, cosPhi, sinPhi, cosPsi, sinPsi;
  su2double rotCoord_i[3] = {0.0, 0.0, 0.0}, rotCoord_j[3] = {0.0, 0.0, 0.0};
  su2activematrix Cvector;

  string Marker_Tag;

  /*--- Set the size of the data packet and type depending on quantity. ---*/

  switch (commType) {
    case PERIODIC_VOLUME:
      COUNT_PER_POINT  = 1;
      MPI_TYPE         = COMM_TYPE_DOUBLE;
      break;
    case PERIODIC_NEIGHBORS:
      COUNT_PER_POINT  = 1;
      MPI_TYPE         = COMM_TYPE_UNSIGNED_SHORT;
      break;
    case PERIODIC_RESIDUAL:
      COUNT_PER_POINT  = nVar + nVar*nVar + 1;
      MPI_TYPE         = COMM_TYPE_DOUBLE;
      break;
    case PERIODIC_IMPLICIT:
      COUNT_PER_POINT  = nVar;
      MPI_TYPE         = COMM_TYPE_DOUBLE;
      break;
    case PERIODIC_LAPLACIAN:
      COUNT_PER_POINT  = nVar;
      MPI_TYPE         = COMM_TYPE_DOUBLE;
      break;
    case PERIODIC_MAX_EIG:
      COUNT_PER_POINT  = 1;
      MPI_TYPE         = COMM_TYPE_DOUBLE;
      break;
    case PERIODIC_SENSOR:
      COUNT_PER_POINT  = 2;
      MPI_TYPE         = COMM_TYPE_DOUBLE;
      break;
    case PERIODIC_SOL_GG:
      COUNT_PER_POINT  = nVar*nDim;
      MPI_TYPE         = COMM_TYPE_DOUBLE;
      ICOUNT           = nVar;
      JCOUNT           = nDim;
      break;
    case PERIODIC_PRIM_GG:
      COUNT_PER_POINT  = nPrimVarGrad*nDim;
      MPI_TYPE         = COMM_TYPE_DOUBLE;
      ICOUNT           = nPrimVarGrad;
      JCOUNT           = nDim;
      break;
    case PERIODIC_SOL_LS: case PERIODIC_SOL_ULS:
      COUNT_PER_POINT  = nDim*nDim + nVar*nDim;
      MPI_TYPE         = COMM_TYPE_DOUBLE;
      break;
    case PERIODIC_PRIM_LS: case PERIODIC_PRIM_ULS:
      COUNT_PER_POINT  = nDim*nDim + nPrimVarGrad*nDim;
      MPI_TYPE         = COMM_TYPE_DOUBLE;
      break;
    case PERIODIC_LIM_PRIM_1:
      COUNT_PER_POINT  = nPrimVarGrad*2;
      MPI_TYPE         = COMM_TYPE_DOUBLE;
      break;
    case PERIODIC_LIM_PRIM_2:
      COUNT_PER_POINT  = nPrimVarGrad;
      MPI_TYPE         = COMM_TYPE_DOUBLE;
      break;
    case PERIODIC_LIM_SOL_1:
      COUNT_PER_POINT  = nVar*2;
      MPI_TYPE         = COMM_TYPE_DOUBLE;
      break;
    case PERIODIC_LIM_SOL_2:
      COUNT_PER_POINT  = nVar;
      MPI_TYPE         = COMM_TYPE_DOUBLE;
      break;
    default:
      SU2_MPI::Error("Unrecognized quantity for periodic communication.",
                     CURRENT_FUNCTION);
      break;
  }

  su2double **jacBlock = new su2double*[ICOUNT];
  su2double **rotBlock = new su2double*[ICOUNT];
  for (iVar = 0; iVar < ICOUNT; iVar++) {
    jacBlock[iVar] = new su2double[JCOUNT];
    rotBlock[iVar] = new su2double[JCOUNT];
  }

  /*--- Check to make sure we have created a large enough buffer
   for these comms during preprocessing. It will be reallocated whenever
   we find a larger count per point than currently exists. After the
   first cycle of comms, this should be inactive. ---*/

  if (COUNT_PER_POINT > geometry->countPerPeriodicPoint) {
    geometry->AllocatePeriodicComms(COUNT_PER_POINT);
  }

  /*--- Set some local pointers to make access simpler. ---*/

  su2double *bufDSend = geometry->bufD_PeriodicSend;

  unsigned short *bufSSend = geometry->bufS_PeriodicSend;

  /*--- Load the specified quantity from the solver into the generic
   communication buffer in the geometry class. ---*/

  if (geometry->nPeriodicSend > 0) {

    /*--- Post all non-blocking recvs first before sends. ---*/

    geometry->PostPeriodicRecvs(geometry, config, MPI_TYPE);

    for (iMessage = 0; iMessage < geometry->nPeriodicSend; iMessage++) {

      /*--- Get the offset in the buffer for the start of this message. ---*/

      msg_offset = geometry->nPoint_PeriodicSend[iMessage];

      /*--- Get the number of periodic points we need to
       communicate on the current periodic marker. ---*/

      nSend = (geometry->nPoint_PeriodicSend[iMessage+1] -
               geometry->nPoint_PeriodicSend[iMessage]);

      for (iSend = 0; iSend < nSend; iSend++) {

        /*--- Get the local index for this communicated data. We need
         both the node and periodic face index (for rotations). ---*/

        iPoint    = geometry->Local_Point_PeriodicSend[msg_offset  + iSend];
        iPeriodic = geometry->Local_Marker_PeriodicSend[msg_offset + iSend];

        /*--- Retrieve the supplied periodic information. ---*/

        Marker_Tag = config->GetMarker_All_TagBound(iPeriodic);
        center     = config->GetPeriodicRotCenter(Marker_Tag);
        angles     = config->GetPeriodicRotAngles(Marker_Tag);
        trans      = config->GetPeriodicTranslation(Marker_Tag);

        /*--- Store (center+trans) as it is constant and will be added. ---*/

        translation[0] = center[0] + trans[0];
        translation[1] = center[1] + trans[1];
        translation[2] = center[2] + trans[2];

        /*--- Store angles separately for clarity. Compute sines/cosines. ---*/

        Theta    = angles[0];      Phi = angles[1];     Psi = angles[2];
        cosTheta = cos(Theta);  cosPhi = cos(Phi);   cosPsi = cos(Psi);
        sinTheta = sin(Theta);  sinPhi = sin(Phi);   sinPsi = sin(Psi);

        /*--- Compute the rotation matrix. Note that the implicit
         ordering is rotation about the x-axis, y-axis, then z-axis. ---*/

        rotMatrix[0][0] = cosPhi*cosPsi;
        rotMatrix[1][0] = cosPhi*sinPsi;
        rotMatrix[2][0] = -sinPhi;

        rotMatrix[0][1] = sinTheta*sinPhi*cosPsi - cosTheta*sinPsi;
        rotMatrix[1][1] = sinTheta*sinPhi*sinPsi + cosTheta*cosPsi;
        rotMatrix[2][1] = sinTheta*cosPhi;

        rotMatrix[0][2] = cosTheta*sinPhi*cosPsi + sinTheta*sinPsi;
        rotMatrix[1][2] = cosTheta*sinPhi*sinPsi - sinTheta*cosPsi;
        rotMatrix[2][2] = cosTheta*cosPhi;

        /*--- Compute the offset in the recv buffer for this point. ---*/

        buf_offset = (msg_offset + iSend)*geometry->countPerPeriodicPoint;

        /*--- Load the send buffers depending on the particular value
         that has been requested for communication. ---*/

        switch (commType) {

          case PERIODIC_VOLUME:

            /*--- Load the volume of the current periodic CV so that
             we can accumulate the total control volume size on all
             periodic faces. ---*/

            bufDSend[buf_offset] = geometry->nodes->GetVolume(iPoint) +
            geometry->nodes->GetPeriodicVolume(iPoint);

            break;

          case PERIODIC_NEIGHBORS:

            nNeighbor = 0;
            for (iNeighbor = 0; iNeighbor < geometry->nodes->GetnPoint(iPoint); iNeighbor++) {
              Neighbor_Point = geometry->nodes->GetPoint(iPoint, iNeighbor);

              /*--- Check if this neighbor lies on the periodic face so
               that we avoid double counting neighbors on both sides. If
               not, increment the count of neighbors for the donor. ---*/

              if (!geometry->nodes->GetPeriodicBoundary(Neighbor_Point))
              nNeighbor++;

            }

            /*--- Store the number of neighbors in bufffer. ---*/

            bufSSend[buf_offset] = nNeighbor;

            break;

          case PERIODIC_RESIDUAL:

            /*--- Communicate the residual from our partial control
             volume to the other side of the periodic face. ---*/

            for (iVar = 0; iVar < nVar; iVar++) {
              bufDSend[buf_offset+iVar] = LinSysRes(iPoint, iVar);
            }

            /*--- Rotate the momentum components of the residual array. ---*/

            if (rotate_periodic) {
              if (nDim == 2) {
                bufDSend[buf_offset+1] = (rotMatrix[0][0]*LinSysRes(iPoint, 1) +
                                          rotMatrix[0][1]*LinSysRes(iPoint, 2));
                bufDSend[buf_offset+2] = (rotMatrix[1][0]*LinSysRes(iPoint, 1) +
                                          rotMatrix[1][1]*LinSysRes(iPoint, 2));
              } else {
                bufDSend[buf_offset+1] = (rotMatrix[0][0]*LinSysRes(iPoint, 1) +
                                          rotMatrix[0][1]*LinSysRes(iPoint, 2) +
                                          rotMatrix[0][2]*LinSysRes(iPoint, 3));
                bufDSend[buf_offset+2] = (rotMatrix[1][0]*LinSysRes(iPoint, 1) +
                                          rotMatrix[1][1]*LinSysRes(iPoint, 2) +
                                          rotMatrix[1][2]*LinSysRes(iPoint, 3));
                bufDSend[buf_offset+3] = (rotMatrix[2][0]*LinSysRes(iPoint, 1) +
                                          rotMatrix[2][1]*LinSysRes(iPoint, 2) +
                                          rotMatrix[2][2]*LinSysRes(iPoint, 3));
              }
            }
            buf_offset += nVar;

            /*--- Load the time step for the current point. ---*/

            bufDSend[buf_offset] = base_nodes->GetDelta_Time(iPoint);
            buf_offset++;

            /*--- For implicit calculations, we will communicate the
             contributions to the Jacobian block diagonal, i.e., the
             impact of the point upon itself, J_ii. ---*/

            if (implicit_periodic) {

              for (iVar = 0; iVar < nVar; iVar++) {
                for (jVar = 0; jVar < nVar; jVar++) {
                  jacBlock[iVar][jVar] = Jacobian.GetBlock(iPoint, iPoint, iVar, jVar);
                }
              }

              /*--- Rotate the momentum columns of the Jacobian. ---*/

              if (rotate_periodic) {
                for (iVar = 0; iVar < nVar; iVar++) {
                  if (nDim == 2) {
                    jacBlock[1][iVar] = (rotMatrix[0][0]*Jacobian.GetBlock(iPoint, iPoint, 1, iVar) +
                                         rotMatrix[0][1]*Jacobian.GetBlock(iPoint, iPoint, 2, iVar));
                    jacBlock[2][iVar] = (rotMatrix[1][0]*Jacobian.GetBlock(iPoint, iPoint, 1, iVar) +
                                         rotMatrix[1][1]*Jacobian.GetBlock(iPoint, iPoint, 2, iVar));
                  } else {

                    jacBlock[1][iVar] = (rotMatrix[0][0]*Jacobian.GetBlock(iPoint, iPoint, 1, iVar) +
                                         rotMatrix[0][1]*Jacobian.GetBlock(iPoint, iPoint, 2, iVar) +
                                         rotMatrix[0][2]*Jacobian.GetBlock(iPoint, iPoint, 3, iVar));
                    jacBlock[2][iVar] = (rotMatrix[1][0]*Jacobian.GetBlock(iPoint, iPoint, 1, iVar) +
                                         rotMatrix[1][1]*Jacobian.GetBlock(iPoint, iPoint, 2, iVar) +
                                         rotMatrix[1][2]*Jacobian.GetBlock(iPoint, iPoint, 3, iVar));
                    jacBlock[3][iVar] = (rotMatrix[2][0]*Jacobian.GetBlock(iPoint, iPoint, 1, iVar) +
                                         rotMatrix[2][1]*Jacobian.GetBlock(iPoint, iPoint, 2, iVar) +
                                         rotMatrix[2][2]*Jacobian.GetBlock(iPoint, iPoint, 3, iVar));
                  }
                }
              }

              /*--- Load the Jacobian terms into the buffer for sending. ---*/

              for (iVar = 0; iVar < nVar; iVar++) {
                for (jVar = 0; jVar < nVar; jVar++) {
                  bufDSend[buf_offset] = jacBlock[iVar][jVar];
                  buf_offset++;
                }
              }
            }

            break;

          case PERIODIC_IMPLICIT:

            /*--- Communicate the solution from our master set of periodic
             nodes (from the linear solver perspective) to the passive
             periodic nodes on the matching face. This is done at the
             end of the iteration to synchronize the solution after the
             linear solve. ---*/

            for (iVar = 0; iVar < nVar; iVar++) {
              bufDSend[buf_offset+iVar] = base_nodes->GetSolution(iPoint, iVar);
            }

            /*--- Rotate the momentum components of the solution array. ---*/

            if (rotate_periodic) {
              if (nDim == 2) {
                bufDSend[buf_offset+1] = (rotMatrix[0][0]*base_nodes->GetSolution(iPoint,1) +
                                          rotMatrix[0][1]*base_nodes->GetSolution(iPoint,2));
                bufDSend[buf_offset+2] = (rotMatrix[1][0]*base_nodes->GetSolution(iPoint,1) +
                                          rotMatrix[1][1]*base_nodes->GetSolution(iPoint,2));
              } else {
                bufDSend[buf_offset+1] = (rotMatrix[0][0]*base_nodes->GetSolution(iPoint,1) +
                                          rotMatrix[0][1]*base_nodes->GetSolution(iPoint,2) +
                                          rotMatrix[0][2]*base_nodes->GetSolution(iPoint,3));
                bufDSend[buf_offset+2] = (rotMatrix[1][0]*base_nodes->GetSolution(iPoint,1) +
                                          rotMatrix[1][1]*base_nodes->GetSolution(iPoint,2) +
                                          rotMatrix[1][2]*base_nodes->GetSolution(iPoint,3));
                bufDSend[buf_offset+3] = (rotMatrix[2][0]*base_nodes->GetSolution(iPoint,1) +
                                          rotMatrix[2][1]*base_nodes->GetSolution(iPoint,2) +
                                          rotMatrix[2][2]*base_nodes->GetSolution(iPoint,3));
              }
            }

            break;

          case PERIODIC_LAPLACIAN:

            /*--- For JST, the undivided Laplacian must be computed
             consistently by using the complete control volume info
             from both sides of the periodic face. ---*/

            for (iVar = 0; iVar< nVar; iVar++)
            Und_Lapl[iVar] = 0.0;

            for (iNeighbor = 0; iNeighbor < geometry->nodes->GetnPoint(iPoint); iNeighbor++) {
              jPoint = geometry->nodes->GetPoint(iPoint, iNeighbor);

              /*--- Avoid periodic boundary points so that we do not
               duplicate edges on both sides of the periodic BC. ---*/

              if (!geometry->nodes->GetPeriodicBoundary(jPoint)) {

                /*--- Solution differences ---*/

                for (iVar = 0; iVar < nVar; iVar++)
                Diff[iVar] = (base_nodes->GetSolution(iPoint, iVar) -
                              base_nodes->GetSolution(jPoint,iVar));

                /*--- Correction for compressible flows (use enthalpy) ---*/

                if (!(config->GetKind_Regime() == INCOMPRESSIBLE)) {
                  Pressure_i   = base_nodes->GetPressure(iPoint);
                  Pressure_j   = base_nodes->GetPressure(jPoint);
                  Diff[nVar-1] = ((base_nodes->GetSolution(iPoint,nVar-1) + Pressure_i) -
                                  (base_nodes->GetSolution(jPoint,nVar-1) + Pressure_j));
                }

                boundary_i = geometry->nodes->GetPhysicalBoundary(iPoint);
                boundary_j = geometry->nodes->GetPhysicalBoundary(jPoint);

                /*--- Both points inside the domain, or both in the boundary ---*/

                if ((!boundary_i && !boundary_j) ||
                    ( boundary_i &&  boundary_j)) {
                  if (geometry->nodes->GetDomain(iPoint)) {
                    for (iVar = 0; iVar< nVar; iVar++)
                    Und_Lapl[iVar] -= Diff[iVar];
                  }
                }

                /*--- iPoint inside the domain, jPoint on the boundary ---*/

                if (!boundary_i && boundary_j)
                if (geometry->nodes->GetDomain(iPoint)){
                  for (iVar = 0; iVar< nVar; iVar++)
                  Und_Lapl[iVar] -= Diff[iVar];
                }

              }
            }

            /*--- Store the components to be communicated in the buffer. ---*/

            for (iVar = 0; iVar < nVar; iVar++)
            bufDSend[buf_offset+iVar] = Und_Lapl[iVar];

            /*--- Rotate the momentum components of the Laplacian. ---*/

            if (rotate_periodic) {
              if (nDim == 2) {
                bufDSend[buf_offset+1] = (rotMatrix[0][0]*Und_Lapl[1] +
                                          rotMatrix[0][1]*Und_Lapl[2]);
                bufDSend[buf_offset+2] = (rotMatrix[1][0]*Und_Lapl[1] +
                                          rotMatrix[1][1]*Und_Lapl[2]);
              }
              else {
                bufDSend[buf_offset+1] = (rotMatrix[0][0]*Und_Lapl[1] +
                                          rotMatrix[0][1]*Und_Lapl[2] +
                                          rotMatrix[0][2]*Und_Lapl[3]);
                bufDSend[buf_offset+2] = (rotMatrix[1][0]*Und_Lapl[1] +
                                          rotMatrix[1][1]*Und_Lapl[2] +
                                          rotMatrix[1][2]*Und_Lapl[3]);
                bufDSend[buf_offset+3] = (rotMatrix[2][0]*Und_Lapl[1] +
                                          rotMatrix[2][1]*Und_Lapl[2] +
                                          rotMatrix[2][2]*Und_Lapl[3]);
              }
            }

            break;

          case PERIODIC_MAX_EIG:

            /*--- Simple summation of eig calc on both periodic faces. ---*/

            bufDSend[buf_offset] = base_nodes->GetLambda(iPoint);

            break;

          case PERIODIC_SENSOR:

            /*--- For the centered schemes, the sensor must be computed
             consistently using info from the entire control volume
             on both sides of the periodic face. ---*/

            Sensor_i = 0.0; Sensor_j = 0.0;
            for (iNeighbor = 0; iNeighbor < geometry->nodes->GetnPoint(iPoint); iNeighbor++) {
              jPoint = geometry->nodes->GetPoint(iPoint, iNeighbor);

              /*--- Avoid halos and boundary points so that we don't
               duplicate edges on both sides of the periodic BC. ---*/

              if (!geometry->nodes->GetPeriodicBoundary(jPoint)) {

                /*--- Use density instead of pressure for incomp. flows. ---*/

                if ((config->GetKind_Regime() == INCOMPRESSIBLE)) {
                  Pressure_i = base_nodes->GetDensity(iPoint);
                  Pressure_j = base_nodes->GetDensity(jPoint);
                } else {
                  Pressure_i = base_nodes->GetPressure(iPoint);
                  Pressure_j = base_nodes->GetPressure(jPoint);
                }

                boundary_i = geometry->nodes->GetPhysicalBoundary(iPoint);
                boundary_j = geometry->nodes->GetPhysicalBoundary(jPoint);

                /*--- Both points inside domain, or both on boundary ---*/

                if ((!boundary_i && !boundary_j) ||
                    (boundary_i && boundary_j)) {
                  if (geometry->nodes->GetDomain(iPoint)) {
                    Sensor_i += Pressure_j - Pressure_i;
                    Sensor_j += Pressure_i + Pressure_j;
                  }
                }

                /*--- iPoint inside the domain, jPoint on the boundary ---*/

                if (!boundary_i && boundary_j) {
                  if (geometry->nodes->GetDomain(iPoint)) {
                    Sensor_i += (Pressure_j - Pressure_i);
                    Sensor_j += (Pressure_i + Pressure_j);

                  }
                }

              }
            }

            /*--- Store the sensor increments to buffer. After summing
             all contributions, these will be divided. ---*/

            bufDSend[buf_offset] = Sensor_i;
            buf_offset++;
            bufDSend[buf_offset] = Sensor_j;

            break;

          case PERIODIC_SOL_GG:

            /*--- Access and rotate the partial G-G gradient. These will be
             summed on both sides of the periodic faces before dividing
             by the volume to complete the Green-Gauss gradient calc. ---*/

            for (iVar = 0; iVar < nVar; iVar++) {
              for (iDim = 0; iDim < nDim; iDim++) {
                jacBlock[iVar][iDim] = base_nodes->GetGradient(iPoint, iVar, iDim);
                rotBlock[iVar][iDim] = base_nodes->GetGradient(iPoint, iVar, iDim);
              }
            }

            /*--- Rotate the gradients in x,y,z space for all variables. ---*/

            for (iVar = 0; iVar < nVar; iVar++) {
              if (nDim == 2) {
                rotBlock[iVar][0] = (rotMatrix[0][0]*jacBlock[iVar][0] +
                                     rotMatrix[0][1]*jacBlock[iVar][1]);
                rotBlock[iVar][1] = (rotMatrix[1][0]*jacBlock[iVar][0] +
                                     rotMatrix[1][1]*jacBlock[iVar][1]);
              } else {

                rotBlock[iVar][0] = (rotMatrix[0][0]*jacBlock[iVar][0] +
                                     rotMatrix[0][1]*jacBlock[iVar][1] +
                                     rotMatrix[0][2]*jacBlock[iVar][2]);
                rotBlock[iVar][1] = (rotMatrix[1][0]*jacBlock[iVar][0] +
                                     rotMatrix[1][1]*jacBlock[iVar][1] +
                                     rotMatrix[1][2]*jacBlock[iVar][2]);
                rotBlock[iVar][2] = (rotMatrix[2][0]*jacBlock[iVar][0] +
                                     rotMatrix[2][1]*jacBlock[iVar][1] +
                                     rotMatrix[2][2]*jacBlock[iVar][2]);
              }
            }

            /*--- Store the partial gradient in the buffer. ---*/

            for (iVar = 0; iVar < nVar; iVar++) {
              for (iDim = 0; iDim < nDim; iDim++) {
                bufDSend[buf_offset+iVar*nDim+iDim] = rotBlock[iVar][iDim];
              }
            }

            break;

          case PERIODIC_PRIM_GG:

            /*--- Access and rotate the partial G-G gradient. These will be
             summed on both sides of the periodic faces before dividing
             by the volume to complete the Green-Gauss gradient calc. ---*/

            for (iVar = 0; iVar < nPrimVarGrad; iVar++) {
              for (iDim = 0; iDim < nDim; iDim++){
                jacBlock[iVar][iDim] = base_nodes->GetGradient_Primitive(iPoint, iVar, iDim);
                rotBlock[iVar][iDim] = base_nodes->GetGradient_Primitive(iPoint, iVar, iDim);
              }
            }

            /*--- Rotate the partial gradients in space for all variables. ---*/

            for (iVar = 0; iVar < nPrimVarGrad; iVar++) {
              if (nDim == 2) {
                rotBlock[iVar][0] = (rotMatrix[0][0]*jacBlock[iVar][0] +
                                     rotMatrix[0][1]*jacBlock[iVar][1]);
                rotBlock[iVar][1] = (rotMatrix[1][0]*jacBlock[iVar][0] +
                                     rotMatrix[1][1]*jacBlock[iVar][1]);
              } else {
                rotBlock[iVar][0] = (rotMatrix[0][0]*jacBlock[iVar][0] +
                                     rotMatrix[0][1]*jacBlock[iVar][1] +
                                     rotMatrix[0][2]*jacBlock[iVar][2]);
                rotBlock[iVar][1] = (rotMatrix[1][0]*jacBlock[iVar][0] +
                                     rotMatrix[1][1]*jacBlock[iVar][1] +
                                     rotMatrix[1][2]*jacBlock[iVar][2]);
                rotBlock[iVar][2] = (rotMatrix[2][0]*jacBlock[iVar][0] +
                                     rotMatrix[2][1]*jacBlock[iVar][1] +
                                     rotMatrix[2][2]*jacBlock[iVar][2]);
              }
            }

            /*--- Store the partial gradient in the buffer. ---*/

            for (iVar = 0; iVar < nPrimVarGrad; iVar++) {
              for (iDim = 0; iDim < nDim; iDim++) {
                bufDSend[buf_offset+iVar*nDim+iDim] = rotBlock[iVar][iDim];
              }
            }

            break;

          case PERIODIC_SOL_LS: case PERIODIC_SOL_ULS:

            /*--- For L-S gradient calculations with rotational periodicity,
             we will need to rotate the x,y,z components. To make the process
             easier, we choose to rotate the initial periodic point and their
             neighbor points into their location on the donor marker before
             computing the terms that we need to communicate. ---*/

            /*--- Set a flag for unweighted or weighted least-squares. ---*/

            weighted = true;
            if (commType == PERIODIC_SOL_ULS) {
              weighted = false;
            }

            /*--- Get coordinates for the current point. ---*/

            Coord_i = geometry->nodes->GetCoord(iPoint);

            /*--- Get the position vector from rotation center to point. ---*/

            dx = Coord_i[0] - center[0];
            dy = Coord_i[1] - center[1];
            if (nDim == 3) dz = Coord_i[2] - center[2];
            else           dz = 0.0;

            /*--- Compute transformed point coordinates. ---*/

            rotCoord_i[0] = (rotMatrix[0][0]*dx +
                             rotMatrix[0][1]*dy +
                             rotMatrix[0][2]*dz + translation[0]);

            rotCoord_i[1] = (rotMatrix[1][0]*dx +
                             rotMatrix[1][1]*dy +
                             rotMatrix[1][2]*dz + translation[1]);

            rotCoord_i[2] = (rotMatrix[2][0]*dx +
                             rotMatrix[2][1]*dy +
                             rotMatrix[2][2]*dz + translation[2]);

            /*--- Get conservative solution and rotate if necessary. ---*/

            for (iVar = 0; iVar < nVar; iVar++)
            rotPrim_i[iVar] = base_nodes->GetSolution(iPoint, iVar);

            if (rotate_periodic) {
              if (nDim == 2) {
                rotPrim_i[1] = (rotMatrix[0][0]*base_nodes->GetSolution(iPoint,1) +
                                rotMatrix[0][1]*base_nodes->GetSolution(iPoint,2));
                rotPrim_i[2] = (rotMatrix[1][0]*base_nodes->GetSolution(iPoint,1) +
                                rotMatrix[1][1]*base_nodes->GetSolution(iPoint,2));
              }
              else {
                rotPrim_i[1] = (rotMatrix[0][0]*base_nodes->GetSolution(iPoint,1) +
                                rotMatrix[0][1]*base_nodes->GetSolution(iPoint,2) +
                                rotMatrix[0][2]*base_nodes->GetSolution(iPoint,3));
                rotPrim_i[2] = (rotMatrix[1][0]*base_nodes->GetSolution(iPoint,1) +
                                rotMatrix[1][1]*base_nodes->GetSolution(iPoint,2) +
                                rotMatrix[1][2]*base_nodes->GetSolution(iPoint,3));
                rotPrim_i[3] = (rotMatrix[2][0]*base_nodes->GetSolution(iPoint,1) +
                                rotMatrix[2][1]*base_nodes->GetSolution(iPoint,2) +
                                rotMatrix[2][2]*base_nodes->GetSolution(iPoint,3));
              }
            }

            /*--- Inizialization of variables ---*/

            Cvector.resize(nVar,nDim) = su2double(0.0);

            r11 = 0.0;   r12 = 0.0;   r22 = 0.0;
            r13 = 0.0; r23_a = 0.0; r23_b = 0.0;  r33 = 0.0;

            for (iNeighbor = 0; iNeighbor < geometry->nodes->GetnPoint(iPoint); iNeighbor++) {
              jPoint = geometry->nodes->GetPoint(iPoint, iNeighbor);

              /*--- Avoid periodic boundary points so that we do not
               duplicate edges on both sides of the periodic BC. ---*/

              if (!geometry->nodes->GetPeriodicBoundary(jPoint)) {

                /*--- Get coordinates for the neighbor point. ---*/

                Coord_j = geometry->nodes->GetCoord(jPoint);

                /*--- Get the position vector from rotation center. ---*/

                dx = Coord_j[0] - center[0];
                dy = Coord_j[1] - center[1];
                if (nDim == 3) dz = Coord_j[2] - center[2];
                else           dz = 0.0;

                /*--- Compute transformed point coordinates. ---*/

                rotCoord_j[0] = (rotMatrix[0][0]*dx +
                                 rotMatrix[0][1]*dy +
                                 rotMatrix[0][2]*dz + translation[0]);

                rotCoord_j[1] = (rotMatrix[1][0]*dx +
                                 rotMatrix[1][1]*dy +
                                 rotMatrix[1][2]*dz + translation[1]);

                rotCoord_j[2] = (rotMatrix[2][0]*dx +
                                 rotMatrix[2][1]*dy +
                                 rotMatrix[2][2]*dz + translation[2]);

                /*--- Get conservative solution and rotte if necessary. ---*/

                for (iVar = 0; iVar < nVar; iVar++)
                rotPrim_j[iVar] = base_nodes->GetSolution(jPoint,iVar);

                if (rotate_periodic) {
                  if (nDim == 2) {
                    rotPrim_j[1] = (rotMatrix[0][0]*base_nodes->GetSolution(jPoint,1) +
                                    rotMatrix[0][1]*base_nodes->GetSolution(jPoint,2));
                    rotPrim_j[2] = (rotMatrix[1][0]*base_nodes->GetSolution(jPoint,1) +
                                    rotMatrix[1][1]*base_nodes->GetSolution(jPoint,2));
                  }
                  else {
                    rotPrim_j[1] = (rotMatrix[0][0]*base_nodes->GetSolution(jPoint,1) +
                                    rotMatrix[0][1]*base_nodes->GetSolution(jPoint,2) +
                                    rotMatrix[0][2]*base_nodes->GetSolution(jPoint,3));
                    rotPrim_j[2] = (rotMatrix[1][0]*base_nodes->GetSolution(jPoint,1) +
                                    rotMatrix[1][1]*base_nodes->GetSolution(jPoint,2) +
                                    rotMatrix[1][2]*base_nodes->GetSolution(jPoint,3));
                    rotPrim_j[3] = (rotMatrix[2][0]*base_nodes->GetSolution(jPoint,1) +
                                    rotMatrix[2][1]*base_nodes->GetSolution(jPoint,2) +
                                    rotMatrix[2][2]*base_nodes->GetSolution(jPoint,3));
                  }
                }

                if (weighted) {
                  weight = 0.0;
                  for (iDim = 0; iDim < nDim; iDim++) {
                    weight += ((rotCoord_j[iDim]-rotCoord_i[iDim])*
                               (rotCoord_j[iDim]-rotCoord_i[iDim]));
                  }
                } else {
                  weight = 1.0;
                }

                /*--- Sumations for entries of upper triangular matrix R ---*/

                if (weight != 0.0) {

                  r11 += ((rotCoord_j[0]-rotCoord_i[0])*
                          (rotCoord_j[0]-rotCoord_i[0])/weight);
                  r12 += ((rotCoord_j[0]-rotCoord_i[0])*
                          (rotCoord_j[1]-rotCoord_i[1])/weight);
                  r22 += ((rotCoord_j[1]-rotCoord_i[1])*
                          (rotCoord_j[1]-rotCoord_i[1])/weight);

                  if (nDim == 3) {
                    r13   += ((rotCoord_j[0]-rotCoord_i[0])*
                              (rotCoord_j[2]-rotCoord_i[2])/weight);
                    r23_a += ((rotCoord_j[1]-rotCoord_i[1])*
                              (rotCoord_j[2]-rotCoord_i[2])/weight);
                    r23_b += ((rotCoord_j[0]-rotCoord_i[0])*
                              (rotCoord_j[2]-rotCoord_i[2])/weight);
                    r33   += ((rotCoord_j[2]-rotCoord_i[2])*
                              (rotCoord_j[2]-rotCoord_i[2])/weight);
                  }

                  /*--- Entries of c:= transpose(A)*b ---*/

                  for (iVar = 0; iVar < nVar; iVar++)
                  for (iDim = 0; iDim < nDim; iDim++)
                  Cvector(iVar,iDim) += ((rotCoord_j[iDim]-rotCoord_i[iDim])*
                                          (rotPrim_j[iVar]-rotPrim_i[iVar])/weight);

                }
              }
            }

            /*--- We store and communicate the increments for the matching
             upper triangular matrix (weights) and the r.h.s. vector.
             These will be accumulated before completing the L-S gradient
             calculation for each periodic point. ---*/

            if (nDim == 2) {
              bufDSend[buf_offset] = r11;   buf_offset++;
              bufDSend[buf_offset] = r12;   buf_offset++;
              bufDSend[buf_offset] = 0.0;   buf_offset++;
              bufDSend[buf_offset] = r22;   buf_offset++;
            }
            if (nDim == 3) {
              bufDSend[buf_offset] = r11;   buf_offset++;
              bufDSend[buf_offset] = r12;   buf_offset++;
              bufDSend[buf_offset] = r13;   buf_offset++;

              bufDSend[buf_offset] = 0.0;   buf_offset++;
              bufDSend[buf_offset] = r22;   buf_offset++;
              bufDSend[buf_offset] = r23_a; buf_offset++;

              bufDSend[buf_offset] = 0.0;   buf_offset++;
              bufDSend[buf_offset] = r23_b; buf_offset++;
              bufDSend[buf_offset] = r33;   buf_offset++;
            }

            for (iVar = 0; iVar < nVar; iVar++) {
              for (iDim = 0; iDim < nDim; iDim++) {
                bufDSend[buf_offset] = Cvector(iVar,iDim);
                buf_offset++;
              }
            }

            break;

          case PERIODIC_PRIM_LS: case PERIODIC_PRIM_ULS:

            /*--- For L-S gradient calculations with rotational periodicity,
             we will need to rotate the x,y,z components. To make the process
             easier, we choose to rotate the initial periodic point and their
             neighbor points into their location on the donor marker before
             computing the terms that we need to communicate. ---*/

            /*--- Set a flag for unweighted or weighted least-squares. ---*/

            weighted = true;
            if (commType == PERIODIC_PRIM_ULS) {
              weighted = false;
            }

            /*--- Get coordinates ---*/

            Coord_i = geometry->nodes->GetCoord(iPoint);

            /*--- Get the position vector from rot center to point. ---*/

            dx = Coord_i[0] - center[0];
            dy = Coord_i[1] - center[1];
            if (nDim == 3) dz = Coord_i[2] - center[2];
            else           dz = 0.0;

            /*--- Compute transformed point coordinates. ---*/

            rotCoord_i[0] = (rotMatrix[0][0]*dx +
                             rotMatrix[0][1]*dy +
                             rotMatrix[0][2]*dz + translation[0]);

            rotCoord_i[1] = (rotMatrix[1][0]*dx +
                             rotMatrix[1][1]*dy +
                             rotMatrix[1][2]*dz + translation[1]);

            rotCoord_i[2] = (rotMatrix[2][0]*dx +
                             rotMatrix[2][1]*dy +
                             rotMatrix[2][2]*dz + translation[2]);

            /*--- Get primitives and rotate if necessary. ---*/

            for (iVar = 0; iVar < nPrimVar; iVar++)
            rotPrim_i[iVar] = base_nodes->GetPrimitive(iPoint, iVar);

            if (rotate_periodic) {
              if (nDim == 2) {
                rotPrim_i[1] = (rotMatrix[0][0]*base_nodes->GetPrimitive(iPoint,1) +
                                rotMatrix[0][1]*base_nodes->GetPrimitive(iPoint,2));
                rotPrim_i[2] = (rotMatrix[1][0]*base_nodes->GetPrimitive(iPoint,1) +
                                rotMatrix[1][1]*base_nodes->GetPrimitive(iPoint,2));
              }
              else {
                rotPrim_i[1] = (rotMatrix[0][0]*base_nodes->GetPrimitive(iPoint,1) +
                                rotMatrix[0][1]*base_nodes->GetPrimitive(iPoint,2) +
                                rotMatrix[0][2]*base_nodes->GetPrimitive(iPoint,3));
                rotPrim_i[2] = (rotMatrix[1][0]*base_nodes->GetPrimitive(iPoint,1) +
                                rotMatrix[1][1]*base_nodes->GetPrimitive(iPoint,2) +
                                rotMatrix[1][2]*base_nodes->GetPrimitive(iPoint,3));
                rotPrim_i[3] = (rotMatrix[2][0]*base_nodes->GetPrimitive(iPoint,1) +
                                rotMatrix[2][1]*base_nodes->GetPrimitive(iPoint,2) +
                                rotMatrix[2][2]*base_nodes->GetPrimitive(iPoint,3));
              }
            }

            /*--- Inizialization of variables ---*/

            Cvector.resize(nPrimVarGrad,nDim) = su2double(0.0);

            r11 = 0.0;   r12 = 0.0;   r22 = 0.0;
            r13 = 0.0; r23_a = 0.0; r23_b = 0.0;  r33 = 0.0;

            for (iNeighbor = 0; iNeighbor < geometry->nodes->GetnPoint(iPoint); iNeighbor++) {
              jPoint = geometry->nodes->GetPoint(iPoint, iNeighbor);

              /*--- Avoid periodic boundary points so that we do not
               duplicate edges on both sides of the periodic BC. ---*/

              if (!geometry->nodes->GetPeriodicBoundary(jPoint)) {

                /*--- Get coordinates for the neighbor point. ---*/

                Coord_j = geometry->nodes->GetCoord(jPoint);

                /*--- Get the position vector from rotation center. ---*/

                dx = Coord_j[0] - center[0];
                dy = Coord_j[1] - center[1];
                if (nDim == 3) dz = Coord_j[2] - center[2];
                else           dz = 0.0;

                /*--- Compute transformed point coordinates. ---*/

                rotCoord_j[0] = (rotMatrix[0][0]*dx +
                                 rotMatrix[0][1]*dy +
                                 rotMatrix[0][2]*dz + translation[0]);

                rotCoord_j[1] = (rotMatrix[1][0]*dx +
                                 rotMatrix[1][1]*dy +
                                 rotMatrix[1][2]*dz + translation[1]);

                rotCoord_j[2] = (rotMatrix[2][0]*dx +
                                 rotMatrix[2][1]*dy +
                                 rotMatrix[2][2]*dz + translation[2]);

                /*--- Get primitives from CVariable ---*/

                for (iVar = 0; iVar < nPrimVar; iVar++)
                rotPrim_j[iVar] = base_nodes->GetPrimitive(jPoint,iVar);

                if (rotate_periodic) {
                  if (nDim == 2) {
                    rotPrim_j[1] = (rotMatrix[0][0]*base_nodes->GetPrimitive(jPoint,1) +
                                    rotMatrix[0][1]*base_nodes->GetPrimitive(jPoint,2));
                    rotPrim_j[2] = (rotMatrix[1][0]*base_nodes->GetPrimitive(jPoint,1) +
                                    rotMatrix[1][1]*base_nodes->GetPrimitive(jPoint,2));
                  }
                  else {
                    rotPrim_j[1] = (rotMatrix[0][0]*base_nodes->GetPrimitive(jPoint,1) +
                                    rotMatrix[0][1]*base_nodes->GetPrimitive(jPoint,2) +
                                    rotMatrix[0][2]*base_nodes->GetPrimitive(jPoint,3));
                    rotPrim_j[2] = (rotMatrix[1][0]*base_nodes->GetPrimitive(jPoint,1) +
                                    rotMatrix[1][1]*base_nodes->GetPrimitive(jPoint,2) +
                                    rotMatrix[1][2]*base_nodes->GetPrimitive(jPoint,3));
                    rotPrim_j[3] = (rotMatrix[2][0]*base_nodes->GetPrimitive(jPoint,1) +
                                    rotMatrix[2][1]*base_nodes->GetPrimitive(jPoint,2) +
                                    rotMatrix[2][2]*base_nodes->GetPrimitive(jPoint,3));
                  }
                }

                if (weighted) {
                  weight = 0.0;
                  for (iDim = 0; iDim < nDim; iDim++) {
                    weight += ((rotCoord_j[iDim]-rotCoord_i[iDim])*
                               (rotCoord_j[iDim]-rotCoord_i[iDim]));
                  }
                } else {
                  weight = 1.0;
                }

                /*--- Sumations for entries of upper triangular matrix R ---*/

                if (weight != 0.0) {

                  r11 += ((rotCoord_j[0]-rotCoord_i[0])*
                          (rotCoord_j[0]-rotCoord_i[0])/weight);
                  r12 += ((rotCoord_j[0]-rotCoord_i[0])*
                          (rotCoord_j[1]-rotCoord_i[1])/weight);
                  r22 += ((rotCoord_j[1]-rotCoord_i[1])*
                          (rotCoord_j[1]-rotCoord_i[1])/weight);

                  if (nDim == 3) {
                    r13   += ((rotCoord_j[0]-rotCoord_i[0])*
                              (rotCoord_j[2]-rotCoord_i[2])/weight);
                    r23_a += ((rotCoord_j[1]-rotCoord_i[1])*
                              (rotCoord_j[2]-rotCoord_i[2])/weight);
                    r23_b += ((rotCoord_j[0]-rotCoord_i[0])*
                              (rotCoord_j[2]-rotCoord_i[2])/weight);
                    r33   += ((rotCoord_j[2]-rotCoord_i[2])*
                              (rotCoord_j[2]-rotCoord_i[2])/weight);
                  }

                  /*--- Entries of c:= transpose(A)*b ---*/

                  for (iVar = 0; iVar < nPrimVarGrad; iVar++)
                  for (iDim = 0; iDim < nDim; iDim++)
                  Cvector(iVar,iDim) += ((rotCoord_j[iDim]-rotCoord_i[iDim])*
                                          (rotPrim_j[iVar]-rotPrim_i[iVar])/weight);

                }
              }
            }

            /*--- We store and communicate the increments for the matching
             upper triangular matrix (weights) and the r.h.s. vector.
             These will be accumulated before completing the L-S gradient
             calculation for each periodic point. ---*/

            if (nDim == 2) {
              bufDSend[buf_offset] = r11;   buf_offset++;
              bufDSend[buf_offset] = r12;   buf_offset++;
              bufDSend[buf_offset] = 0.0;   buf_offset++;
              bufDSend[buf_offset] = r22;   buf_offset++;
            }
            if (nDim == 3) {
              bufDSend[buf_offset] = r11;   buf_offset++;
              bufDSend[buf_offset] = r12;   buf_offset++;
              bufDSend[buf_offset] = r13;   buf_offset++;

              bufDSend[buf_offset] = 0.0;   buf_offset++;
              bufDSend[buf_offset] = r22;   buf_offset++;
              bufDSend[buf_offset] = r23_a; buf_offset++;

              bufDSend[buf_offset] = 0.0;   buf_offset++;
              bufDSend[buf_offset] = r23_b; buf_offset++;
              bufDSend[buf_offset] = r33;   buf_offset++;
            }

            for (iVar = 0; iVar < nPrimVarGrad; iVar++) {
              for (iDim = 0; iDim < nDim; iDim++) {
                bufDSend[buf_offset] = Cvector(iVar,iDim);
                buf_offset++;
              }
            }

            break;

          case PERIODIC_LIM_PRIM_1:

            /*--- The first phase of the periodic limiter calculation
             ensures that the proper min and max of the solution are found
             among all nodes adjacent to periodic faces. ---*/

            /*--- We send the min and max over "our" neighbours. ---*/

            for (iVar = 0; iVar < nPrimVarGrad; iVar++) {
              Sol_Min[iVar] = base_nodes->GetSolution_Min(iPoint, iVar);
              Sol_Max[iVar] = base_nodes->GetSolution_Max(iPoint, iVar);
            }

            for (iNeighbor = 0; iNeighbor < geometry->nodes->GetnPoint(iPoint); iNeighbor++) {
              jPoint = geometry->nodes->GetPoint(iPoint, iNeighbor);
              for (iVar = 0; iVar < nPrimVarGrad; iVar++) {
                Sol_Min[iVar] = min(Sol_Min[iVar], base_nodes->GetPrimitive(jPoint, iVar));
                Sol_Max[iVar] = max(Sol_Max[iVar], base_nodes->GetPrimitive(jPoint, iVar));
              }
            }

            for (iVar = 0; iVar < nPrimVarGrad; iVar++) {
              bufDSend[buf_offset+iVar]              = Sol_Min[iVar];
              bufDSend[buf_offset+nPrimVarGrad+iVar] = Sol_Max[iVar];
            }

            /*--- Rotate the momentum components of the min/max. ---*/

            if (rotate_periodic) {
              if (nDim == 2) {
                bufDSend[buf_offset+1] = (rotMatrix[0][0]*Sol_Min[1] +
                                          rotMatrix[0][1]*Sol_Min[2]);
                bufDSend[buf_offset+2] = (rotMatrix[1][0]*Sol_Min[1] +
                                          rotMatrix[1][1]*Sol_Min[2]);

                bufDSend[buf_offset+nPrimVarGrad+1] = (rotMatrix[0][0]*Sol_Max[1] +
                                                       rotMatrix[0][1]*Sol_Max[2]);
                bufDSend[buf_offset+nPrimVarGrad+2] = (rotMatrix[1][0]*Sol_Max[1] +
                                                       rotMatrix[1][1]*Sol_Max[2]);

              } else {
                bufDSend[buf_offset+1] = (rotMatrix[0][0]*Sol_Min[1] +
                                          rotMatrix[0][1]*Sol_Min[2] +
                                          rotMatrix[0][2]*Sol_Min[3]);
                bufDSend[buf_offset+2] = (rotMatrix[1][0]*Sol_Min[1] +
                                          rotMatrix[1][1]*Sol_Min[2] +
                                          rotMatrix[1][2]*Sol_Min[3]);
                bufDSend[buf_offset+3] = (rotMatrix[2][0]*Sol_Min[1] +
                                          rotMatrix[2][1]*Sol_Min[2] +
                                          rotMatrix[2][2]*Sol_Min[3]);

                bufDSend[buf_offset+nPrimVarGrad+1] = (rotMatrix[0][0]*Sol_Max[1] +
                                                       rotMatrix[0][1]*Sol_Max[2] +
                                                       rotMatrix[0][2]*Sol_Max[3]);
                bufDSend[buf_offset+nPrimVarGrad+2] = (rotMatrix[1][0]*Sol_Max[1] +
                                                       rotMatrix[1][1]*Sol_Max[2] +
                                                       rotMatrix[1][2]*Sol_Max[3]);
                bufDSend[buf_offset+nPrimVarGrad+3] = (rotMatrix[2][0]*Sol_Max[1] +
                                                       rotMatrix[2][1]*Sol_Max[2] +
                                                       rotMatrix[2][2]*Sol_Max[3]);
              }
            }

            break;

          case PERIODIC_LIM_PRIM_2:

            /*--- The second phase of the periodic limiter calculation
             ensures that the correct minimum value of the limiter is
             found for a node on a periodic face and stores it. ---*/

            for (iVar = 0; iVar < nPrimVarGrad; iVar++) {
              bufDSend[buf_offset+iVar] = base_nodes->GetLimiter_Primitive(iPoint, iVar);
            }

            if (rotate_periodic) {
              if (nDim == 2) {
                bufDSend[buf_offset+1] = (rotMatrix[0][0]*base_nodes->GetLimiter_Primitive(iPoint,1) +
                                          rotMatrix[0][1]*base_nodes->GetLimiter_Primitive(iPoint,2));
                bufDSend[buf_offset+2] = (rotMatrix[1][0]*base_nodes->GetLimiter_Primitive(iPoint,1) +
                                          rotMatrix[1][1]*base_nodes->GetLimiter_Primitive(iPoint,2));

              }
              else {
                bufDSend[buf_offset+1] = (rotMatrix[0][0]*base_nodes->GetLimiter_Primitive(iPoint,1) +
                                          rotMatrix[0][1]*base_nodes->GetLimiter_Primitive(iPoint,2) +
                                          rotMatrix[0][2]*base_nodes->GetLimiter_Primitive(iPoint,3));
                bufDSend[buf_offset+2] = (rotMatrix[1][0]*base_nodes->GetLimiter_Primitive(iPoint,1) +
                                          rotMatrix[1][1]*base_nodes->GetLimiter_Primitive(iPoint,2) +
                                          rotMatrix[1][2]*base_nodes->GetLimiter_Primitive(iPoint,3));
                bufDSend[buf_offset+3] = (rotMatrix[2][0]*base_nodes->GetLimiter_Primitive(iPoint,1) +
                                          rotMatrix[2][1]*base_nodes->GetLimiter_Primitive(iPoint,2) +
                                          rotMatrix[2][2]*base_nodes->GetLimiter_Primitive(iPoint,3));
              }
            }

            break;

          case PERIODIC_LIM_SOL_1:

            /*--- The first phase of the periodic limiter calculation
             ensures that the proper min and max of the solution are found
             among all nodes adjacent to periodic faces. ---*/

            /*--- We send the min and max over "our" neighbours. ---*/

            for (iVar = 0; iVar < nVar; iVar++) {
              Sol_Min[iVar] = base_nodes->GetSolution_Min(iPoint, iVar);
              Sol_Max[iVar] = base_nodes->GetSolution_Max(iPoint, iVar);
            }

            for (iNeighbor = 0; iNeighbor < geometry->nodes->GetnPoint(iPoint); iNeighbor++) {
              jPoint = geometry->nodes->GetPoint(iPoint, iNeighbor);
              for (iVar = 0; iVar < nVar; iVar++) {
                Sol_Min[iVar] = min(Sol_Min[iVar], base_nodes->GetSolution(jPoint, iVar));
                Sol_Max[iVar] = max(Sol_Max[iVar], base_nodes->GetSolution(jPoint, iVar));
              }
            }

            for (iVar = 0; iVar < nVar; iVar++) {
              bufDSend[buf_offset+iVar]      = Sol_Min[iVar];
              bufDSend[buf_offset+nVar+iVar] = Sol_Max[iVar];
            }

            /*--- Rotate the momentum components of the min/max. ---*/

            if (rotate_periodic) {

              if (nDim == 2) {
                bufDSend[buf_offset+1] = (rotMatrix[0][0]*Sol_Min[1] +
                                          rotMatrix[0][1]*Sol_Min[2]);
                bufDSend[buf_offset+2] = (rotMatrix[1][0]*Sol_Min[1] +
                                          rotMatrix[1][1]*Sol_Min[2]);

                bufDSend[buf_offset+nVar+1] = (rotMatrix[0][0]*Sol_Max[1] +
                                               rotMatrix[0][1]*Sol_Max[2]);
                bufDSend[buf_offset+nVar+2] = (rotMatrix[1][0]*Sol_Max[1] +
                                               rotMatrix[1][1]*Sol_Max[2]);

              }
              else {
                bufDSend[buf_offset+1] = (rotMatrix[0][0]*Sol_Min[1] +
                                          rotMatrix[0][1]*Sol_Min[2] +
                                          rotMatrix[0][2]*Sol_Min[3]);
                bufDSend[buf_offset+2] = (rotMatrix[1][0]*Sol_Min[1] +
                                          rotMatrix[1][1]*Sol_Min[2] +
                                          rotMatrix[1][2]*Sol_Min[3]);
                bufDSend[buf_offset+3] = (rotMatrix[2][0]*Sol_Min[1] +
                                          rotMatrix[2][1]*Sol_Min[2] +
                                          rotMatrix[2][2]*Sol_Min[3]);

                bufDSend[buf_offset+nVar+1] = (rotMatrix[0][0]*Sol_Max[1] +
                                               rotMatrix[0][1]*Sol_Max[2] +
                                               rotMatrix[0][2]*Sol_Max[3]);
                bufDSend[buf_offset+nVar+2] = (rotMatrix[1][0]*Sol_Max[1] +
                                               rotMatrix[1][1]*Sol_Max[2] +
                                               rotMatrix[1][2]*Sol_Max[3]);
                bufDSend[buf_offset+nVar+3] = (rotMatrix[2][0]*Sol_Max[1] +
                                               rotMatrix[2][1]*Sol_Max[2] +
                                               rotMatrix[2][2]*Sol_Max[3]);

              }
            }

            break;

          case PERIODIC_LIM_SOL_2:

            /*--- The second phase of the periodic limiter calculation
             ensures that the correct minimum value of the limiter is
             found for a node on a periodic face and stores it. ---*/

            for (iVar = 0; iVar < nVar; iVar++) {
              bufDSend[buf_offset+iVar] = base_nodes->GetLimiter(iPoint, iVar);
            }

            if (rotate_periodic) {
              if (nDim == 2) {
                bufDSend[buf_offset+1] = (rotMatrix[0][0]*base_nodes->GetLimiter(iPoint,1) +
                                          rotMatrix[0][1]*base_nodes->GetLimiter(iPoint,2));
                bufDSend[buf_offset+2] = (rotMatrix[1][0]*base_nodes->GetLimiter(iPoint,1) +
                                          rotMatrix[1][1]*base_nodes->GetLimiter(iPoint,2));

              }
              else {
                bufDSend[buf_offset+1] = (rotMatrix[0][0]*base_nodes->GetLimiter(iPoint,1) +
                                          rotMatrix[0][1]*base_nodes->GetLimiter(iPoint,2) +
                                          rotMatrix[0][2]*base_nodes->GetLimiter(iPoint,3));
                bufDSend[buf_offset+2] = (rotMatrix[1][0]*base_nodes->GetLimiter(iPoint,1) +
                                          rotMatrix[1][1]*base_nodes->GetLimiter(iPoint,2) +
                                          rotMatrix[1][2]*base_nodes->GetLimiter(iPoint,3));
                bufDSend[buf_offset+3] = (rotMatrix[2][0]*base_nodes->GetLimiter(iPoint,1) +
                                          rotMatrix[2][1]*base_nodes->GetLimiter(iPoint,2) +
                                          rotMatrix[2][2]*base_nodes->GetLimiter(iPoint,3));
              }
            }

            break;

          default:
            SU2_MPI::Error("Unrecognized quantity for periodic communication.",
                           CURRENT_FUNCTION);
            break;
        }
      }

      /*--- Launch the point-to-point MPI send for this message. ---*/

      geometry->PostPeriodicSends(geometry, config, MPI_TYPE, iMessage);

    }
  }

  delete [] Diff;
  delete [] Und_Lapl;
  delete [] Sol_Min;
  delete [] Sol_Max;
  delete [] rotPrim_i;
  delete [] rotPrim_j;

  for (iVar = 0; iVar < ICOUNT; iVar++) {
    delete [] jacBlock[iVar];
    delete [] rotBlock[iVar];
  }
  delete [] jacBlock;
  delete [] rotBlock;

}

void CSolver::CompletePeriodicComms(CGeometry *geometry,
                                    CConfig *config,
                                    unsigned short val_periodic_index,
                                    unsigned short commType) {

  /*--- Check for dummy communication. ---*/

  if (commType == PERIODIC_NONE) return;

  /*--- Local variables ---*/

  unsigned short nPeriodic = config->GetnMarker_Periodic();
  unsigned short iDim, jDim, iVar, jVar, iPeriodic, nNeighbor;

  unsigned long iPoint, iRecv, nRecv, msg_offset, buf_offset, total_index;

  int source, iMessage, jRecv;

  SU2_MPI::Status status;

  su2double *Diff = new su2double[nVar];

  su2double Time_Step, Volume, Solution_Min, Solution_Max, Limiter_Min;

  su2double **Jacobian_i = nullptr;
  if ((commType == PERIODIC_RESIDUAL) && implicit_periodic) {
    Jacobian_i = new su2double* [nVar];
    for (iVar = 0; iVar < nVar; iVar++)
      Jacobian_i[iVar] = new su2double [nVar];
  }

  /*--- Set some local pointers to make access simpler. ---*/

  su2double *bufDRecv = geometry->bufD_PeriodicRecv;

  unsigned short *bufSRecv = geometry->bufS_PeriodicRecv;

  /*--- Store the data that was communicated into the appropriate
   location within the local class data structures. ---*/

  if (geometry->nPeriodicRecv > 0) {

    for (iMessage = 0; iMessage < geometry->nPeriodicRecv; iMessage++) {

      /*--- For efficiency, recv the messages dynamically based on
       the order they arrive. ---*/

#ifdef HAVE_MPI
      /*--- Once we have recv'd a message, get the source rank. ---*/
      int ind;
      SU2_MPI::Waitany(geometry->nPeriodicRecv,
                       geometry->req_PeriodicRecv,
                       &ind, &status);
      source = status.MPI_SOURCE;
#else
      /*--- For serial calculations, we know the rank. ---*/
      source = rank;
#endif

      /*--- We know the offsets based on the source rank. ---*/

      jRecv = geometry->PeriodicRecv2Neighbor[source];

      /*--- Get the offset in the buffer for the start of this message. ---*/

      msg_offset = geometry->nPoint_PeriodicRecv[jRecv];

      /*--- Get the number of packets to be received in this message. ---*/

      nRecv = (geometry->nPoint_PeriodicRecv[jRecv+1] -
               geometry->nPoint_PeriodicRecv[jRecv]);

      for (iRecv = 0; iRecv < nRecv; iRecv++) {

        /*--- Get the local index for this communicated data. ---*/

        iPoint    = geometry->Local_Point_PeriodicRecv[msg_offset  + iRecv];
        iPeriodic = geometry->Local_Marker_PeriodicRecv[msg_offset + iRecv];

        /*--- While all periodic face data was accumulated, we only store
         the values for the current pair of periodic faces. This is slightly
         inefficient when we have multiple pairs of periodic faces, but
         it simplifies the communications. ---*/

        if ((iPeriodic == val_periodic_index) ||
            (iPeriodic == val_periodic_index + nPeriodic/2)) {

          /*--- Compute the offset in the recv buffer for this point. ---*/

          buf_offset = (msg_offset + iRecv)*geometry->countPerPeriodicPoint;

          /*--- Store the data correctly depending on the quantity. ---*/

          switch (commType) {

            case PERIODIC_VOLUME:

              /*--- The periodic points need to keep track of their
               total volume spread across the periodic faces. ---*/

              Volume = (bufDRecv[buf_offset] +
                        geometry->nodes->GetPeriodicVolume(iPoint));
              geometry->nodes->SetPeriodicVolume(iPoint, Volume);

              break;

            case PERIODIC_NEIGHBORS:

              /*--- Store the extra neighbors on the periodic face. ---*/

              nNeighbor = (geometry->nodes->GetnNeighbor(iPoint) +
                           bufSRecv[buf_offset]);
              geometry->nodes->SetnNeighbor(iPoint, nNeighbor);

              break;

            case PERIODIC_RESIDUAL:

              /*--- Add contributions to total residual. ---*/

              LinSysRes.AddBlock(iPoint, &bufDRecv[buf_offset]);
              buf_offset += nVar;

              /*--- Check the computed time step against the donor
               value and keep the minimum in order to be conservative. ---*/

              Time_Step = base_nodes->GetDelta_Time(iPoint);
              if (bufDRecv[buf_offset] < Time_Step)
                base_nodes->SetDelta_Time(iPoint,bufDRecv[buf_offset]);
              buf_offset++;

              /*--- For implicit integration, we choose the first
               periodic face of each pair to be the master/owner of
               the solution for the linear system while fixing the
               solution at the matching face during the solve. Here,
               we remove the Jacobian and residual contributions from
               the passive face such that it does not participate in
               the linear solve. ---*/

              if (implicit_periodic) {

                for (iVar = 0; iVar < nVar; iVar++) {
                  for (jVar = 0; jVar < nVar; jVar++) {
                    Jacobian_i[iVar][jVar] = bufDRecv[buf_offset];
                    buf_offset++;
                  }
                }

                Jacobian.AddBlock2Diag(iPoint, Jacobian_i);

                if (iPeriodic == val_periodic_index + nPeriodic/2) {
                  for (iVar = 0; iVar < nVar; iVar++) {
                    LinSysRes.SetBlock_Zero(iPoint, iVar);
                    total_index = iPoint*nVar+iVar;
                    Jacobian.DeleteValsRowi(total_index);
                  }
                }

              }

              break;

            case PERIODIC_IMPLICIT:

              /*--- For implicit integration, we choose the first
               periodic face of each pair to be the master/owner of
               the solution for the linear system while fixing the
               solution at the matching face during the solve. Here,
               we are updating the solution at the passive nodes
               using the new solution from the master. ---*/

              if ((implicit_periodic) &&
                  (iPeriodic == val_periodic_index + nPeriodic/2)) {

                /*--- Directly set the solution on the passive periodic
                 face that is provided from the master. ---*/

                for (iVar = 0; iVar < nVar; iVar++) {
                  base_nodes->SetSolution(iPoint, iVar, bufDRecv[buf_offset]);
                  base_nodes->SetSolution_Old(iPoint, iVar, bufDRecv[buf_offset]);
                  buf_offset++;
                }

              }

              break;

            case PERIODIC_LAPLACIAN:

              /*--- Adjust the undivided Laplacian. The accumulation was
               with a subtraction before communicating, so now just add. ---*/

              for (iVar = 0; iVar < nVar; iVar++)
                Diff[iVar] = bufDRecv[buf_offset+iVar];

              base_nodes->AddUnd_Lapl(iPoint,Diff);

              break;

            case PERIODIC_MAX_EIG:

              /*--- Simple accumulation of the max eig on periodic faces. ---*/

              base_nodes->AddLambda(iPoint,bufDRecv[buf_offset]);

              break;

            case PERIODIC_SENSOR:

              /*--- Simple accumulation of the sensors on periodic faces. ---*/

              iPoint_UndLapl[iPoint] += bufDRecv[buf_offset]; buf_offset++;
              jPoint_UndLapl[iPoint] += bufDRecv[buf_offset];

              break;

            case PERIODIC_SOL_GG:

              /*--- For G-G, we accumulate partial gradients then compute
               the final value using the entire volume of the periodic cell. ---*/

              for (iVar = 0; iVar < nVar; iVar++)
                for (iDim = 0; iDim < nDim; iDim++)
                  base_nodes->SetGradient(iPoint, iVar, iDim, bufDRecv[buf_offset+iVar*nDim+iDim] + base_nodes->GetGradient(iPoint, iVar, iDim));

              break;

            case PERIODIC_PRIM_GG:

              /*--- For G-G, we accumulate partial gradients then compute
               the final value using the entire volume of the periodic cell. ---*/

              for (iVar = 0; iVar < nPrimVarGrad; iVar++)
                for (iDim = 0; iDim < nDim; iDim++)
                  base_nodes->SetGradient_Primitive(iPoint, iVar, iDim, bufDRecv[buf_offset+iVar*nDim+iDim] + base_nodes->GetGradient_Primitive(iPoint, iVar, iDim));
              break;

            case PERIODIC_SOL_LS: case PERIODIC_SOL_ULS:

              /*--- For L-S, we build the upper triangular matrix and the
               r.h.s. vector by accumulating from all periodic partial
               control volumes. ---*/

              for (iDim = 0; iDim < nDim; iDim++) {
                for (jDim = 0; jDim < nDim; jDim++) {
                  base_nodes->AddRmatrix(iPoint, iDim,jDim,bufDRecv[buf_offset]);
                  buf_offset++;
                }
              }
              for (iVar = 0; iVar < nVar; iVar++) {
                for (iDim = 0; iDim < nDim; iDim++) {
                  base_nodes->AddGradient(iPoint, iVar, iDim, bufDRecv[buf_offset]);
                  buf_offset++;
                }
              }

              break;

            case PERIODIC_PRIM_LS: case PERIODIC_PRIM_ULS:

              /*--- For L-S, we build the upper triangular matrix and the
               r.h.s. vector by accumulating from all periodic partial
               control volumes. ---*/

              for (iDim = 0; iDim < nDim; iDim++) {
                for (jDim = 0; jDim < nDim; jDim++) {
                  base_nodes->AddRmatrix(iPoint, iDim,jDim,bufDRecv[buf_offset]);
                  buf_offset++;
                }
              }
              for (iVar = 0; iVar < nPrimVarGrad; iVar++) {
                for (iDim = 0; iDim < nDim; iDim++) {
                  base_nodes->AddGradient_Primitive(iPoint, iVar, iDim, bufDRecv[buf_offset]);
                  buf_offset++;
                }
              }

              break;

            case PERIODIC_LIM_PRIM_1:

              /*--- Update solution min/max with min/max between "us" and
               the periodic match plus its neighbors, computation will need to
               be concluded on "our" side to account for "our" neighbors. ---*/

              for (iVar = 0; iVar < nPrimVarGrad; iVar++) {

                /*--- Solution minimum. ---*/

                Solution_Min = min(base_nodes->GetSolution_Min(iPoint, iVar),
                                   bufDRecv[buf_offset+iVar]);
                base_nodes->SetSolution_Min(iPoint, iVar, Solution_Min);

                /*--- Solution maximum. ---*/

                Solution_Max = max(base_nodes->GetSolution_Max(iPoint, iVar),
                                   bufDRecv[buf_offset+nPrimVarGrad+iVar]);
                base_nodes->SetSolution_Max(iPoint, iVar, Solution_Max);
              }

              break;

            case PERIODIC_LIM_PRIM_2:

              /*--- Check the min values found on the matching periodic
               faces for the limiter, and store the proper min value. ---*/

              for (iVar = 0; iVar < nPrimVarGrad; iVar++) {
                Limiter_Min = min(base_nodes->GetLimiter_Primitive(iPoint, iVar),
                                  bufDRecv[buf_offset+iVar]);
                base_nodes->SetLimiter_Primitive(iPoint, iVar, Limiter_Min);
              }

              break;

            case PERIODIC_LIM_SOL_1:

              /*--- Update solution min/max with min/max between "us" and
               the periodic match plus its neighbors, computation will need to
               be concluded on "our" side to account for "our" neighbors. ---*/

              for (iVar = 0; iVar < nVar; iVar++) {

                /*--- Solution minimum. ---*/

                Solution_Min = min(base_nodes->GetSolution_Min(iPoint, iVar),
                                   bufDRecv[buf_offset+iVar]);
                base_nodes->SetSolution_Min(iPoint, iVar, Solution_Min);

                /*--- Solution maximum. ---*/

                Solution_Max = max(base_nodes->GetSolution_Max(iPoint, iVar),
                                   bufDRecv[buf_offset+nVar+iVar]);
                base_nodes->SetSolution_Max(iPoint, iVar, Solution_Max);

              }

              break;

            case PERIODIC_LIM_SOL_2:

              /*--- Check the min values found on the matching periodic
               faces for the limiter, and store the proper min value. ---*/

              for (iVar = 0; iVar < nVar; iVar++) {
                Limiter_Min = min(base_nodes->GetLimiter_Primitive(iPoint, iVar),
                                  bufDRecv[buf_offset+iVar]);
                base_nodes->SetLimiter_Primitive(iPoint, iVar, Limiter_Min);
              }

              break;

            default:

              SU2_MPI::Error("Unrecognized quantity for periodic communication.",
                             CURRENT_FUNCTION);
              break;

          }
        }
      }
    }

    /*--- Verify that all non-blocking point-to-point sends have finished.
     Note that this should be satisfied, as we have received all of the
     data in the loop above at this point. ---*/

#ifdef HAVE_MPI
    SU2_MPI::Waitall(geometry->nPeriodicSend,
                     geometry->req_PeriodicSend,
                     MPI_STATUS_IGNORE);
#endif

  }

  delete [] Diff;

  if (Jacobian_i)
    for (iVar = 0; iVar < nVar; iVar++)
      delete [] Jacobian_i[iVar];
  delete [] Jacobian_i;

}

void CSolver::InitiateComms(CGeometry *geometry,
                            CConfig *config,
                            unsigned short commType) {

  /*--- Local variables ---*/

  unsigned short iVar, iDim;
  unsigned short COUNT_PER_POINT = 0;
  unsigned short MPI_TYPE        = 0;

  unsigned long iPoint, msg_offset, buf_offset;

  int iMessage, iSend, nSend;

  /*--- Set the size of the data packet and type depending on quantity. ---*/

  switch (commType) {
    case SOLUTION:
    case SOLUTION_OLD:
    case UNDIVIDED_LAPLACIAN:
    case SOLUTION_LIMITER:
      COUNT_PER_POINT  = nVar;
      MPI_TYPE         = COMM_TYPE_DOUBLE;
      break;
    case MAX_EIGENVALUE:
    case SENSOR:
      COUNT_PER_POINT  = 1;
      MPI_TYPE         = COMM_TYPE_DOUBLE;
      break;
    case SOLUTION_GRADIENT:
      COUNT_PER_POINT  = nVar*nDim*2;
      MPI_TYPE         = COMM_TYPE_DOUBLE;
      break;
    case PRIMITIVE_GRADIENT:
      COUNT_PER_POINT  = nPrimVarGrad*nDim*2;
      MPI_TYPE         = COMM_TYPE_DOUBLE;
      break;
    case PRIMITIVE_LIMITER:
      COUNT_PER_POINT  = nPrimVarGrad;
      MPI_TYPE         = COMM_TYPE_DOUBLE;
      break;
    case SOLUTION_EDDY:
      COUNT_PER_POINT  = nVar+1;
      MPI_TYPE         = COMM_TYPE_DOUBLE;
      break;
    case SOLUTION_FEA:
      if (config->GetTime_Domain())
        COUNT_PER_POINT  = nVar*3;
      else
        COUNT_PER_POINT  = nVar;
      MPI_TYPE         = COMM_TYPE_DOUBLE;
      break;
    case SOLUTION_FEA_OLD:
      COUNT_PER_POINT  = nVar*3;
      MPI_TYPE         = COMM_TYPE_DOUBLE;
      break;
    case SOLUTION_PRED:
      COUNT_PER_POINT  = nVar;
      MPI_TYPE         = COMM_TYPE_DOUBLE;
      break;
    case SOLUTION_PRED_OLD:
      COUNT_PER_POINT  = nVar*3;
      MPI_TYPE         = COMM_TYPE_DOUBLE;
      break;
    case AUXVAR_GRADIENT:
      COUNT_PER_POINT  = nDim;
      MPI_TYPE         = COMM_TYPE_DOUBLE;
      break;
    case MESH_DISPLACEMENTS:
      COUNT_PER_POINT  = nDim;
      MPI_TYPE         = COMM_TYPE_DOUBLE;
      break;
    case SOLUTION_TIME_N:
      COUNT_PER_POINT  = nVar;
      MPI_TYPE         = COMM_TYPE_DOUBLE;
      break;
    case SOLUTION_TIME_N1:
      COUNT_PER_POINT  = nVar;
      MPI_TYPE         = COMM_TYPE_DOUBLE;
      break;
    default:
      SU2_MPI::Error("Unrecognized quantity for point-to-point MPI comms.",
                     CURRENT_FUNCTION);
      break;
  }

  /*--- Check to make sure we have created a large enough buffer
   for these comms during preprocessing. This is only for the su2double
   buffer. It will be reallocated whenever we find a larger count
   per point. After the first cycle of comms, this should be inactive. ---*/

  if (COUNT_PER_POINT > geometry->countPerPoint) {
    geometry->AllocateP2PComms(COUNT_PER_POINT);
  }

  /*--- Set some local pointers to make access simpler. ---*/

  su2double *bufDSend = geometry->bufD_P2PSend;

  /*--- Load the specified quantity from the solver into the generic
   communication buffer in the geometry class. ---*/

  if (geometry->nP2PSend > 0) {

    /*--- Post all non-blocking recvs first before sends. ---*/

    geometry->PostP2PRecvs(geometry, config, MPI_TYPE, false);

    for (iMessage = 0; iMessage < geometry->nP2PSend; iMessage++) {

      /*--- Get the offset in the buffer for the start of this message. ---*/

      msg_offset = geometry->nPoint_P2PSend[iMessage];

      /*--- Total count can include multiple pieces of data per element. ---*/

      nSend = (geometry->nPoint_P2PSend[iMessage+1] -
               geometry->nPoint_P2PSend[iMessage]);

      for (iSend = 0; iSend < nSend; iSend++) {

        /*--- Get the local index for this communicated data. ---*/

        iPoint = geometry->Local_Point_P2PSend[msg_offset + iSend];

        /*--- Compute the offset in the recv buffer for this point. ---*/

        buf_offset = (msg_offset + iSend)*geometry->countPerPoint;

        switch (commType) {
          case SOLUTION:
            for (iVar = 0; iVar < nVar; iVar++)
              bufDSend[buf_offset+iVar] = base_nodes->GetSolution(iPoint, iVar);
            break;
          case SOLUTION_OLD:
            for (iVar = 0; iVar < nVar; iVar++)
              bufDSend[buf_offset+iVar] = base_nodes->GetSolution_Old(iPoint, iVar);
            break;
          case SOLUTION_EDDY:
            for (iVar = 0; iVar < nVar; iVar++)
              bufDSend[buf_offset+iVar] = base_nodes->GetSolution(iPoint, iVar);
            bufDSend[buf_offset+nVar]   = base_nodes->GetmuT(iPoint);
            break;
          case UNDIVIDED_LAPLACIAN:
            for (iVar = 0; iVar < nVar; iVar++)
              bufDSend[buf_offset+iVar] = base_nodes->GetUndivided_Laplacian(iPoint, iVar);
            break;
          case SOLUTION_LIMITER:
            for (iVar = 0; iVar < nVar; iVar++)
              bufDSend[buf_offset+iVar] = base_nodes->GetLimiter(iPoint, iVar);
            break;
          case MAX_EIGENVALUE:
            bufDSend[buf_offset] = base_nodes->GetLambda(iPoint);
            break;
          case SENSOR:
            bufDSend[buf_offset] = base_nodes->GetSensor(iPoint);
            break;
          case SOLUTION_GRADIENT:
            for (iVar = 0; iVar < nVar; iVar++) {
              for (iDim = 0; iDim < nDim; iDim++) {
                bufDSend[buf_offset+iVar*nDim+iDim] = base_nodes->GetGradient(iPoint, iVar, iDim);
                bufDSend[buf_offset+iVar*nDim+iDim+nDim*nVar] = base_nodes->GetGradient_Reconstruction(iPoint, iVar, iDim);
              }
            }
            break;
          case PRIMITIVE_GRADIENT:
            for (iVar = 0; iVar < nPrimVarGrad; iVar++) {
              for (iDim = 0; iDim < nDim; iDim++) {
                bufDSend[buf_offset+iVar*nDim+iDim] = base_nodes->GetGradient_Primitive(iPoint, iVar, iDim);
                bufDSend[buf_offset+iVar*nDim+iDim+nDim*nPrimVarGrad] = base_nodes->GetGradient_Reconstruction(iPoint, iVar, iDim);
              }
            }
            break;
          case PRIMITIVE_LIMITER:
            for (iVar = 0; iVar < nPrimVarGrad; iVar++)
              bufDSend[buf_offset+iVar] = base_nodes->GetLimiter_Primitive(iPoint, iVar);
            break;
          case AUXVAR_GRADIENT:
            for (iDim = 0; iDim < nDim; iDim++)
              bufDSend[buf_offset+iDim] = base_nodes->GetAuxVarGradient(iPoint, iDim);
            break;
          case SOLUTION_FEA:
            for (iVar = 0; iVar < nVar; iVar++) {
              bufDSend[buf_offset+iVar] = base_nodes->GetSolution(iPoint, iVar);
              if (config->GetTime_Domain()) {
                bufDSend[buf_offset+nVar+iVar]   = base_nodes->GetSolution_Vel(iPoint, iVar);
                bufDSend[buf_offset+nVar*2+iVar] = base_nodes->GetSolution_Accel(iPoint, iVar);
              }
            }
            break;
          case SOLUTION_FEA_OLD:
            for (iVar = 0; iVar < nVar; iVar++) {
              bufDSend[buf_offset+iVar]        = base_nodes->GetSolution_time_n(iPoint, iVar);
              bufDSend[buf_offset+nVar+iVar]   = base_nodes->GetSolution_Vel_time_n(iPoint, iVar);
              bufDSend[buf_offset+nVar*2+iVar] = base_nodes->GetSolution_Accel_time_n(iPoint, iVar);
            }
            break;
          case SOLUTION_PRED:
            for (iVar = 0; iVar < nVar; iVar++)
              bufDSend[buf_offset+iVar] = base_nodes->GetSolution_Pred(iPoint, iVar);
            break;
          case SOLUTION_PRED_OLD:
            for (iVar = 0; iVar < nVar; iVar++) {
              bufDSend[buf_offset+iVar]        = base_nodes->GetSolution_Old(iPoint, iVar);
              bufDSend[buf_offset+nVar+iVar]   = base_nodes->GetSolution_Pred(iPoint, iVar);
              bufDSend[buf_offset+nVar*2+iVar] = base_nodes->GetSolution_Pred_Old(iPoint, iVar);
            }
            break;
          case MESH_DISPLACEMENTS:
            for (iDim = 0; iDim < nDim; iDim++)
              bufDSend[buf_offset+iDim] = base_nodes->GetBound_Disp(iPoint, iDim);
            break;
          case SOLUTION_TIME_N:
            for (iVar = 0; iVar < nVar; iVar++)
              bufDSend[buf_offset+iVar] = base_nodes->GetSolution_time_n(iPoint, iVar);
            break;
          case SOLUTION_TIME_N1:
            for (iVar = 0; iVar < nVar; iVar++)
              bufDSend[buf_offset+iVar] = base_nodes->GetSolution_time_n1(iPoint, iVar);
            break;
          default:
            SU2_MPI::Error("Unrecognized quantity for point-to-point MPI comms.",
                           CURRENT_FUNCTION);
            break;
        }
      }

      /*--- Launch the point-to-point MPI send for this message. ---*/

      geometry->PostP2PSends(geometry, config, MPI_TYPE, iMessage, false);

    }
  }

}
void CSolver::CompleteComms(CGeometry *geometry,
                            CConfig *config,
                            unsigned short commType) {

  /*--- Local variables ---*/

  unsigned short iDim, iVar;
  unsigned long iPoint, iRecv, nRecv, msg_offset, buf_offset;

  int ind, source, iMessage, jRecv;
  SU2_MPI::Status status;

  /*--- Set some local pointers to make access simpler. ---*/

  su2double *bufDRecv = geometry->bufD_P2PRecv;

  /*--- Store the data that was communicated into the appropriate
   location within the local class data structures. ---*/

  if (geometry->nP2PRecv > 0) {

    for (iMessage = 0; iMessage < geometry->nP2PRecv; iMessage++) {

      /*--- For efficiency, recv the messages dynamically based on
       the order they arrive. ---*/

      SU2_MPI::Waitany(geometry->nP2PRecv, geometry->req_P2PRecv,
                       &ind, &status);

      /*--- Once we have recv'd a message, get the source rank. ---*/

      source = status.MPI_SOURCE;

      /*--- We know the offsets based on the source rank. ---*/

      jRecv = geometry->P2PRecv2Neighbor[source];

      /*--- Get the offset in the buffer for the start of this message. ---*/

      msg_offset = geometry->nPoint_P2PRecv[jRecv];

      /*--- Get the number of packets to be received in this message. ---*/

      nRecv = (geometry->nPoint_P2PRecv[jRecv+1] -
               geometry->nPoint_P2PRecv[jRecv]);

      for (iRecv = 0; iRecv < nRecv; iRecv++) {

        /*--- Get the local index for this communicated data. ---*/

        iPoint = geometry->Local_Point_P2PRecv[msg_offset + iRecv];

        /*--- Compute the offset in the recv buffer for this point. ---*/

        buf_offset = (msg_offset + iRecv)*geometry->countPerPoint;

        /*--- Store the data correctly depending on the quantity. ---*/

        switch (commType) {
          case SOLUTION:
            for (iVar = 0; iVar < nVar; iVar++)
              base_nodes->SetSolution(iPoint, iVar, bufDRecv[buf_offset+iVar]);
            break;
          case SOLUTION_OLD:
            for (iVar = 0; iVar < nVar; iVar++)
              base_nodes->SetSolution_Old(iPoint, iVar, bufDRecv[buf_offset+iVar]);
            break;
          case SOLUTION_EDDY:
            for (iVar = 0; iVar < nVar; iVar++)
              base_nodes->SetSolution(iPoint, iVar, bufDRecv[buf_offset+iVar]);
            base_nodes->SetmuT(iPoint,bufDRecv[buf_offset+nVar]);
            break;
          case UNDIVIDED_LAPLACIAN:
            for (iVar = 0; iVar < nVar; iVar++)
              base_nodes->SetUnd_Lapl(iPoint, iVar, bufDRecv[buf_offset+iVar]);
            break;
          case SOLUTION_LIMITER:
            for (iVar = 0; iVar < nVar; iVar++)
              base_nodes->SetLimiter(iPoint, iVar, bufDRecv[buf_offset+iVar]);
            break;
          case MAX_EIGENVALUE:
            base_nodes->SetLambda(iPoint,bufDRecv[buf_offset]);
            break;
          case SENSOR:
            base_nodes->SetSensor(iPoint,bufDRecv[buf_offset]);
            break;
          case SOLUTION_GRADIENT:
            for (iVar = 0; iVar < nVar; iVar++) {
              for (iDim = 0; iDim < nDim; iDim++) {
                base_nodes->SetGradient(iPoint, iVar, iDim, bufDRecv[buf_offset+iVar*nDim+iDim]);
                base_nodes->SetGradient_Reconstruction(iPoint, iVar, iDim, bufDRecv[buf_offset+iVar*nDim+iDim+nDim*nVar]);
              }
            }
            break;
          case PRIMITIVE_GRADIENT:
            for (iVar = 0; iVar < nPrimVarGrad; iVar++) {
              for (iDim = 0; iDim < nDim; iDim++) {
                base_nodes->SetGradient_Primitive(iPoint, iVar, iDim, bufDRecv[buf_offset+iVar*nDim+iDim]);
                base_nodes->SetGradient_Reconstruction(iPoint, iVar, iDim, bufDRecv[buf_offset+iVar*nDim+iDim+nDim*nPrimVarGrad]);
              }
            }
            break;
          case PRIMITIVE_LIMITER:
            for (iVar = 0; iVar < nPrimVarGrad; iVar++)
              base_nodes->SetLimiter_Primitive(iPoint, iVar, bufDRecv[buf_offset+iVar]);
            break;
          case AUXVAR_GRADIENT:
            for (iDim = 0; iDim < nDim; iDim++)
              base_nodes->SetAuxVarGradient(iPoint, iDim, bufDRecv[buf_offset+iDim]);
            break;
          case SOLUTION_FEA:
            for (iVar = 0; iVar < nVar; iVar++) {
              base_nodes->SetSolution(iPoint, iVar, bufDRecv[buf_offset+iVar]);
              if (config->GetTime_Domain()) {
                base_nodes->SetSolution_Vel(iPoint, iVar, bufDRecv[buf_offset+nVar+iVar]);
                base_nodes->SetSolution_Accel(iPoint, iVar, bufDRecv[buf_offset+nVar*2+iVar]);
              }
            }
            break;
          case SOLUTION_FEA_OLD:
            for (iVar = 0; iVar < nVar; iVar++) {
              base_nodes->Set_Solution_time_n(iPoint, iVar, bufDRecv[buf_offset+iVar]);
              base_nodes->SetSolution_Vel_time_n(iPoint, iVar, bufDRecv[buf_offset+nVar+iVar]);
              base_nodes->SetSolution_Accel_time_n(iPoint, iVar, bufDRecv[buf_offset+nVar*2+iVar]);
            }
            break;
          case SOLUTION_PRED:
            for (iVar = 0; iVar < nVar; iVar++)
              base_nodes->SetSolution_Pred(iPoint, iVar, bufDRecv[buf_offset+iVar]);
            break;
          case SOLUTION_PRED_OLD:
            for (iVar = 0; iVar < nVar; iVar++) {
              base_nodes->SetSolution_Old(iPoint, iVar, bufDRecv[buf_offset+iVar]);
              base_nodes->SetSolution_Pred(iPoint, iVar, bufDRecv[buf_offset+nVar+iVar]);
              base_nodes->SetSolution_Pred_Old(iPoint, iVar, bufDRecv[buf_offset+nVar*2+iVar]);
            }
            break;
          case MESH_DISPLACEMENTS:
            for (iDim = 0; iDim < nDim; iDim++)
              base_nodes->SetBound_Disp(iPoint, iDim, bufDRecv[buf_offset+iDim]);
            break;
          case SOLUTION_TIME_N:
            for (iVar = 0; iVar < nVar; iVar++)
              base_nodes->Set_Solution_time_n(iPoint, iVar, bufDRecv[buf_offset+iVar]);
            break;
          case SOLUTION_TIME_N1:
            for (iVar = 0; iVar < nVar; iVar++)
              base_nodes->Set_Solution_time_n1(iPoint, iVar, bufDRecv[buf_offset+iVar]);
            break;
          default:
            SU2_MPI::Error("Unrecognized quantity for point-to-point MPI comms.",
                           CURRENT_FUNCTION);
            break;
        }
      }
    }

    /*--- Verify that all non-blocking point-to-point sends have finished.
     Note that this should be satisfied, as we have received all of the
     data in the loop above at this point. ---*/

#ifdef HAVE_MPI
    SU2_MPI::Waitall(geometry->nP2PSend, geometry->req_P2PSend, MPI_STATUS_IGNORE);
#endif

  }

}

void CSolver::ResetCFLAdapt() {
  NonLinRes_Series.clear();
  NonLinRes_Value = 0;
  NonLinRes_Func = 0;
  Old_Func = 0;
  New_Func = 0;
  NonLinRes_Counter = 0;
}


void CSolver::AdaptCFLNumber(CGeometry **geometry,
                             CSolver   ***solver_container,
                             CConfig   *config) {

  /* Adapt the CFL number on all multigrid levels using an
   exponential progression with under-relaxation approach. */

  vector<su2double> MGFactor(config->GetnMGLevels()+1,1.0);
  const su2double CFLFactorDecrease = config->GetCFL_AdaptParam(0);
  const su2double CFLFactorIncrease = config->GetCFL_AdaptParam(1);
  const su2double CFLMin            = config->GetCFL_AdaptParam(2);
  const su2double CFLMax            = config->GetCFL_AdaptParam(3);
  const bool fullComms              = (config->GetComm_Level() == COMM_FULL);

  for (unsigned short iMesh = 0; iMesh <= config->GetnMGLevels(); iMesh++) {

    /* Store the mean flow, and turbulence solvers more clearly. */

    CSolver *solverFlow = solver_container[iMesh][FLOW_SOL];
    CSolver *solverTurb = solver_container[iMesh][TURB_SOL];

    /* Compute the reduction factor for CFLs on the coarse levels. */

    if (iMesh == MESH_0) {
      MGFactor[iMesh] = 1.0;
    } else {
      const su2double CFLRatio = config->GetCFL(iMesh)/config->GetCFL(iMesh-1);
      MGFactor[iMesh] = MGFactor[iMesh-1]*CFLRatio;
    }

    /* Check whether we achieved the requested reduction in the linear
     solver residual within the specified number of linear iterations. */

    bool reduceCFL = false;
    su2double linResFlow = solverFlow->GetResLinSolver();
    su2double linResTurb = -1.0;
    if ((iMesh == MESH_0) && (config->GetKind_Turb_Model() != NONE)) {
      linResTurb = solverTurb->GetResLinSolver();
    }

    su2double maxLinResid = max(linResFlow, linResTurb);
    if (maxLinResid > 0.5) {
      reduceCFL = true;
    }

    /* Check that we are meeting our nonlinear residual reduction target
     over time so that we do not get stuck in limit cycles. */

    SU2_OMP_MASTER
    { /* Only the master thread updates the shared variables. */

    Old_Func = New_Func;
    unsigned short Res_Count = 100;
    if (NonLinRes_Series.size() == 0) NonLinRes_Series.resize(Res_Count,0.0);

    /* Sum the RMS residuals for all equations. */

    New_Func = 0.0;
    for (unsigned short iVar = 0; iVar < solverFlow->GetnVar(); iVar++) {
      New_Func += solverFlow->GetRes_RMS(iVar);
    }
    if ((iMesh == MESH_0) && (config->GetKind_Turb_Model() != NONE)) {
      for (unsigned short iVar = 0; iVar < solverTurb->GetnVar(); iVar++) {
        New_Func += solverTurb->GetRes_RMS(iVar);
      }
    }

    /* Compute the difference in the nonlinear residuals between the
     current and previous iterations. */

    NonLinRes_Func = (New_Func - Old_Func);
    NonLinRes_Series[NonLinRes_Counter] = NonLinRes_Func;

    /* Increment the counter, if we hit the max size, then start over. */

    NonLinRes_Counter++;
    if (NonLinRes_Counter == Res_Count) NonLinRes_Counter = 0;

    /* Sum the total change in nonlinear residuals over the previous
     set of all stored iterations. */

    NonLinRes_Value = New_Func;
    if (config->GetTimeIter() >= Res_Count) {
      NonLinRes_Value = 0.0;
      for (unsigned short iCounter = 0; iCounter < Res_Count; iCounter++)
        NonLinRes_Value += NonLinRes_Series[iCounter];
    }

    /* If the sum is larger than a small fraction of the current nonlinear
     residual, then we are not decreasing the nonlinear residual at a high
     rate. In this situation, we force a reduction of the CFL in all cells.
     Reset the array so that we delay the next decrease for some iterations. */

    if (fabs(NonLinRes_Value) < 0.1*New_Func) {
      NonLinRes_Counter = 0;
      for (unsigned short iCounter = 0; iCounter < Res_Count; iCounter++)
        NonLinRes_Series[iCounter] = New_Func;
    }

    } /* End SU2_OMP_MASTER, now all threads update the CFL number. */
    SU2_OMP_BARRIER

    if (fabs(NonLinRes_Value) < 0.1*New_Func) {
      reduceCFL = true;
    }

    /* Loop over all points on this grid and apply CFL adaption. */

    su2double myCFLMin = 1e30, myCFLMax = 0.0, myCFLSum = 0.0;

    SU2_OMP_MASTER
    if ((iMesh == MESH_0) && fullComms) {
      Min_CFL_Local = 1e30;
      Max_CFL_Local = 0.0;
      Avg_CFL_Local = 0.0;
    }

    SU2_OMP_FOR_STAT(roundUpDiv(geometry[iMesh]->GetnPointDomain(),omp_get_max_threads()))
    for (unsigned long iPoint = 0; iPoint < geometry[iMesh]->GetnPointDomain(); iPoint++) {

      /* Get the current local flow CFL number at this point. */

      su2double CFL = solverFlow->GetNodes()->GetLocalCFL(iPoint);

      /* Get the current under-relaxation parameters that were computed
       during the previous nonlinear update. If we have a turbulence model,
       take the minimum under-relaxation parameter between the mean flow
       and turbulence systems. */

      su2double underRelaxationFlow = solverFlow->GetNodes()->GetUnderRelaxation(iPoint);
      su2double underRelaxationTurb = 1.0;
      if ((iMesh == MESH_0) && (config->GetKind_Turb_Model() != NONE))
        underRelaxationTurb = solverTurb->GetNodes()->GetUnderRelaxation(iPoint);
      const su2double underRelaxation = min(underRelaxationFlow,underRelaxationTurb);

      /* If we apply a small under-relaxation parameter for stability,
       then we should reduce the CFL before the next iteration. If we
       are able to add the entire nonlinear update (under-relaxation = 1)
       then we schedule an increase the CFL number for the next iteration. */

      su2double CFLFactor = 1.0;
      if ((underRelaxation < 0.1)) {
        CFLFactor = CFLFactorDecrease;
      } else if (underRelaxation >= 0.1 && underRelaxation < 1.0) {
        CFLFactor = 1.0;
      } else {
        CFLFactor = CFLFactorIncrease;
      }

      /* Check if we are hitting the min or max and adjust. */

      if (CFL*CFLFactor <= CFLMin) {
        CFL       = CFLMin;
        CFLFactor = MGFactor[iMesh];
      } else if (CFL*CFLFactor >= CFLMax) {
        CFL       = CFLMax;
        CFLFactor = MGFactor[iMesh];
      }

      /* If we detect a stalled nonlinear residual, then force the CFL
       for all points to the minimum temporarily to restart the ramp. */

      if (reduceCFL) {
        CFL       = CFLMin;
        CFLFactor = MGFactor[iMesh];
      }

      /* Apply the adjustment to the CFL and store local values. */

      CFL *= CFLFactor;
      solverFlow->GetNodes()->SetLocalCFL(iPoint, CFL);
      if ((iMesh == MESH_0) && (config->GetKind_Turb_Model() != NONE)) {
        solverTurb->GetNodes()->SetLocalCFL(iPoint, CFL);
      }

      /* Store min and max CFL for reporting on the fine grid. */

      if ((iMesh == MESH_0) && fullComms) {
        myCFLMin = min(CFL,myCFLMin);
        myCFLMax = max(CFL,myCFLMax);
        myCFLSum += CFL;
      }

    }

    /* Reduce the min/max/avg local CFL numbers. */

    if ((iMesh == MESH_0) && fullComms) {
      SU2_OMP_CRITICAL
      { /* OpenMP reduction. */
        Min_CFL_Local = min(Min_CFL_Local,myCFLMin);
        Max_CFL_Local = max(Max_CFL_Local,myCFLMax);
        Avg_CFL_Local += myCFLSum;
      }
      SU2_OMP_BARRIER

      SU2_OMP_MASTER
      { /* MPI reduction. */
        myCFLMin = Min_CFL_Local; myCFLMax = Max_CFL_Local; myCFLSum = Avg_CFL_Local;
        SU2_MPI::Allreduce(&myCFLMin, &Min_CFL_Local, 1, MPI_DOUBLE, MPI_MIN, MPI_COMM_WORLD);
        SU2_MPI::Allreduce(&myCFLMax, &Max_CFL_Local, 1, MPI_DOUBLE, MPI_MAX, MPI_COMM_WORLD);
        SU2_MPI::Allreduce(&myCFLSum, &Avg_CFL_Local, 1, MPI_DOUBLE, MPI_SUM, MPI_COMM_WORLD);
        Avg_CFL_Local /= su2double(geometry[iMesh]->GetGlobal_nPointDomain());
      }
      SU2_OMP_BARRIER
    }

  }

}

void CSolver::SetResidual_RMS(CGeometry *geometry, CConfig *config) {
  unsigned short iVar;

#ifndef HAVE_MPI

  for (iVar = 0; iVar < nVar; iVar++) {

    if (GetRes_RMS(iVar) != GetRes_RMS(iVar)) {
        SU2_MPI::Error("SU2 has diverged. (NaN detected)", CURRENT_FUNCTION);
    }
    if (log10(sqrt(GetRes_RMS(iVar)/geometry->GetnPoint())) > 20 ){
      SU2_MPI::Error("SU2 has diverged. (Residual > 10^20 detected)", CURRENT_FUNCTION);
    }

    SetRes_RMS(iVar, max(EPS*EPS, sqrt(GetRes_RMS(iVar)/geometry->GetnPoint())));

  }

#else

  int nProcessor = size, iProcessor;

  su2double *sbuf_residual, *rbuf_residual, *sbuf_coord, *rbuf_coord, *Coord;
  unsigned long *sbuf_point, *rbuf_point, Global_nPointDomain;
  unsigned short iDim;

  /*--- Set the L2 Norm residual in all the processors ---*/

  sbuf_residual = new su2double[nVar];
  rbuf_residual = new su2double[nVar];

  for (iVar = 0; iVar < nVar; iVar++) sbuf_residual[iVar] = GetRes_RMS(iVar);

  if (config->GetComm_Level() == COMM_FULL) {

    unsigned long Local_nPointDomain = geometry->GetnPointDomain();
    SU2_MPI::Allreduce(sbuf_residual, rbuf_residual, nVar, MPI_DOUBLE, MPI_SUM, MPI_COMM_WORLD);
    SU2_MPI::Allreduce(&Local_nPointDomain, &Global_nPointDomain, 1, MPI_UNSIGNED_LONG, MPI_SUM, MPI_COMM_WORLD);

  }
  else {
    /*--- Reduced MPI comms have been requested. Use a local residual only. ---*/

    for (iVar = 0; iVar < nVar; iVar++)
      rbuf_residual[iVar] = sbuf_residual[iVar];
    Global_nPointDomain = geometry->GetnPointDomain();

  }

  for (iVar = 0; iVar < nVar; iVar++) {

    if (rbuf_residual[iVar] != rbuf_residual[iVar]) {
      SU2_MPI::Error("SU2 has diverged. (NaN detected)", CURRENT_FUNCTION);
    }

    SetRes_RMS(iVar, max(EPS*EPS, sqrt(rbuf_residual[iVar]/Global_nPointDomain)));

  }

  delete [] sbuf_residual;
  delete [] rbuf_residual;

  /*--- Set the Maximum residual in all the processors ---*/

  if (config->GetComm_Level() == COMM_FULL) {

    sbuf_residual = new su2double [nVar]();
    sbuf_point = new unsigned long [nVar]();
    sbuf_coord = new su2double[nVar*nDim]();

    rbuf_residual = new su2double [nProcessor*nVar]();
    rbuf_point = new unsigned long [nProcessor*nVar]();
    rbuf_coord = new su2double[nProcessor*nVar*nDim]();

    for (iVar = 0; iVar < nVar; iVar++) {
      sbuf_residual[iVar] = GetRes_Max(iVar);
      sbuf_point[iVar] = GetPoint_Max(iVar);
      Coord = GetPoint_Max_Coord(iVar);
      for (iDim = 0; iDim < nDim; iDim++)
        sbuf_coord[iVar*nDim+iDim] = Coord[iDim];
    }

    SU2_MPI::Allgather(sbuf_residual, nVar, MPI_DOUBLE, rbuf_residual, nVar, MPI_DOUBLE, MPI_COMM_WORLD);
    SU2_MPI::Allgather(sbuf_point, nVar, MPI_UNSIGNED_LONG, rbuf_point, nVar, MPI_UNSIGNED_LONG, MPI_COMM_WORLD);
    SU2_MPI::Allgather(sbuf_coord, nVar*nDim, MPI_DOUBLE, rbuf_coord, nVar*nDim, MPI_DOUBLE, MPI_COMM_WORLD);

    for (iVar = 0; iVar < nVar; iVar++) {
      for (iProcessor = 0; iProcessor < nProcessor; iProcessor++) {
        AddRes_Max(iVar, rbuf_residual[iProcessor*nVar+iVar], rbuf_point[iProcessor*nVar+iVar], &rbuf_coord[iProcessor*nVar*nDim+iVar*nDim]);
      }
    }

    delete [] sbuf_residual;
    delete [] rbuf_residual;

    delete [] sbuf_point;
    delete [] rbuf_point;

    delete [] sbuf_coord;
    delete [] rbuf_coord;

  }

#endif

}

void CSolver::SetResidual_BGS(CGeometry *geometry, CConfig *config) {
  unsigned short iVar;

#ifndef HAVE_MPI

  for (iVar = 0; iVar < nVar; iVar++) {

//    if (GetRes_BGS(iVar) != GetRes_BGS(iVar)) {
//      SU2_MPI::Error("SU2 has diverged.", CURRENT_FUNCTION);
//    }

    SetRes_BGS(iVar, max(EPS*EPS, sqrt(GetRes_BGS(iVar)/geometry->GetnPoint())));

  }

#else

  int nProcessor = size, iProcessor;

  su2double *sbuf_residual, *rbuf_residual, *sbuf_coord, *rbuf_coord, *Coord;
  unsigned long *sbuf_point, *rbuf_point, Local_nPointDomain, Global_nPointDomain;
  unsigned short iDim;

  /*--- Set the L2 Norm residual in all the processors ---*/

  sbuf_residual  = new su2double[nVar]; for (iVar = 0; iVar < nVar; iVar++) sbuf_residual[iVar] = 0.0;
  rbuf_residual  = new su2double[nVar]; for (iVar = 0; iVar < nVar; iVar++) rbuf_residual[iVar] = 0.0;

  for (iVar = 0; iVar < nVar; iVar++) sbuf_residual[iVar] = GetRes_BGS(iVar);
  Local_nPointDomain = geometry->GetnPointDomain();


  SU2_MPI::Allreduce(sbuf_residual, rbuf_residual, nVar, MPI_DOUBLE, MPI_SUM, MPI_COMM_WORLD);
  SU2_MPI::Allreduce(&Local_nPointDomain, &Global_nPointDomain, 1, MPI_UNSIGNED_LONG, MPI_SUM, MPI_COMM_WORLD);


  for (iVar = 0; iVar < nVar; iVar++) {

//    if (rbuf_residual[iVar] != rbuf_residual[iVar]) {

//      SU2_MPI::Error("SU2 has diverged (NaN detected)", CURRENT_FUNCTION);

//    }

    SetRes_BGS(iVar, max(EPS*EPS, sqrt(rbuf_residual[iVar]/Global_nPointDomain)));

  }

  delete [] sbuf_residual;
  delete [] rbuf_residual;

  /*--- Set the Maximum residual in all the processors ---*/
  sbuf_residual = new su2double [nVar]; for (iVar = 0; iVar < nVar; iVar++) sbuf_residual[iVar] = 0.0;
  sbuf_point = new unsigned long [nVar]; for (iVar = 0; iVar < nVar; iVar++) sbuf_point[iVar] = 0;
  sbuf_coord = new su2double[nVar*nDim]; for (iVar = 0; iVar < nVar*nDim; iVar++) sbuf_coord[iVar] = 0.0;

  rbuf_residual = new su2double [nProcessor*nVar]; for (iVar = 0; iVar < nProcessor*nVar; iVar++) rbuf_residual[iVar] = 0.0;
  rbuf_point = new unsigned long [nProcessor*nVar]; for (iVar = 0; iVar < nProcessor*nVar; iVar++) rbuf_point[iVar] = 0;
  rbuf_coord = new su2double[nProcessor*nVar*nDim]; for (iVar = 0; iVar < nProcessor*nVar*nDim; iVar++) rbuf_coord[iVar] = 0.0;

  for (iVar = 0; iVar < nVar; iVar++) {
    sbuf_residual[iVar] = GetRes_Max_BGS(iVar);
    sbuf_point[iVar] = GetPoint_Max_BGS(iVar);
    Coord = GetPoint_Max_Coord_BGS(iVar);
    for (iDim = 0; iDim < nDim; iDim++)
      sbuf_coord[iVar*nDim+iDim] = Coord[iDim];
  }

  SU2_MPI::Allgather(sbuf_residual, nVar, MPI_DOUBLE, rbuf_residual, nVar, MPI_DOUBLE, MPI_COMM_WORLD);
  SU2_MPI::Allgather(sbuf_point, nVar, MPI_UNSIGNED_LONG, rbuf_point, nVar, MPI_UNSIGNED_LONG, MPI_COMM_WORLD);
  SU2_MPI::Allgather(sbuf_coord, nVar*nDim, MPI_DOUBLE, rbuf_coord, nVar*nDim, MPI_DOUBLE, MPI_COMM_WORLD);

  for (iVar = 0; iVar < nVar; iVar++) {
    for (iProcessor = 0; iProcessor < nProcessor; iProcessor++) {
      AddRes_Max_BGS(iVar, rbuf_residual[iProcessor*nVar+iVar], rbuf_point[iProcessor*nVar+iVar], &rbuf_coord[iProcessor*nVar*nDim+iVar*nDim]);
    }
  }

  delete [] sbuf_residual;
  delete [] rbuf_residual;

  delete [] sbuf_point;
  delete [] rbuf_point;

  delete [] sbuf_coord;
  delete [] rbuf_coord;

#endif

}

void CSolver::SetRotatingFrame_GCL(CGeometry *geometry, CConfig *config) {

  /*--- Loop interior points ---*/

  SU2_OMP_FOR_STAT(roundUpDiv(nPointDomain,2*omp_get_max_threads()))
  for (auto iPoint = 0ul; iPoint < nPointDomain; ++iPoint) {

    const su2double* GridVel_i = geometry->nodes->GetGridVel(iPoint);
    const su2double* Solution_i = base_nodes->GetSolution(iPoint);

    for (auto iNeigh = 0u; iNeigh < geometry->nodes->GetnPoint(iPoint); iNeigh++) {

      const auto iEdge = geometry->nodes->GetEdge(iPoint, iNeigh);
      const su2double* Normal = geometry->edges->GetNormal(iEdge);

      const auto jPoint = geometry->nodes->GetPoint(iPoint, iNeigh);
      const su2double* GridVel_j = geometry->nodes->GetGridVel(jPoint);

      /*--- Determine whether to consider the normal outward or inward. ---*/
      su2double dir = (geometry->edges->GetNode(iEdge,0) == iPoint)? 0.5 : -0.5;

      su2double Flux = 0.0;
      for (auto iDim = 0u; iDim < nDim; iDim++)
        Flux += dir*(GridVel_i[iDim]+GridVel_j[iDim])*Normal[iDim];

      for (auto iVar = 0u; iVar < nVar; iVar++)
        LinSysRes(iPoint,iVar) += Flux * Solution_i[iVar];
    }
  }

  /*--- Loop boundary edges ---*/

  for (auto iMarker = 0u; iMarker < geometry->GetnMarker(); iMarker++) {
    if ((config->GetMarker_All_KindBC(iMarker) != INTERNAL_BOUNDARY)  &&
        (config->GetMarker_All_KindBC(iMarker) != PERIODIC_BOUNDARY)) {

      SU2_OMP_FOR_STAT(32)
      for (auto iVertex = 0u; iVertex < geometry->GetnVertex(iMarker); iVertex++) {

        const auto iPoint = geometry->vertex[iMarker][iVertex]->GetNode();

        /*--- Grid Velocity at each edge point ---*/

        const su2double* GridVel = geometry->nodes->GetGridVel(iPoint);

        /*--- Summed normal components ---*/

        const su2double* Normal = geometry->vertex[iMarker][iVertex]->GetNormal();

        su2double Flux = GeometryToolbox::DotProduct(nDim, Normal, GridVel);

        for (auto iVar = 0u; iVar < nVar; iVar++)
          LinSysRes(iPoint,iVar) -= Flux * base_nodes->GetSolution(iPoint,iVar);
      }
    }
  }

}

void CSolver::SetAuxVar_Gradient_GG(CGeometry *geometry, CConfig *config) {

  const auto solution = base_nodes->GetAuxVar();
  auto gradient = base_nodes->GetAuxVarGradient();

  computeGradientsGreenGauss(this, AUXVAR_GRADIENT, PERIODIC_NONE, *geometry,
                             *config, solution, 0, 1, gradient);
}

void CSolver::SetAuxVar_Gradient_LS(CGeometry *geometry, CConfig *config) {

  bool weighted = true;
  const auto solution = base_nodes->GetAuxVar();
  auto gradient = base_nodes->GetAuxVarGradient();
  auto& rmatrix  = base_nodes->GetRmatrix();

  computeGradientsLeastSquares(this, AUXVAR_GRADIENT, PERIODIC_NONE, *geometry, *config,
                               weighted, solution, 0, 1, gradient, rmatrix);
}

void CSolver::SetSolution_Gradient_GG(CGeometry *geometry, CConfig *config, bool reconstruction) {

  const auto& solution = base_nodes->GetSolution();
  auto& gradient = reconstruction? base_nodes->GetGradient_Reconstruction() : base_nodes->GetGradient();

  computeGradientsGreenGauss(this, SOLUTION_GRADIENT, PERIODIC_SOL_GG, *geometry,
                             *config, solution, 0, nVar, gradient);
}

void CSolver::SetSolution_Gradient_LS(CGeometry *geometry, CConfig *config, bool reconstruction) {

  /*--- Set a flag for unweighted or weighted least-squares. ---*/
  bool weighted;

  if (reconstruction)
    weighted = (config->GetKind_Gradient_Method_Recon() == WEIGHTED_LEAST_SQUARES);
  else
    weighted = (config->GetKind_Gradient_Method() == WEIGHTED_LEAST_SQUARES);

  const auto& solution = base_nodes->GetSolution();
  auto& rmatrix = base_nodes->GetRmatrix();
  auto& gradient = reconstruction? base_nodes->GetGradient_Reconstruction() : base_nodes->GetGradient();
  PERIODIC_QUANTITIES kindPeriodicComm = weighted? PERIODIC_SOL_LS : PERIODIC_SOL_ULS;

  computeGradientsLeastSquares(this, SOLUTION_GRADIENT, kindPeriodicComm, *geometry, *config,
                               weighted, solution, 0, nVar, gradient, rmatrix);
}

void CSolver::Add_External_To_Solution() {
  for (unsigned long iPoint = 0; iPoint < nPoint; iPoint++) {
    base_nodes->AddSolution(iPoint, base_nodes->Get_External(iPoint));
  }
}

void CSolver::Add_Solution_To_External() {
  for (unsigned long iPoint = 0; iPoint < nPoint; iPoint++) {
    base_nodes->Add_External(iPoint, base_nodes->GetSolution(iPoint));
  }
}

void CSolver::Update_Cross_Term(CConfig *config, su2passivematrix &cross_term) {

  /*--- This method is for discrete adjoint solvers and it is used in multi-physics
   *    contexts, "cross_term" is the old value, the new one is in "Solution".
   *    We update "cross_term" and the sum of all cross terms (in "External")
   *    with a fraction of the difference between new and old.
   *    When "alpha" is 1, i.e. no relaxation, we effectively subtract the old
   *    value and add the new one to the total ("External"). ---*/

  vector<su2double> solution(nVar);
  passivedouble alpha = SU2_TYPE::GetValue(config->GetAitkenStatRelax());

  for (unsigned long iPoint = 0; iPoint < nPoint; iPoint++) {
    for (unsigned short iVar = 0; iVar < nVar; iVar++) {
      passivedouble
      new_val = SU2_TYPE::GetValue(base_nodes->GetSolution(iPoint,iVar)),
      delta = alpha * (new_val - cross_term(iPoint,iVar));
      /*--- Update cross term. ---*/
      cross_term(iPoint,iVar) += delta;
      solution[iVar] = delta;
    }
    /*--- Update the sum of all cross-terms. ---*/
    base_nodes->Add_External(iPoint, solution.data());
  }
}

void CSolver::SetGridVel_Gradient(CGeometry *geometry, CConfig *config) {

  /// TODO: No comms needed for this gradient? The Rmatrix should be allocated somewhere.

  const auto& gridVel = geometry->nodes->GetGridVel();
  auto& gridVelGrad = geometry->nodes->GetGridVel_Grad();
  auto rmatrix = CVectorOfMatrix(nPoint,nDim,nDim);

  computeGradientsLeastSquares(nullptr, GRID_VELOCITY, PERIODIC_NONE, *geometry, *config,
                               true, gridVel, 0, nDim, gridVelGrad, rmatrix);
}

void CSolver::SetAuxVar_Surface_Gradient(CGeometry *geometry, CConfig *config) {

  unsigned short iDim, jDim, iNeigh, iMarker;
  unsigned short nDim = geometry->GetnDim();
  unsigned long iPoint, jPoint, iVertex;
  su2double *Coord_i, *Coord_j, AuxVar_i, AuxVar_j;
  su2double **Smatrix, *Cvector;

  Smatrix = new su2double* [nDim];
  Cvector = new su2double [nDim];
  for (iDim = 0; iDim < nDim; iDim++)
    Smatrix[iDim] = new su2double [nDim];


  /*--- Loop over boundary markers to select those for Euler or NS walls ---*/
  for (iMarker = 0; iMarker < config->GetnMarker_All(); iMarker++) {

    if (config->GetSolid_Wall(iMarker)) {

      /*--- Loop over points on the surface (Least-Squares approximation) ---*/
      for (iVertex = 0; iVertex < geometry->nVertex[iMarker]; iVertex++) {
        iPoint = geometry->vertex[iMarker][iVertex]->GetNode();
        if (geometry->nodes->GetDomain(iPoint)) {
          Coord_i = geometry->nodes->GetCoord(iPoint);
          AuxVar_i = base_nodes->GetAuxVar(iPoint);

          /*--- Inizialization of variables ---*/
          for (iDim = 0; iDim < nDim; iDim++)
            Cvector[iDim] = 0.0;
          su2double r11 = 0.0, r12 = 0.0, r13 = 0.0, r22 = 0.0, r23 = 0.0, r23_a = 0.0, r23_b = 0.0, r33 = 0.0;

          for (iNeigh = 0; iNeigh < geometry->nodes->GetnPoint(iPoint); iNeigh++) {
            jPoint = geometry->nodes->GetPoint(iPoint, iNeigh);
            Coord_j = geometry->nodes->GetCoord(jPoint);
            AuxVar_j = base_nodes->GetAuxVar(jPoint);

            su2double weight = 0;
            for (iDim = 0; iDim < nDim; iDim++)
              weight += (Coord_j[iDim]-Coord_i[iDim])*(Coord_j[iDim]-Coord_i[iDim]);

            /*--- Sumations for entries of upper triangular matrix R ---*/
            r11 += (Coord_j[0]-Coord_i[0])*(Coord_j[0]-Coord_i[0])/weight;
            r12 += (Coord_j[0]-Coord_i[0])*(Coord_j[1]-Coord_i[1])/weight;
            r22 += (Coord_j[1]-Coord_i[1])*(Coord_j[1]-Coord_i[1])/weight;
            if (nDim == 3) {
              r13 += (Coord_j[0]-Coord_i[0])*(Coord_j[2]-Coord_i[2])/weight;
              r23_a += (Coord_j[1]-Coord_i[1])*(Coord_j[2]-Coord_i[2])/weight;
              r23_b += (Coord_j[0]-Coord_i[0])*(Coord_j[2]-Coord_i[2])/weight;
              r33 += (Coord_j[2]-Coord_i[2])*(Coord_j[2]-Coord_i[2])/weight;
            }

            /*--- Entries of c:= transpose(A)*b ---*/
            for (iDim = 0; iDim < nDim; iDim++)
              Cvector[iDim] += (Coord_j[iDim]-Coord_i[iDim])*(AuxVar_j-AuxVar_i)/weight;
          }

          /*--- Entries of upper triangular matrix R ---*/
          r11 = sqrt(r11);
          r12 = r12/r11;
          r22 = sqrt(r22-r12*r12);
          if (nDim == 3) {
            r13 = r13/r11;
            r23 = r23_a/r22 - r23_b*r12/(r11*r22);
            r33 = sqrt(r33-r23*r23-r13*r13);
          }
          /*--- S matrix := inv(R)*traspose(inv(R)) ---*/
          if (nDim == 2) {
            su2double detR2 = (r11*r22)*(r11*r22);
            Smatrix[0][0] = (r12*r12+r22*r22)/detR2;
            Smatrix[0][1] = -r11*r12/detR2;
            Smatrix[1][0] = Smatrix[0][1];
            Smatrix[1][1] = r11*r11/detR2;
          }
          else {
            su2double detR2 = (r11*r22*r33)*(r11*r22*r33);
            su2double z11, z12, z13, z22, z23, z33; // aux vars
            z11 = r22*r33;
            z12 = -r12*r33;
            z13 = r12*r23-r13*r22;
            z22 = r11*r33;
            z23 = -r11*r23;
            z33 = r11*r22;
            Smatrix[0][0] = (z11*z11+z12*z12+z13*z13)/detR2;
            Smatrix[0][1] = (z12*z22+z13*z23)/detR2;
            Smatrix[0][2] = (z13*z33)/detR2;
            Smatrix[1][0] = Smatrix[0][1];
            Smatrix[1][1] = (z22*z22+z23*z23)/detR2;
            Smatrix[1][2] = (z23*z33)/detR2;
            Smatrix[2][0] = Smatrix[0][2];
            Smatrix[2][1] = Smatrix[1][2];
            Smatrix[2][2] = (z33*z33)/detR2;
          }
          /*--- Computation of the gradient: S*c ---*/
          su2double product;
          for (iDim = 0; iDim < nDim; iDim++) {
            product = 0.0;
            for (jDim = 0; jDim < nDim; jDim++)
              product += Smatrix[iDim][jDim]*Cvector[jDim];
            base_nodes->SetAuxVarGradient(iPoint, iDim, product);
          }
        }
      } /*--- End of loop over surface points ---*/
    }
  }

  /*--- Memory deallocation ---*/
  for (iDim = 0; iDim < nDim; iDim++)
    delete [] Smatrix[iDim];
  delete [] Cvector;
  delete [] Smatrix;
}

void CSolver::SetSolution_Limiter(CGeometry *geometry, CConfig *config) {

  auto kindLimiter = static_cast<ENUM_LIMITER>(config->GetKind_SlopeLimit());
  const auto& solution = base_nodes->GetSolution();
  const auto& gradient = base_nodes->GetGradient_Reconstruction();
  auto& solMin = base_nodes->GetSolution_Min();
  auto& solMax = base_nodes->GetSolution_Max();
  auto& limiter = base_nodes->GetLimiter();

  computeLimiters(kindLimiter, this, SOLUTION_LIMITER, PERIODIC_LIM_SOL_1, PERIODIC_LIM_SOL_2,
                  *geometry, *config, 0, nVar, solution, gradient, solMin, solMax, limiter);
}

void CSolver::Gauss_Elimination(su2double** A, su2double* rhs, unsigned short nVar) {

  short iVar, jVar, kVar;
  su2double weight, aux;

  if (nVar == 1)
    rhs[0] /= A[0][0];
  else {

    /*--- Transform system in Upper Matrix ---*/

    for (iVar = 1; iVar < (short)nVar; iVar++) {
      for (jVar = 0; jVar < iVar; jVar++) {
        weight = A[iVar][jVar]/A[jVar][jVar];
        for (kVar = jVar; kVar < (short)nVar; kVar++)
          A[iVar][kVar] -= weight*A[jVar][kVar];
        rhs[iVar] -= weight*rhs[jVar];
      }
    }

    /*--- Backwards substitution ---*/

    rhs[nVar-1] = rhs[nVar-1]/A[nVar-1][nVar-1];
    for (iVar = (short)nVar-2; iVar >= 0; iVar--) {
      aux = 0;
      for (jVar = iVar+1; jVar < (short)nVar; jVar++)
        aux += A[iVar][jVar]*rhs[jVar];
      rhs[iVar] = (rhs[iVar]-aux)/A[iVar][iVar];
      if (iVar == 0) break;
    }
  }

}

void CSolver::Aeroelastic(CSurfaceMovement *surface_movement, CGeometry *geometry, CConfig *config, unsigned long TimeIter) {

  /*--- Variables used for Aeroelastic case ---*/

  su2double Cl, Cd, Cn, Ct, Cm, Cn_rot;
  su2double Alpha = config->GetAoA()*PI_NUMBER/180.0;
  vector<su2double> structural_solution(4,0.0); //contains solution(displacements and rates) of typical section wing model.

  unsigned short iMarker, iMarker_Monitoring, Monitoring;
  string Marker_Tag, Monitoring_Tag;

  /*--- Loop over markers and find the ones being monitored. ---*/

  for (iMarker = 0; iMarker < config->GetnMarker_All(); iMarker++) {
    Monitoring = config->GetMarker_All_Monitoring(iMarker);
    if (Monitoring == YES) {

      /*--- Find the particular marker being monitored and get the forces acting on it. ---*/

      for (iMarker_Monitoring = 0; iMarker_Monitoring < config->GetnMarker_Monitoring(); iMarker_Monitoring++) {
        Monitoring_Tag = config->GetMarker_Monitoring_TagBound(iMarker_Monitoring);
        Marker_Tag = config->GetMarker_All_TagBound(iMarker);
        if (Marker_Tag == Monitoring_Tag) {

          Cl = GetSurface_CL(iMarker_Monitoring);
          Cd = GetSurface_CD(iMarker_Monitoring);

          /*--- For typical section wing model want the force normal to the airfoil (in the direction of the spring) ---*/
          Cn = Cl*cos(Alpha) + Cd*sin(Alpha);
          Ct = -Cl*sin(Alpha) + Cd*cos(Alpha);

          Cm = GetSurface_CMz(iMarker_Monitoring);

          /*--- Calculate forces for the Typical Section Wing Model taking into account rotation ---*/

          /*--- Note that the calculation of the forces and the subsequent displacements ...
           is only correct for the airfoil that starts at the 0 degree position ---*/

          if (config->GetKind_GridMovement() == AEROELASTIC_RIGID_MOTION) {
            su2double Omega, dt, psi;
            dt = config->GetDelta_UnstTimeND();
            Omega  = (config->GetRotation_Rate(2)/config->GetOmega_Ref());
            psi = Omega*(dt*TimeIter);

            /*--- Correct for the airfoil starting position (This is hardcoded in here) ---*/
            if (Monitoring_Tag == "Airfoil1") {
              psi = psi + 0.0;
            }
            else if (Monitoring_Tag == "Airfoil2") {
              psi = psi + 2.0/3.0*PI_NUMBER;
            }
            else if (Monitoring_Tag == "Airfoil3") {
              psi = psi + 4.0/3.0*PI_NUMBER;
            }
            else
              cout << "WARNING: There is a marker that we are monitoring that doesn't match the values hardcoded above!" << endl;

            cout << Monitoring_Tag << " position " << psi*180.0/PI_NUMBER << " degrees. " << endl;

            Cn_rot = Cn*cos(psi) - Ct*sin(psi); //Note the signs are different for accounting for the AOA.
            Cn = Cn_rot;
          }

          /*--- Solve the aeroelastic equations for the particular marker(surface) ---*/

          SolveTypicalSectionWingModel(geometry, Cn, Cm, config, iMarker_Monitoring, structural_solution);

          break;
        }
      }

      /*--- Compute the new surface node locations ---*/
      surface_movement->AeroelasticDeform(geometry, config, TimeIter, iMarker, iMarker_Monitoring, structural_solution);

    }

  }

}

void CSolver::SetUpTypicalSectionWingModel(vector<vector<su2double> >& Phi, vector<su2double>& omega, CConfig *config) {

  /*--- Retrieve values from the config file ---*/
  su2double w_h = config->GetAeroelastic_Frequency_Plunge();
  su2double w_a = config->GetAeroelastic_Frequency_Pitch();
  su2double x_a = config->GetAeroelastic_CG_Location();
  su2double r_a = sqrt(config->GetAeroelastic_Radius_Gyration_Squared());
  su2double w = w_h/w_a;

  // Mass Matrix
  vector<vector<su2double> > M(2,vector<su2double>(2,0.0));
  M[0][0] = 1;
  M[0][1] = x_a;
  M[1][0] = x_a;
  M[1][1] = r_a*r_a;

  // Stiffness Matrix
  //  vector<vector<su2double> > K(2,vector<su2double>(2,0.0));
  //  K[0][0] = (w_h/w_a)*(w_h/w_a);
  //  K[0][1] = 0.0;
  //  K[1][0] = 0.0;
  //  K[1][1] = r_a*r_a;

  /* Eigenvector and Eigenvalue Matrices of the Generalized EigenValue Problem. */

  vector<vector<su2double> > Omega2(2,vector<su2double>(2,0.0));
  su2double aux; // auxiliary variable
  aux = sqrt(pow(r_a,2)*pow(w,4) - 2*pow(r_a,2)*pow(w,2) + pow(r_a,2) + 4*pow(x_a,2)*pow(w,2));
  Phi[0][0] = (r_a * (r_a - r_a*pow(w,2) + aux)) / (2*x_a*pow(w, 2));
  Phi[0][1] = (r_a * (r_a - r_a*pow(w,2) - aux)) / (2*x_a*pow(w, 2));
  Phi[1][0] = 1.0;
  Phi[1][1] = 1.0;

  Omega2[0][0] = (r_a * (r_a + r_a*pow(w,2) - aux)) / (2*(pow(r_a, 2) - pow(x_a, 2)));
  Omega2[0][1] = 0;
  Omega2[1][0] = 0;
  Omega2[1][1] = (r_a * (r_a + r_a*pow(w,2) + aux)) / (2*(pow(r_a, 2) - pow(x_a, 2)));

  /* Nondimesionalize the Eigenvectors such that Phi'*M*Phi = I and PHI'*K*PHI = Omega */
  // Phi'*M*Phi = D
  // D^(-1/2)*Phi'*M*Phi*D^(-1/2) = D^(-1/2)*D^(1/2)*D^(1/2)*D^(-1/2) = I,  D^(-1/2) = inv(sqrt(D))
  // Phi = Phi*D^(-1/2)

  vector<vector<su2double> > Aux(2,vector<su2double>(2,0.0));
  vector<vector<su2double> > D(2,vector<su2double>(2,0.0));
  // Aux = M*Phi
  for (int i=0; i<2; i++) {
    for (int j=0; j<2; j++) {
      Aux[i][j] = 0;
      for (int k=0; k<2; k++) {
        Aux[i][j] += M[i][k]*Phi[k][j];
      }
    }
  }

  // D = Phi'*Aux
  for (int i=0; i<2; i++) {
    for (int j=0; j<2; j++) {
      D[i][j] = 0;
      for (int k=0; k<2; k++) {
        D[i][j] += Phi[k][i]*Aux[k][j]; //PHI transpose
      }
    }
  }

  //Modify the first column
  Phi[0][0] = Phi[0][0] * 1/sqrt(D[0][0]);
  Phi[1][0] = Phi[1][0] * 1/sqrt(D[0][0]);
  //Modify the second column
  Phi[0][1] = Phi[0][1] * 1/sqrt(D[1][1]);
  Phi[1][1] = Phi[1][1] * 1/sqrt(D[1][1]);

  // Sqrt of the eigenvalues (frequency of vibration of the modes)
  omega[0] = sqrt(Omega2[0][0]);
  omega[1] = sqrt(Omega2[1][1]);

}

void CSolver::SolveTypicalSectionWingModel(CGeometry *geometry, su2double Cl, su2double Cm, CConfig *config, unsigned short iMarker, vector<su2double>& displacements) {

  /*--- The aeroelastic model solved in this routine is the typical section wing model
   The details of the implementation are similar to those found in J.J. Alonso
   "Fully-Implicit Time-Marching Aeroelastic Solutions" 1994. ---*/

  /*--- Retrieve values from the config file ---*/
  su2double w_alpha = config->GetAeroelastic_Frequency_Pitch();
  su2double vf      = config->GetAeroelastic_Flutter_Speed_Index();
  su2double b       = config->GetLength_Reynolds()/2.0; // airfoil semichord, Reynolds length is by defaul 1.0
  su2double dt      = config->GetDelta_UnstTimeND();
  dt = dt*w_alpha; //Non-dimensionalize the structural time.

  /*--- Structural Equation damping ---*/
  vector<su2double> xi(2,0.0);

  /*--- Eigenvectors and Eigenvalues of the Generalized EigenValue Problem. ---*/
  vector<vector<su2double> > Phi(2,vector<su2double>(2,0.0));   // generalized eigenvectors.
  vector<su2double> w(2,0.0);        // sqrt of the generalized eigenvalues (frequency of vibration of the modes).
  SetUpTypicalSectionWingModel(Phi, w, config);

  /*--- Solving the Decoupled Aeroelastic Problem with second order time discretization Eq (9) ---*/

  /*--- Solution variables description. //x[j][i], j-entry, i-equation. // Time (n+1)->np1, n->n, (n-1)->n1 ---*/
  vector<vector<su2double> > x_np1(2,vector<su2double>(2,0.0));

  /*--- Values from previous movement of spring at true time step n+1
   We use this values because we are solving for delta changes not absolute changes ---*/
  vector<vector<su2double> > x_np1_old = config->GetAeroelastic_np1(iMarker);

  /*--- Values at previous timesteps. ---*/
  vector<vector<su2double> > x_n = config->GetAeroelastic_n(iMarker);
  vector<vector<su2double> > x_n1 = config->GetAeroelastic_n1(iMarker);

  /*--- Set up of variables used to solve the structural problem. ---*/
  vector<su2double> f_tilde(2,0.0);
  vector<vector<su2double> > A_inv(2,vector<su2double>(2,0.0));
  su2double detA;
  su2double s1, s2;
  vector<su2double> rhs(2,0.0); //right hand side
  vector<su2double> eta(2,0.0);
  vector<su2double> eta_dot(2,0.0);

  /*--- Forcing Term ---*/
  su2double cons = vf*vf/PI_NUMBER;
  vector<su2double> f(2,0.0);
  f[0] = cons*(-Cl);
  f[1] = cons*(2*-Cm);

  //f_tilde = Phi'*f
  for (int i=0; i<2; i++) {
    f_tilde[i] = 0;
    for (int k=0; k<2; k++) {
      f_tilde[i] += Phi[k][i]*f[k]; //PHI transpose
    }
  }

  /*--- solve each decoupled equation (The inverse of the 2x2 matrix is provided) ---*/
  for (int i=0; i<2; i++) {
    /* Matrix Inverse */
    detA = 9.0/(4.0*dt*dt) + 3*w[i]*xi[i]/(dt) + w[i]*w[i];
    A_inv[0][0] = 1/detA * (3/(2.0*dt) + 2*xi[i]*w[i]);
    A_inv[0][1] = 1/detA * 1;
    A_inv[1][0] = 1/detA * -w[i]*w[i];
    A_inv[1][1] = 1/detA * 3/(2.0*dt);

    /* Source Terms from previous iterations */
    s1 = (-4*x_n[0][i] + x_n1[0][i])/(2.0*dt);
    s2 = (-4*x_n[1][i] + x_n1[1][i])/(2.0*dt);

    /* Problem Right Hand Side */
    rhs[0] = -s1;
    rhs[1] = f_tilde[i]-s2;

    /* Solve the equations */
    x_np1[0][i] = A_inv[0][0]*rhs[0] + A_inv[0][1]*rhs[1];
    x_np1[1][i] = A_inv[1][0]*rhs[0] + A_inv[1][1]*rhs[1];

    eta[i] = x_np1[0][i]-x_np1_old[0][i];  // For displacements, the change(deltas) is used.
    eta_dot[i] = x_np1[1][i]; // For velocities, absolute values are used.
  }

  /*--- Transform back from the generalized coordinates to get the actual displacements in plunge and pitch  q = Phi*eta ---*/
  vector<su2double> q(2,0.0);
  vector<su2double> q_dot(2,0.0);
  for (int i=0; i<2; i++) {
    q[i] = 0;
    q_dot[i] = 0;
    for (int k=0; k<2; k++) {
      q[i] += Phi[i][k]*eta[k];
      q_dot[i] += Phi[i][k]*eta_dot[k];
    }
  }

  su2double dh = b*q[0];
  su2double dalpha = q[1];

  su2double h_dot = w_alpha*b*q_dot[0];  //The w_a brings it back to actual time.
  su2double alpha_dot = w_alpha*q_dot[1];

  /*--- Set the solution of the structural equations ---*/
  displacements[0] = dh;
  displacements[1] = dalpha;
  displacements[2] = h_dot;
  displacements[3] = alpha_dot;

  /*--- Calculate the total plunge and total pitch displacements for the unsteady step by summing the displacement at each sudo time step ---*/
  su2double pitch, plunge;
  pitch = config->GetAeroelastic_pitch(iMarker);
  plunge = config->GetAeroelastic_plunge(iMarker);

  config->SetAeroelastic_pitch(iMarker , pitch+dalpha);
  config->SetAeroelastic_plunge(iMarker , plunge+dh/b);

  /*--- Set the Aeroelastic solution at time n+1. This gets update every sudo time step
   and after convering the sudo time step the solution at n+1 get moved to the solution at n
   in SetDualTime_Solver method ---*/

  config->SetAeroelastic_np1(iMarker, x_np1);

}

void CSolver::Restart_OldGeometry(CGeometry *geometry, CConfig *config) {

  /*--- This function is intended for dual time simulations ---*/

  int Unst_RestartIter;
  ifstream restart_file_n;

  string filename = config->GetSolution_FileName();
  string filename_n;

  /*--- Auxiliary vector for storing the coordinates ---*/
  su2double *Coord;
  Coord = new su2double[nDim];

  /*--- Variables for reading the restart files ---*/
  string text_line;
  long iPoint_Local;
  unsigned long iPoint_Global_Local = 0, iPoint_Global = 0;

  /*--- First, we load the restart file for time n ---*/

  /*-------------------------------------------------------------------------------------------*/

  /*--- Modify file name for an unsteady restart ---*/
  if (config->GetRestart()) Unst_RestartIter = SU2_TYPE::Int(config->GetRestart_Iter())-1;
  else Unst_RestartIter = SU2_TYPE::Int(config->GetUnst_AdjointIter())-1;
  filename_n = config->GetFilename(filename, ".csv", Unst_RestartIter);

  /*--- Open the restart file, throw an error if this fails. ---*/

  restart_file_n.open(filename_n.data(), ios::in);
  if (restart_file_n.fail()) {
    SU2_MPI::Error(string("There is no flow restart file ") + filename_n, CURRENT_FUNCTION);
  }

  /*--- First, set all indices to a negative value by default, and Global n indices to 0 ---*/
  iPoint_Global_Local = 0; iPoint_Global = 0;

  /*--- Read all lines in the restart file ---*/
  /*--- The first line is the header ---*/

  getline (restart_file_n, text_line);

  for (iPoint_Global = 0; iPoint_Global < geometry->GetGlobal_nPointDomain(); iPoint_Global++ ) {

    getline (restart_file_n, text_line);

    vector<string> point_line = PrintingToolbox::split(text_line, ',');

    /*--- Retrieve local index. If this node from the restart file lives
     on the current processor, we will load and instantiate the vars. ---*/

    iPoint_Local = geometry->GetGlobal_to_Local_Point(iPoint_Global);

    if (iPoint_Local > -1) {

      Coord[0] = PrintingToolbox::stod(point_line[1]);
      Coord[1] = PrintingToolbox::stod(point_line[2]);
      if (nDim == 3){
        Coord[2] = PrintingToolbox::stod(point_line[3]);
      }
      geometry->nodes->SetCoord_n(iPoint_Local, Coord);

      iPoint_Global_Local++;
    }
  }

  /*--- Detect a wrong solution file ---*/

  if (iPoint_Global_Local < geometry->GetnPointDomain()) {
    SU2_MPI::Error(string("The solution file ") + filename + string(" doesn't match with the mesh file!\n") +
                   string("It could be empty lines at the end of the file."), CURRENT_FUNCTION);
  }

  /*--- Close the restart file ---*/

  restart_file_n.close();

  /*-------------------------------------------------------------------------------------------*/
  /*-------------------------------------------------------------------------------------------*/

  /*--- Now, we load the restart file for time n-1, if the simulation is 2nd Order ---*/

  if (config->GetTime_Marching() == DT_STEPPING_2ND) {

    ifstream restart_file_n1;
    string filename_n1;

    /*--- Modify file name for an unsteady restart ---*/
    if (config->GetRestart()) Unst_RestartIter = SU2_TYPE::Int(config->GetRestart_Iter())-2;
    else Unst_RestartIter = SU2_TYPE::Int(config->GetUnst_AdjointIter())-2;
    filename_n1 = config->GetFilename(filename, ".csv", Unst_RestartIter);

    /*--- Open the restart file, throw an error if this fails. ---*/

    restart_file_n1.open(filename_n1.data(), ios::in);
    if (restart_file_n1.fail()) {
        SU2_MPI::Error(string("There is no flow restart file ") + filename_n1, CURRENT_FUNCTION);

    }

    /*--- First, set all indices to a negative value by default, and Global n indices to 0 ---*/
    iPoint_Global_Local = 0; iPoint_Global = 0;

    /*--- Read all lines in the restart file ---*/
    /*--- The first line is the header ---*/

    getline (restart_file_n1, text_line);

    for (iPoint_Global = 0; iPoint_Global < geometry->GetGlobal_nPointDomain(); iPoint_Global++ ) {

      getline (restart_file_n1, text_line);

      vector<string> point_line = PrintingToolbox::split(text_line, ',');

      /*--- Retrieve local index. If this node from the restart file lives
       on the current processor, we will load and instantiate the vars. ---*/

      iPoint_Local = geometry->GetGlobal_to_Local_Point(iPoint_Global);

      if (iPoint_Local > -1) {

        Coord[0] = PrintingToolbox::stod(point_line[1]);
        Coord[1] = PrintingToolbox::stod(point_line[2]);
        if (nDim == 3){
          Coord[2] = PrintingToolbox::stod(point_line[3]);
        }

        geometry->nodes->SetCoord_n1(iPoint_Local, Coord);

        iPoint_Global_Local++;
      }

    }

    /*--- Detect a wrong solution file ---*/

    if (iPoint_Global_Local < geometry->GetnPointDomain()) {
      SU2_MPI::Error(string("The solution file ") + filename + string(" doesn't match with the mesh file!\n") +
                     string("It could be empty lines at the end of the file."), CURRENT_FUNCTION);
    }

    /*--- Close the restart file ---*/

    restart_file_n1.close();

  }

  /*--- It's necessary to communicate this information ---*/

  geometry->InitiateComms(geometry, config, COORDINATES_OLD);
  geometry->CompleteComms(geometry, config, COORDINATES_OLD);

  delete [] Coord;

}

void CSolver::Read_SU2_Restart_ASCII(CGeometry *geometry, CConfig *config, string val_filename) {

  ifstream restart_file;
  string text_line, Tag;
  unsigned short iVar;
  long iPoint_Local = 0; unsigned long iPoint_Global = 0;
  int counter = 0;
  fields.clear();

  Restart_Vars = new int[5];

  string error_string = "Note: ASCII restart files must be in CSV format since v7.0.\n"
                        "Check https://su2code.github.io/docs/Guide-to-v7 for more information.";

  /*--- First, check that this is not a binary restart file. ---*/

  char fname[100];
  val_filename += ".csv";
  strcpy(fname, val_filename.c_str());
  int magic_number;

#ifndef HAVE_MPI

  /*--- Serial binary input. ---*/

  FILE *fhw;
  fhw = fopen(fname,"rb");
  size_t ret;

  /*--- Error check for opening the file. ---*/

  if (!fhw) {
    SU2_MPI::Error(string("Unable to open SU2 restart file ") + fname, CURRENT_FUNCTION);
  }

  /*--- Attempt to read the first int, which should be our magic number. ---*/

  ret = fread(&magic_number, sizeof(int), 1, fhw);
  if (ret != 1) {
    SU2_MPI::Error("Error reading restart file.", CURRENT_FUNCTION);
  }

  /*--- Check that this is an SU2 binary file. SU2 binary files
   have the hex representation of "SU2" as the first int in the file. ---*/

  if (magic_number == 535532) {
    SU2_MPI::Error(string("File ") + string(fname) + string(" is a binary SU2 restart file, expected ASCII.\n") +
                   string("SU2 reads/writes binary restart files by default.\n") +
                   string("Note that backward compatibility for ASCII restart files is\n") +
                   string("possible with the WRT_BINARY_RESTART / READ_BINARY_RESTART options."), CURRENT_FUNCTION);
  }

  fclose(fhw);

#else

  /*--- Parallel binary input using MPI I/O. ---*/

  MPI_File fhw;
  int ierr;

  /*--- All ranks open the file using MPI. ---*/

  ierr = MPI_File_open(MPI_COMM_WORLD, fname, MPI_MODE_RDONLY, MPI_INFO_NULL, &fhw);

  /*--- Error check opening the file. ---*/

  if (ierr) {
    SU2_MPI::Error(string("SU2 ASCII restart file ") + string(fname) + string(" not found.\n") + error_string,
                   CURRENT_FUNCTION);
  }

  /*--- Have the master attempt to read the magic number. ---*/

  if (rank == MASTER_NODE)
    MPI_File_read(fhw, &magic_number, 1, MPI_INT, MPI_STATUS_IGNORE);

  /*--- Broadcast the number of variables to all procs and store clearly. ---*/

  SU2_MPI::Bcast(&magic_number, 1, MPI_INT, MASTER_NODE, MPI_COMM_WORLD);

  /*--- Check that this is an SU2 binary file. SU2 binary files
   have the hex representation of "SU2" as the first int in the file. ---*/

  if (magic_number == 535532) {
    SU2_MPI::Error(string("File ") + string(fname) + string(" is a binary SU2 restart file, expected ASCII.\n") +
                   string("SU2 reads/writes binary restart files by default.\n") +
                   string("Note that backward compatibility for ASCII restart files is\n") +
                   string("possible with the WRT_BINARY_RESTART / READ_BINARY_RESTART options."), CURRENT_FUNCTION);
  }

  MPI_File_close(&fhw);

#endif

  /*--- Open the restart file ---*/

  restart_file.open(val_filename.data(), ios::in);

  /*--- In case there is no restart file ---*/

  if (restart_file.fail()) {
    SU2_MPI::Error(string("SU2 ASCII restart file ") + string(fname) + string(" not found.\n") + error_string,
                   CURRENT_FUNCTION);
  }

  /*--- Identify the number of fields (and names) in the restart file ---*/

  getline (restart_file, text_line);

  char delimiter = ',';
  fields = PrintingToolbox::split(text_line, delimiter);

  if (fields.size() <= 1) {
    SU2_MPI::Error(string("Restart file does not seem to be a CSV file.\n") + error_string, CURRENT_FUNCTION);
  }

  for (unsigned short iField = 0; iField < fields.size(); iField++){
    PrintingToolbox::trim(fields[iField]);
  }

  /*--- Set the number of variables, one per field in the
   restart file (without including the PointID) ---*/

  Restart_Vars[1] = (int)fields.size() - 1;

  /*--- Allocate memory for the restart data. ---*/

  Restart_Data = new passivedouble[Restart_Vars[1]*geometry->GetnPointDomain()];

  /*--- Read all lines in the restart file and extract data. ---*/

  for (iPoint_Global = 0; iPoint_Global < geometry->GetGlobal_nPointDomain(); iPoint_Global++ ) {

    getline (restart_file, text_line);

    vector<string> point_line = PrintingToolbox::split(text_line, delimiter);

    /*--- Retrieve local index. If this node from the restart file lives
     on the current processor, we will load and instantiate the vars. ---*/

    iPoint_Local = geometry->GetGlobal_to_Local_Point(iPoint_Global);

    if (iPoint_Local > -1) {

      /*--- Store the solution (starting with node coordinates) --*/

      for (iVar = 0; iVar < Restart_Vars[1]; iVar++)
        Restart_Data[counter*Restart_Vars[1] + iVar] = SU2_TYPE::GetValue(PrintingToolbox::stod(point_line[iVar+1]));

      /*--- Increment our local point counter. ---*/

      counter++;

    }
  }

}

void CSolver::Read_SU2_Restart_Binary(CGeometry *geometry, CConfig *config, string val_filename) {

  char str_buf[CGNS_STRING_SIZE], fname[100];
  unsigned short iVar;
  val_filename += ".dat";
  strcpy(fname, val_filename.c_str());
  int nRestart_Vars = 5, nFields;
  Restart_Vars = new int[5];
  fields.clear();

#ifndef HAVE_MPI

  /*--- Serial binary input. ---*/

  FILE *fhw;
  fhw = fopen(fname,"rb");
  size_t ret;

  /*--- Error check for opening the file. ---*/

  if (!fhw) {
    SU2_MPI::Error(string("Unable to open SU2 restart file ") + string(fname), CURRENT_FUNCTION);
  }

  /*--- First, read the number of variables and points. ---*/

  ret = fread(Restart_Vars, sizeof(int), nRestart_Vars, fhw);
  if (ret != (unsigned long)nRestart_Vars) {
    SU2_MPI::Error("Error reading restart file.", CURRENT_FUNCTION);
  }

  /*--- Check that this is an SU2 binary file. SU2 binary files
   have the hex representation of "SU2" as the first int in the file. ---*/

  if (Restart_Vars[0] != 535532) {
    SU2_MPI::Error(string("File ") + string(fname) + string(" is not a binary SU2 restart file.\n") +
                   string("SU2 reads/writes binary restart files by default.\n") +
                   string("Note that backward compatibility for ASCII restart files is\n") +
                   string("possible with the WRT_BINARY_RESTART / READ_BINARY_RESTART options."), CURRENT_FUNCTION);
  }

  /*--- Store the number of fields to be read for clarity. ---*/

  nFields = Restart_Vars[1];

  /*--- Read the variable names from the file. Note that we are adopting a
   fixed length of 33 for the string length to match with CGNS. This is
   needed for when we read the strings later. We pad the beginning of the
   variable string vector with the Point_ID tag that wasn't written. ---*/

  fields.push_back("Point_ID");
  for (iVar = 0; iVar < nFields; iVar++) {
    ret = fread(str_buf, sizeof(char), CGNS_STRING_SIZE, fhw);
    if (ret != (unsigned long)CGNS_STRING_SIZE) {
      SU2_MPI::Error("Error reading restart file.", CURRENT_FUNCTION);
    }
    fields.push_back(str_buf);
  }

  /*--- For now, create a temp 1D buffer to read the data from file. ---*/

  Restart_Data = new passivedouble[nFields*geometry->GetnPointDomain()];

  /*--- Read in the data for the restart at all local points. ---*/

  ret = fread(Restart_Data, sizeof(passivedouble), nFields*geometry->GetnPointDomain(), fhw);
  if (ret != (unsigned long)nFields*geometry->GetnPointDomain()) {
    SU2_MPI::Error("Error reading restart file.", CURRENT_FUNCTION);
  }

  /*--- Close the file. ---*/

  fclose(fhw);

#else

  /*--- Parallel binary input using MPI I/O. ---*/

  MPI_File fhw;
  SU2_MPI::Status status;
  MPI_Datatype etype, filetype;
  MPI_Offset disp;
  unsigned long iPoint_Global, index, iChar;
  string field_buf;

  int ierr;

  /*--- All ranks open the file using MPI. ---*/

  ierr = MPI_File_open(MPI_COMM_WORLD, fname, MPI_MODE_RDONLY, MPI_INFO_NULL, &fhw);

  /*--- Error check opening the file. ---*/

  if (ierr) {
    SU2_MPI::Error(string("Unable to open SU2 restart file ") + string(fname), CURRENT_FUNCTION);
  }

  /*--- First, read the number of variables and points (i.e., cols and rows),
   which we will need in order to read the file later. Also, read the
   variable string names here. Only the master rank reads the header. ---*/

  if (rank == MASTER_NODE)
    MPI_File_read(fhw, Restart_Vars, nRestart_Vars, MPI_INT, MPI_STATUS_IGNORE);

  /*--- Broadcast the number of variables to all procs and store clearly. ---*/

  SU2_MPI::Bcast(Restart_Vars, nRestart_Vars, MPI_INT, MASTER_NODE, MPI_COMM_WORLD);

  /*--- Check that this is an SU2 binary file. SU2 binary files
   have the hex representation of "SU2" as the first int in the file. ---*/

  if (Restart_Vars[0] != 535532) {
    SU2_MPI::Error(string("File ") + string(fname) + string(" is not a binary SU2 restart file.\n") +
                   string("SU2 reads/writes binary restart files by default.\n") +
                   string("Note that backward compatibility for ASCII restart files is\n") +
                   string("possible with the WRT_BINARY_RESTART / READ_BINARY_RESTART options."), CURRENT_FUNCTION);
  }

  /*--- Store the number of fields to be read for clarity. ---*/

  nFields = Restart_Vars[1];

  /*--- Read the variable names from the file. Note that we are adopting a
   fixed length of 33 for the string length to match with CGNS. This is
   needed for when we read the strings later. ---*/

  char *mpi_str_buf = new char[nFields*CGNS_STRING_SIZE];
  if (rank == MASTER_NODE) {
    disp = nRestart_Vars*sizeof(int);
    MPI_File_read_at(fhw, disp, mpi_str_buf, nFields*CGNS_STRING_SIZE,
                     MPI_CHAR, MPI_STATUS_IGNORE);
  }

  /*--- Broadcast the string names of the variables. ---*/

  SU2_MPI::Bcast(mpi_str_buf, nFields*CGNS_STRING_SIZE, MPI_CHAR,
                 MASTER_NODE, MPI_COMM_WORLD);

  /*--- Now parse the string names and load into the config class in case
   we need them for writing visualization files (SU2_SOL). ---*/

  fields.push_back("Point_ID");
  for (iVar = 0; iVar < nFields; iVar++) {
    index = iVar*CGNS_STRING_SIZE;
    field_buf.append("\"");
    for (iChar = 0; iChar < (unsigned long)CGNS_STRING_SIZE; iChar++) {
      str_buf[iChar] = mpi_str_buf[index + iChar];
    }
    field_buf.append(str_buf);
    field_buf.append("\"");
    fields.push_back(field_buf.c_str());
    field_buf.clear();
  }

  /*--- Free string buffer memory. ---*/

  delete [] mpi_str_buf;

  /*--- We're writing only su2doubles in the data portion of the file. ---*/

  etype = MPI_DOUBLE;

  /*--- We need to ignore the 4 ints describing the nVar_Restart and nPoints,
   along with the string names of the variables. ---*/

  disp = nRestart_Vars*sizeof(int) + CGNS_STRING_SIZE*nFields*sizeof(char);

  /*--- Define a derived datatype for this rank's set of non-contiguous data
   that will be placed in the restart. Here, we are collecting each one of the
   points which are distributed throughout the file in blocks of nVar_Restart data. ---*/

  int *blocklen = new int[geometry->GetnPointDomain()];
  MPI_Aint *displace = new MPI_Aint[geometry->GetnPointDomain()];
  int counter = 0;
  for (iPoint_Global = 0; iPoint_Global < geometry->GetGlobal_nPointDomain(); iPoint_Global++ ) {
    if (geometry->GetGlobal_to_Local_Point(iPoint_Global) > -1) {
      blocklen[counter] = nFields;
      displace[counter] = iPoint_Global*nFields*sizeof(passivedouble);
      counter++;
    }
  }
  MPI_Type_create_hindexed(geometry->GetnPointDomain(), blocklen, displace, MPI_DOUBLE, &filetype);
  MPI_Type_commit(&filetype);

  /*--- Set the view for the MPI file write, i.e., describe the location in
   the file that this rank "sees" for writing its piece of the restart file. ---*/

  MPI_File_set_view(fhw, disp, etype, filetype, (char*)"native", MPI_INFO_NULL);

  /*--- For now, create a temp 1D buffer to read the data from file. ---*/

  Restart_Data = new passivedouble[nFields*geometry->GetnPointDomain()];

  /*--- Collective call for all ranks to read from their view simultaneously. ---*/

  MPI_File_read_all(fhw, Restart_Data, nFields*geometry->GetnPointDomain(), MPI_DOUBLE, &status);

  /*--- All ranks close the file after writing. ---*/

  MPI_File_close(&fhw);

  /*--- Free the derived datatype and release temp memory. ---*/

  MPI_Type_free(&filetype);

  delete [] blocklen;
  delete [] displace;

#endif

}

void CSolver::Read_SU2_Restart_Metadata(CGeometry *geometry, CConfig *config, bool adjoint, string val_filename) {

  su2double AoA_ = config->GetAoA();
  su2double AoS_ = config->GetAoS();
  su2double BCThrust_ = config->GetInitial_BCThrust();
  su2double dCD_dCL_ = config->GetdCD_dCL();
  su2double dCMx_dCL_ = config->GetdCMx_dCL();
  su2double dCMy_dCL_ = config->GetdCMy_dCL();
  su2double dCMz_dCL_ = config->GetdCMz_dCL();
  string::size_type position;
  unsigned long InnerIter_ = 0;
  ifstream restart_file;

  /*--- Carry on with ASCII metadata reading. ---*/

  restart_file.open(val_filename.data(), ios::in);
  if (restart_file.fail()) {
    if (rank == MASTER_NODE) {
      cout << " Warning: There is no restart file (" << val_filename.data() << ")."<< endl;
      cout << " Computation will continue without updating metadata parameters." << endl;
    }
  }
  else {

    string text_line;

    /*--- Space for extra info (if any) ---*/

    while (getline (restart_file, text_line)) {

      /*--- External iteration ---*/

      position = text_line.find ("ITER=",0);
      if (position != string::npos) {
        text_line.erase (0,9); InnerIter_ = atoi(text_line.c_str());
      }

      /*--- Angle of attack ---*/

      position = text_line.find ("AOA=",0);
      if (position != string::npos) {
        text_line.erase (0,4); AoA_ = atof(text_line.c_str());
      }

      /*--- Sideslip angle ---*/

      position = text_line.find ("SIDESLIP_ANGLE=",0);
      if (position != string::npos) {
        text_line.erase (0,15); AoS_ = atof(text_line.c_str());
      }

      /*--- BCThrust angle ---*/

      position = text_line.find ("INITIAL_BCTHRUST=",0);
      if (position != string::npos) {
        text_line.erase (0,17); BCThrust_ = atof(text_line.c_str());
      }

      /*--- dCD_dCL coefficient ---*/

      position = text_line.find ("DCD_DCL_VALUE=",0);
      if (position != string::npos) {
        text_line.erase (0,14); dCD_dCL_ = atof(text_line.c_str());
      }

      /*--- dCMx_dCL coefficient ---*/

      position = text_line.find ("DCMX_DCL_VALUE=",0);
      if (position != string::npos) {
        text_line.erase (0,15); dCMx_dCL_ = atof(text_line.c_str());
      }

      /*--- dCMy_dCL coefficient ---*/

      position = text_line.find ("DCMY_DCL_VALUE=",0);
      if (position != string::npos) {
        text_line.erase (0,15); dCMy_dCL_ = atof(text_line.c_str());
      }

      /*--- dCMz_dCL coefficient ---*/

      position = text_line.find ("DCMZ_DCL_VALUE=",0);
      if (position != string::npos) {
        text_line.erase (0,15); dCMz_dCL_ = atof(text_line.c_str());
      }

    }

    /*--- Close the restart meta file. ---*/

    restart_file.close();

  }


  /*--- Load the metadata. ---*/

  /*--- Angle of attack ---*/

  if (config->GetDiscard_InFiles() == false) {
    if ((config->GetAoA() != AoA_) && (rank == MASTER_NODE)) {
      cout.precision(6);
      cout <<"WARNING: AoA in the solution file (" << AoA_ << " deg.) +" << endl;
      cout << "         AoA offset in mesh file (" << config->GetAoA_Offset() << " deg.) = " << AoA_ + config->GetAoA_Offset() << " deg." << endl;
    }
    config->SetAoA(AoA_ + config->GetAoA_Offset());
  }

  else {
    if ((config->GetAoA() != AoA_) && (rank == MASTER_NODE))
      cout <<"WARNING: Discarding the AoA in the solution file." << endl;
  }

  /*--- Sideslip angle ---*/

  if (config->GetDiscard_InFiles() == false) {
    if ((config->GetAoS() != AoS_) && (rank == MASTER_NODE)) {
      cout.precision(6);
      cout <<"WARNING: AoS in the solution file (" << AoS_ << " deg.) +" << endl;
      cout << "         AoS offset in mesh file (" << config->GetAoS_Offset() << " deg.) = " << AoS_ + config->GetAoS_Offset() << " deg." << endl;
    }
    config->SetAoS(AoS_ + config->GetAoS_Offset());
  }
  else {
    if ((config->GetAoS() != AoS_) && (rank == MASTER_NODE))
      cout <<"WARNING: Discarding the AoS in the solution file." << endl;
  }

  /*--- BCThrust ---*/

  if (config->GetDiscard_InFiles() == false) {
    if ((config->GetInitial_BCThrust() != BCThrust_) && (rank == MASTER_NODE))
      cout <<"WARNING: SU2 will use the initial BC Thrust provided in the solution file: " << BCThrust_ << " lbs." << endl;
    config->SetInitial_BCThrust(BCThrust_);
  }
  else {
    if ((config->GetInitial_BCThrust() != BCThrust_) && (rank == MASTER_NODE))
      cout <<"WARNING: Discarding the BC Thrust in the solution file." << endl;
  }


  if (config->GetDiscard_InFiles() == false) {

    if ((config->GetdCD_dCL() != dCD_dCL_) && (rank == MASTER_NODE))
      cout <<"WARNING: SU2 will use the dCD/dCL provided in the direct solution file: " << dCD_dCL_ << "." << endl;
    config->SetdCD_dCL(dCD_dCL_);

    if ((config->GetdCMx_dCL() != dCMx_dCL_) && (rank == MASTER_NODE))
      cout <<"WARNING: SU2 will use the dCMx/dCL provided in the direct solution file: " << dCMx_dCL_ << "." << endl;
    config->SetdCMx_dCL(dCMx_dCL_);

    if ((config->GetdCMy_dCL() != dCMy_dCL_) && (rank == MASTER_NODE))
      cout <<"WARNING: SU2 will use the dCMy/dCL provided in the direct solution file: " << dCMy_dCL_ << "." << endl;
    config->SetdCMy_dCL(dCMy_dCL_);

    if ((config->GetdCMz_dCL() != dCMz_dCL_) && (rank == MASTER_NODE))
      cout <<"WARNING: SU2 will use the dCMz/dCL provided in the direct solution file: " << dCMz_dCL_ << "." << endl;
    config->SetdCMz_dCL(dCMz_dCL_);

  }

  else {

    if ((config->GetdCD_dCL() != dCD_dCL_) && (rank == MASTER_NODE))
      cout <<"WARNING: Discarding the dCD/dCL in the direct solution file." << endl;

    if ((config->GetdCMx_dCL() != dCMx_dCL_) && (rank == MASTER_NODE))
      cout <<"WARNING: Discarding the dCMx/dCL in the direct solution file." << endl;

    if ((config->GetdCMy_dCL() != dCMy_dCL_) && (rank == MASTER_NODE))
      cout <<"WARNING: Discarding the dCMy/dCL in the direct solution file." << endl;

    if ((config->GetdCMz_dCL() != dCMz_dCL_) && (rank == MASTER_NODE))
      cout <<"WARNING: Discarding the dCMz/dCL in the direct solution file." << endl;

  }

  /*--- External iteration ---*/

  if ((config->GetDiscard_InFiles() == false) && (!adjoint || (adjoint && config->GetRestart())))
    config->SetExtIter_OffSet(InnerIter_);

}

void CSolver::LoadInletProfile(CGeometry **geometry,
                               CSolver ***solver,
                               CConfig *config,
                               int val_iter,
                               unsigned short val_kind_solver,
                               unsigned short val_kind_marker) {

  /*-- First, set the solver and marker kind for the particular problem at
   hand. Note that, in the future, these routines can be used for any solver
   and potentially any marker type (beyond inlets). ---*/

  unsigned short KIND_SOLVER = val_kind_solver;
  unsigned short KIND_MARKER = val_kind_marker;

  /*--- Local variables ---*/

  unsigned short iDim, iVar, iMesh, iMarker, jMarker;
  unsigned long iPoint, iVertex, index, iChildren, Point_Fine, iRow;
  su2double Area_Children, Area_Parent, dist, min_dist, Interp_Radius, Theta;
  const su2double *Coord = nullptr;
  bool dual_time = ((config->GetTime_Marching() == DT_STEPPING_1ST) ||
                    (config->GetTime_Marching() == DT_STEPPING_2ND));
  bool time_stepping = config->GetTime_Marching() == TIME_STEPPING;

  string UnstExt, text_line;
  ifstream restart_file;

  unsigned short iZone = config->GetiZone();
  unsigned short nZone = config->GetnZone();

  string Marker_Tag;
  string profile_filename = config->GetInlet_FileName();
  ifstream inlet_file;
  string Interpolation_Function, Interpolation_Type;
  bool Interpolate = false;

  su2double *Normal = new su2double[nDim];

  unsigned long Marker_Counter = 0;

  bool turbulent = (config->GetKind_Solver() == RANS ||
                    config->GetKind_Solver() == INC_RANS ||
                    config->GetKind_Solver() == ADJ_RANS ||
                    config->GetKind_Solver() == DISC_ADJ_RANS ||
                    config->GetKind_Solver() == DISC_ADJ_INC_RANS);

  unsigned short nVar_Turb = 0;
  if (turbulent)
    switch (config->GetKind_Turb_Model()) {
      case SA: case SA_NEG: case SA_E: case SA_COMP: case SA_E_COMP:
        nVar_Turb = 1;
        break;
      case SST: case SST_SUST:
        nVar_Turb = 2;
        break;
      default:
        SU2_MPI::Error("Specified turbulence model unavailable or none selected", CURRENT_FUNCTION);
        break;
    }

  /*--- Count the number of columns that we have for this flow case,
   excluding the coordinates. Here, we have 2 entries for the total
   conditions or mass flow, another nDim for the direction vector, and
   finally entries for the number of turbulence variables. This is only
   necessary in case we are writing a template profile file or for Inlet
   Interpolation purposes. ---*/

  unsigned short nCol_InletFile = 2 + nDim + nVar_Turb;

  /*--- Multizone problems require the number of the zone to be appended. ---*/

  if (nZone > 1)
    profile_filename = config->GetMultizone_FileName(profile_filename, iZone, ".dat");

  /*--- Modify file name for an unsteady restart ---*/

  if (dual_time || time_stepping)
    profile_filename = config->GetUnsteady_FileName(profile_filename, val_iter, ".dat");

  /*--- Read the profile data from an ASCII file. ---*/

  CMarkerProfileReaderFVM profileReader(geometry[MESH_0], config, profile_filename, KIND_MARKER, nCol_InletFile);

  /*--- Load data from the restart into correct containers. ---*/

  Marker_Counter = 0;

  unsigned short global_failure = 0, local_failure = 0;
  ostringstream error_msg;

  const su2double tolerance = config->GetInlet_Profile_Matching_Tolerance();

  for (iMarker = 0; iMarker < config->GetnMarker_All(); iMarker++) {

    /*--- Skip if this is the wrong type of marker. ---*/

    if (config->GetMarker_All_KindBC(iMarker) != KIND_MARKER) continue;

    /*--- Get tag in order to identify the correct inlet data. ---*/

    Marker_Tag = config->GetMarker_All_TagBound(iMarker);

    for (jMarker = 0; jMarker < profileReader.GetNumberOfProfiles(); jMarker++) {

      /*--- If we have not found the matching marker string, continue to next marker. ---*/

      if (profileReader.GetTagForProfile(jMarker) != Marker_Tag) continue;

      /*--- Increment our counter for marker matches. ---*/

      Marker_Counter++;

      /*--- Get data for this profile. ---*/

      vector<passivedouble> Inlet_Data = profileReader.GetDataForProfile(jMarker);
      unsigned short nColumns = profileReader.GetNumberOfColumnsInProfile(jMarker);
      vector<su2double> Inlet_Data_Interpolated ((nCol_InletFile+nDim)*geometry[MESH_0]->nVertex[iMarker]);

      /*--- Define Inlet Values vectors before and after interpolation (if needed) ---*/
      vector<su2double> Inlet_Values(nCol_InletFile+nDim);
      vector<su2double> Inlet_Interpolated(nColumns);

      unsigned long nRows = profileReader.GetNumberOfRowsInProfile(jMarker);

      /*--- Pointer to call Set and Evaluate functions. ---*/
      vector<C1DInterpolation*> interpolator (nColumns);
      string interpolation_function, interpolation_type;

      /*--- Define the reference for interpolation. ---*/
      unsigned short radius_index=0;
      vector<su2double> InletRadii = profileReader.GetColumnForProfile(jMarker, radius_index);
      vector<su2double> Interpolation_Column (nRows);

      switch(config->GetKindInletInterpolationFunction()){

        case (NONE):
          Interpolate = false;
          break;

        case (AKIMA_1D):
          for (unsigned short iCol=0; iCol < nColumns; iCol++){
            Interpolation_Column = profileReader.GetColumnForProfile(jMarker, iCol);
            interpolator[iCol] = new CAkimaInterpolation(InletRadii,Interpolation_Column);
            interpolation_function = "AKIMA";
            Interpolate = true;
          }
          break;

        case (LINEAR_1D):
          for (unsigned short iCol=0; iCol < nColumns; iCol++){
            Interpolation_Column = profileReader.GetColumnForProfile(jMarker, iCol);
            interpolator[iCol] = new CLinearInterpolation(InletRadii,Interpolation_Column);
            interpolation_function = "LINEAR";
            Interpolate = true;
          }
          break;

        default:
          SU2_MPI::Error("Error in the Kind_InletInterpolation Marker\n",CURRENT_FUNCTION);
          break;
      }

      if (Interpolate == true){
        switch(config->GetKindInletInterpolationType()){
          case(VR_VTHETA):
            interpolation_type="VR_VTHETA";
            break;
          case(ALPHA_PHI):
            interpolation_type="ALPHA_PHI";
            break;
        }
        cout<<"Inlet Interpolation being done using "<<interpolation_function
            <<" function and type "<<interpolation_type<<" for "<< Marker_Tag<<endl;
        if(nDim == 3)
          cout<<"Ensure the flow direction is in z direction"<<endl;
        else if (nDim == 2)
          cout<<"Ensure the flow direction is in x direction"<<endl;
      }
      else if(Interpolate == false) {
        cout<<"No Inlet Interpolation being used"<<endl;
      }

      /*--- Loop through the nodes on this marker. ---*/

      for (iVertex = 0; iVertex < geometry[MESH_0]->nVertex[iMarker]; iVertex++) {

        iPoint = geometry[MESH_0]->vertex[iMarker][iVertex]->GetNode();
        Coord = geometry[MESH_0]->nodes->GetCoord(iPoint);

        if(Interpolate == false) {

          min_dist = 1e16;

          /*--- Find the distance to the closest point in our inlet profile data. ---*/

          for (iRow = 0; iRow < nRows; iRow++) {

            /*--- Get the coords for this data point. ---*/

            index = iRow*nColumns;

            dist = 0.0;
            for (unsigned short iDim = 0; iDim < nDim; iDim++)
            dist += pow(Inlet_Data[index+iDim] - Coord[iDim], 2);
            dist = sqrt(dist);

            /*--- Check is this is the closest point and store data if so. ---*/

            if (dist < min_dist) {
            min_dist = dist;
            for (iVar = 0; iVar < nColumns; iVar++)
              Inlet_Values[iVar] = Inlet_Data[index+iVar];
            }

          }

          /*--- If the diff is less than the tolerance, match the two.
          We could modify this to simply use the nearest neighbor, or
          eventually add something more elaborate here for interpolation. ---*/

          if (min_dist < tolerance) {

            solver[MESH_0][KIND_SOLVER]->SetInletAtVertex(Inlet_Values.data(), iMarker, iVertex);

          } else {

            unsigned long GlobalIndex = geometry[MESH_0]->nodes->GetGlobalIndex(iPoint);
            cout << "WARNING: Did not find a match between the points in the inlet file" << endl;
            cout << "and point " << GlobalIndex;
            cout << std::scientific;
            cout << " at location: [" << Coord[0] << ", " << Coord[1];
            if (nDim ==3) error_msg << ", " << Coord[2];
            cout << "]" << endl;
            cout << "Distance to closest point: " << min_dist << endl;
            cout << "Current tolerance:         " << tolerance << endl;
            cout << endl;
            cout << "You can widen the tolerance for point matching by changing the value" << endl;
            cout << "of the option INLET_MATCHING_TOLERANCE in your *.cfg file." << endl;
            local_failure++;
            break;
          }

        }

        else if(Interpolate == true) {

          /* --- Calculating the radius and angle of the vertex ---*/
          /* --- Flow should be in z direction for 3D cases ---*/
          /* --- Or in x direction for 2D cases ---*/
          Interp_Radius = sqrt(pow(Coord[0],2)+ pow(Coord[1],2));
          Theta = atan2(Coord[1],Coord[0]);

          /* --- Evaluating and saving the final spline data ---*/
          for  (unsigned short iVar=0; iVar < nColumns; iVar++){

            /*---Evaluate spline will get the respective value of the Data set (column) specified
            for that interpolator[iVar], cycling through all columns to get all the
            data for that vertex ---*/
            Inlet_Interpolated[iVar]=interpolator[iVar]->EvaluateSpline(Interp_Radius);
            if (interpolator[iVar]->GetPointMatch() == false){
              cout << "WARNING: Did not find a match between the radius in the inlet file " ;
              cout << std::scientific;
              cout << "at location: [" << Coord[0] << ", " << Coord[1];
              if (nDim == 3) {cout << ", " << Coord[2];}
              cout << "]";
              cout << " with Radius: "<< Interp_Radius << endl;
              cout << "You can add a row for Radius: " << Interp_Radius <<" in the inlet file ";
              cout << "to eliminate this issue or give proper data" << endl;
              local_failure++;
              break;
            }
          }

          /* --- Correcting for Interpolation Type ---*/
          switch(config->GetKindInletInterpolationType()){
          case(VR_VTHETA):
            Inlet_Values = CorrectedInletValues(Inlet_Interpolated, Theta, nDim, Coord, nVar_Turb, VR_VTHETA);
          break;
          case(ALPHA_PHI):
            Inlet_Values = CorrectedInletValues(Inlet_Interpolated, Theta, nDim, Coord, nVar_Turb, ALPHA_PHI);
          break;
          }

          solver[MESH_0][KIND_SOLVER]->SetInletAtVertex(Inlet_Values.data(), iMarker, iVertex);

          for (unsigned short iVar=0; iVar < (nCol_InletFile+nDim); iVar++)
            Inlet_Data_Interpolated[iVertex*(nCol_InletFile+nDim)+iVar] = Inlet_Values[iVar];

        }

      } // end iVertex loop

      if(config->GetPrintInlet_InterpolatedData() == true) {
          PrintInletInterpolatedData(Inlet_Data_Interpolated, profileReader.GetTagForProfile(jMarker),
                                     geometry[MESH_0]->nVertex[iMarker], nDim, nCol_InletFile+nDim);
      }

      for (int i=0; i<nColumns;i++)
        delete interpolator[i];

    } // end jMarker loop

    if (local_failure > 0) break;

  } // end iMarker loop

  SU2_MPI::Allreduce(&local_failure, &global_failure, 1, MPI_UNSIGNED_SHORT, MPI_SUM, MPI_COMM_WORLD);

  if (global_failure > 0) {
    SU2_MPI::Error("Prescribed inlet data does not match markers within tolerance.", CURRENT_FUNCTION);
  }

  /*--- Copy the inlet data down to the coarse levels if multigrid is active.
   Here, we use a face area-averaging to restrict the values. ---*/

  for (iMesh = 1; iMesh <= config->GetnMGLevels(); iMesh++) {
    for (iMarker=0; iMarker < config->GetnMarker_All(); iMarker++) {
      if (config->GetMarker_All_KindBC(iMarker) == KIND_MARKER) {

        Marker_Tag = config->GetMarker_All_TagBound(iMarker);

        /* Check the number of columns and allocate temp array. */

        unsigned short nColumns = 0;
        for (jMarker = 0; jMarker < profileReader.GetNumberOfProfiles(); jMarker++) {
          if (profileReader.GetTagForProfile(jMarker) == Marker_Tag) {
            nColumns = profileReader.GetNumberOfColumnsInProfile(jMarker);
          }
        }
        vector<su2double> Inlet_Values(nColumns);
        vector<su2double> Inlet_Fine(nColumns);

        /*--- Loop through the nodes on this marker. ---*/

        for (iVertex = 0; iVertex < geometry[iMesh]->nVertex[iMarker]; iVertex++) {

          /*--- Get the coarse mesh point and compute the boundary area. ---*/

          iPoint = geometry[iMesh]->vertex[iMarker][iVertex]->GetNode();
          geometry[iMesh]->vertex[iMarker][iVertex]->GetNormal(Normal);
          Area_Parent = 0.0;
          for (iDim = 0; iDim < nDim; iDim++) Area_Parent += Normal[iDim]*Normal[iDim];
          Area_Parent = sqrt(Area_Parent);

          /*--- Reset the values for the coarse point. ---*/

          for (iVar = 0; iVar < nColumns; iVar++) Inlet_Values[iVar] = 0.0;

          /*-- Loop through the children and extract the inlet values
           from those nodes that lie on the boundary as well as their
           boundary area. We build a face area-averaged value for the
           coarse point values from the fine grid points. Note that
           children from the interior volume will not be included in
           the averaging. ---*/

          for (iChildren = 0; iChildren < geometry[iMesh]->nodes->GetnChildren_CV(iPoint); iChildren++) {
            Point_Fine = geometry[iMesh]->nodes->GetChildren_CV(iPoint, iChildren);
            for (iVar = 0; iVar < nColumns; iVar++) Inlet_Fine[iVar] = 0.0;
            Area_Children = solver[iMesh-1][KIND_SOLVER]->GetInletAtVertex(Inlet_Fine.data(), Point_Fine, KIND_MARKER,
                                                                           Marker_Tag, geometry[iMesh-1], config);
            for (iVar = 0; iVar < nColumns; iVar++) {
              Inlet_Values[iVar] += Inlet_Fine[iVar]*Area_Children/Area_Parent;
            }
          }

          /*--- Set the boundary area-averaged inlet values for the coarse point. ---*/

          solver[iMesh][KIND_SOLVER]->SetInletAtVertex(Inlet_Values.data(), iMarker, iVertex);

        }
      }
    }
  }

  delete [] Normal;
}


void CSolver::ComputeVertexTractions(CGeometry *geometry, CConfig *config){

  /*--- Compute the constant factor to dimensionalize pressure and shear stress. ---*/
  su2double *Velocity_ND, *Velocity_Real;
  su2double Density_ND,  Density_Real, Velocity2_Real, Velocity2_ND;
  su2double factor;

  unsigned short iDim, jDim;

  // Check whether the problem is viscous
  bool viscous_flow = ((config->GetKind_Solver() == NAVIER_STOKES) ||
                       (config->GetKind_Solver() == INC_NAVIER_STOKES) ||
                       (config->GetKind_Solver() == RANS) ||
                       (config->GetKind_Solver() == INC_RANS) ||
                       (config->GetKind_Solver() == DISC_ADJ_NAVIER_STOKES) ||
                       (config->GetKind_Solver() == DISC_ADJ_INC_NAVIER_STOKES) ||
                       (config->GetKind_Solver() == DISC_ADJ_INC_RANS) ||
                       (config->GetKind_Solver() == DISC_ADJ_RANS));

  // Parameters for the calculations
  su2double Pn = 0.0, div_vel = 0.0;
  su2double Viscosity = 0.0;
  su2double Tau[3][3] = {{0.0, 0.0, 0.0},{0.0, 0.0, 0.0},{0.0, 0.0, 0.0}};
  su2double Grad_Vel[3][3] = {{0.0, 0.0, 0.0},{0.0, 0.0, 0.0},{0.0, 0.0, 0.0}};
  su2double delta[3][3] = {{1.0, 0.0, 0.0},{0.0, 1.0, 0.0},{0.0, 0.0, 1.0}};
  su2double auxForce[3] = {1.0, 0.0, 0.0};

  unsigned short iMarker;
  unsigned long iVertex, iPoint;
  su2double const *iNormal;

  su2double Pressure_Inf = config->GetPressure_FreeStreamND();

  Velocity_Real = config->GetVelocity_FreeStream();
  Density_Real  = config->GetDensity_FreeStream();

  Velocity_ND = config->GetVelocity_FreeStreamND();
  Density_ND  = config->GetDensity_FreeStreamND();

  Velocity2_Real = 0.0;
  Velocity2_ND   = 0.0;
  for (unsigned short iDim = 0; iDim < nDim; iDim++) {
    Velocity2_Real += Velocity_Real[iDim]*Velocity_Real[iDim];
    Velocity2_ND   += Velocity_ND[iDim]*Velocity_ND[iDim];
  }

  factor = Density_Real * Velocity2_Real / ( Density_ND * Velocity2_ND );

  for (iMarker = 0; iMarker < config->GetnMarker_All(); iMarker++) {

    /*--- If this is defined as an interface marker ---*/
    if (config->GetMarker_All_Fluid_Load(iMarker) == YES) {

      // Loop over the vertices
      for (iVertex = 0; iVertex < geometry->nVertex[iMarker]; iVertex++) {

        // Recover the point index
        iPoint = geometry->vertex[iMarker][iVertex]->GetNode();
        // Get the normal at the vertex: this normal goes inside the fluid domain.
        iNormal = geometry->vertex[iMarker][iVertex]->GetNormal();

        /*--- Check if the node belongs to the domain (i.e, not a halo node) ---*/
        if (geometry->nodes->GetDomain(iPoint)) {

          // Retrieve the values of pressure
          Pn = base_nodes->GetPressure(iPoint);

          // Calculate tn in the fluid nodes for the inviscid term --> Units of force (non-dimensional).
          for (iDim = 0; iDim < nDim; iDim++)
            auxForce[iDim] = -(Pn-Pressure_Inf)*iNormal[iDim];

          // Calculate tn in the fluid nodes for the viscous term
          if (viscous_flow) {

            Viscosity = base_nodes->GetLaminarViscosity(iPoint);

            for (iDim = 0; iDim < nDim; iDim++) {
              for (jDim = 0 ; jDim < nDim; jDim++) {
                Grad_Vel[iDim][jDim] = base_nodes->GetGradient_Primitive(iPoint, iDim+1, jDim);
              }
            }

            // Divergence of the velocity
            div_vel = 0.0; for (iDim = 0; iDim < nDim; iDim++) div_vel += Grad_Vel[iDim][iDim];

            for (iDim = 0; iDim < nDim; iDim++) {
              for (jDim = 0 ; jDim < nDim; jDim++) {

                // Viscous stress
                Tau[iDim][jDim] = Viscosity*(Grad_Vel[jDim][iDim] + Grad_Vel[iDim][jDim])
                                 - TWO3*Viscosity*div_vel*delta[iDim][jDim];

                // Viscous component in the tn vector --> Units of force (non-dimensional).
                auxForce[iDim] += Tau[iDim][jDim]*iNormal[jDim];
              }
            }
          }

          // Redimensionalize the forces
          for (iDim = 0; iDim < nDim; iDim++) {
            VertexTraction[iMarker][iVertex][iDim] = factor * auxForce[iDim];
          }
        }
        else{
          for (iDim = 0; iDim < nDim; iDim++) {
            VertexTraction[iMarker][iVertex][iDim] = 0.0;
          }
        }
      }
    }
  }

}

void CSolver::RegisterVertexTractions(CGeometry *geometry, CConfig *config){

  unsigned short iMarker, iDim;
  unsigned long iVertex, iPoint;

  /*--- Loop over all the markers ---*/
  for (iMarker = 0; iMarker < config->GetnMarker_All(); iMarker++) {

    /*--- If this is defined as an interface marker ---*/
    if (config->GetMarker_All_Fluid_Load(iMarker) == YES) {

      /*--- Loop over the vertices ---*/
      for (iVertex = 0; iVertex < geometry->nVertex[iMarker]; iVertex++) {

        /*--- Recover the point index ---*/
        iPoint = geometry->vertex[iMarker][iVertex]->GetNode();

        /*--- Check if the node belongs to the domain (i.e, not a halo node) ---*/
        if (geometry->nodes->GetDomain(iPoint)) {

          /*--- Register the vertex traction as output ---*/
          for (iDim = 0; iDim < nDim; iDim++) {
            AD::RegisterOutput(VertexTraction[iMarker][iVertex][iDim]);
          }

        }
      }
    }
  }

}

void CSolver::SetVertexTractionsAdjoint(CGeometry *geometry, CConfig *config){

  unsigned short iMarker, iDim;
  unsigned long iVertex, iPoint;

  /*--- Loop over all the markers ---*/
  for (iMarker = 0; iMarker < config->GetnMarker_All(); iMarker++) {

    /*--- If this is defined as an interface marker ---*/
    if (config->GetMarker_All_Fluid_Load(iMarker) == YES) {

      /*--- Loop over the vertices ---*/
      for (iVertex = 0; iVertex < geometry->nVertex[iMarker]; iVertex++) {

        /*--- Recover the point index ---*/
        iPoint = geometry->vertex[iMarker][iVertex]->GetNode();

        /*--- Check if the node belongs to the domain (i.e, not a halo node) ---*/
        if (geometry->nodes->GetDomain(iPoint)) {

          /*--- Set the adjoint of the vertex traction from the value received ---*/
          for (iDim = 0; iDim < nDim; iDim++) {

            SU2_TYPE::SetDerivative(VertexTraction[iMarker][iVertex][iDim],
                                    SU2_TYPE::GetValue(VertexTractionAdjoint[iMarker][iVertex][iDim]));
          }

        }
      }
    }
  }

}


void CSolver::SetVerificationSolution(unsigned short nDim,
                                      unsigned short nVar,
                                      CConfig        *config) {

  /*--- Determine the verification solution to be set and
        allocate memory for the corresponding class. ---*/
  switch( config->GetVerification_Solution() ) {

    case NO_VERIFICATION_SOLUTION:
      VerificationSolution = nullptr; break;
    case INVISCID_VORTEX:
      VerificationSolution = new CInviscidVortexSolution(nDim, nVar, MGLevel, config); break;
    case RINGLEB:
      VerificationSolution = new CRinglebSolution(nDim, nVar, MGLevel, config); break;
    case NS_UNIT_QUAD:
      VerificationSolution = new CNSUnitQuadSolution(nDim, nVar, MGLevel, config); break;
    case TAYLOR_GREEN_VORTEX:
      VerificationSolution = new CTGVSolution(nDim, nVar, MGLevel, config); break;
    case INC_TAYLOR_GREEN_VORTEX:
      VerificationSolution = new CIncTGVSolution(nDim, nVar, MGLevel, config); break;
    case MMS_NS_UNIT_QUAD:
      VerificationSolution = new CMMSNSUnitQuadSolution(nDim, nVar, MGLevel, config); break;
    case MMS_NS_UNIT_QUAD_WALL_BC:
      VerificationSolution = new CMMSNSUnitQuadSolutionWallBC(nDim, nVar, MGLevel, config); break;
    case MMS_NS_TWO_HALF_CIRCLES:
      VerificationSolution = new CMMSNSTwoHalfCirclesSolution(nDim, nVar, MGLevel, config); break;
    case MMS_NS_TWO_HALF_SPHERES:
      VerificationSolution = new CMMSNSTwoHalfSpheresSolution(nDim, nVar, MGLevel, config); break;
    case MMS_INC_EULER:
      VerificationSolution = new CMMSIncEulerSolution(nDim, nVar, MGLevel, config); break;
    case MMS_INC_NS:
      VerificationSolution = new CMMSIncNSSolution(nDim, nVar, MGLevel, config); break;
    case USER_DEFINED_SOLUTION:
      VerificationSolution = new CUserDefinedSolution(nDim, nVar, MGLevel, config); break;
  }
}

void CSolver::ComputeResidual_Multizone(CGeometry *geometry, CConfig *config){

  unsigned short iVar;
  unsigned long iPoint;
  su2double residual;

  /*--- Set Residuals to zero ---*/
  for (iVar = 0; iVar < nVar; iVar++){
    SetRes_BGS(iVar,0.0);
    SetRes_Max_BGS(iVar,0.0,0);
  }

  /*--- Set the residuals and BGSSolution_k to solution for next multizone outer iteration. ---*/
  for (iPoint = 0; iPoint < nPoint; iPoint++) {
    const su2double domain = (iPoint < nPointDomain);
    for (iVar = 0; iVar < nVar; iVar++) {
      residual = (base_nodes->Get_BGSSolution(iPoint,iVar) - base_nodes->Get_BGSSolution_k(iPoint,iVar))*domain;
      base_nodes->Set_BGSSolution_k(iPoint,iVar, base_nodes->Get_BGSSolution(iPoint,iVar));
      AddRes_BGS(iVar, residual*residual);
      AddRes_Max_BGS(iVar, fabs(residual), geometry->nodes->GetGlobalIndex(iPoint), geometry->nodes->GetCoord(iPoint));
    }
  }

  SetResidual_BGS(geometry, config);

}<|MERGE_RESOLUTION|>--- conflicted
+++ resolved
@@ -94,11 +94,6 @@
   Jacobian_jj        = nullptr;
   iPoint_UndLapl     = nullptr;
   jPoint_UndLapl     = nullptr;
-<<<<<<< HEAD
-=======
-  Smatrix            = nullptr;
-  Cvector            = nullptr;
->>>>>>> dde99f61
   Restart_Vars       = nullptr;
   Restart_Data       = nullptr;
   base_nodes         = nullptr;
@@ -148,13 +143,7 @@
 
   /*--- Public variables, may be accessible outside ---*/
 
-<<<<<<< HEAD
   delete [] OutputHeadingNames;
-=======
-  
-    delete [] OutputHeadingNames;
-  
->>>>>>> dde99f61
 
   /*--- Private ---*/
 
@@ -235,21 +224,6 @@
     delete [] Jacobian_jj;
   }
 
-<<<<<<< HEAD
-=======
-  if (Smatrix != nullptr) {
-    for (iDim = 0; iDim < nDim; iDim++)
-      delete [] Smatrix[iDim];
-    delete [] Smatrix;
-  }
-
-  if (Cvector != nullptr) {
-    for (iVar = 0; iVar < nVarGrad; iVar++)
-      delete [] Cvector[iVar];
-    delete [] Cvector;
-  }
-
->>>>>>> dde99f61
   if (VertexTraction != nullptr) {
     for (iMarker = 0; iMarker < nMarker; iMarker++) {
       for (iVertex = 0; iVertex < nVertex[iMarker]; iVertex++)
@@ -270,17 +244,10 @@
 
   delete [] nVertex;
 
-<<<<<<< HEAD
   delete [] Restart_Vars;
   delete [] Restart_Data;
 
   delete VerificationSolution;
-=======
-  if (Restart_Vars != nullptr) {delete [] Restart_Vars; Restart_Vars = nullptr;}
-  if (Restart_Data != nullptr) {delete [] Restart_Data; Restart_Data = nullptr;}
-
-  if (VerificationSolution != nullptr) {delete VerificationSolution; VerificationSolution = nullptr;}
->>>>>>> dde99f61
 
 }
 
