--- conflicted
+++ resolved
@@ -1476,7 +1476,6 @@
   /*!
    * \brief A virtual member.
    */
-<<<<<<< HEAD
   inline virtual su2double *GetPrimVar(void) { return NULL; }
 
   /*!
@@ -1487,10 +1486,7 @@
   /*!
    * \brief A virtual member.
    */
-  inline virtual void SetPrimitive(unsigned short val_var, su2double val_prim) {}
-=======
   inline virtual void SetPrimitive(unsigned long iPoint, unsigned long iVar, su2double val_prim) {}
->>>>>>> ced897be
 
   /*!
    * \brief A virtual member.
@@ -1613,35 +1609,17 @@
   /*!
    * \brief Calculates vib.-el. energy per mass, \f$e^{vib-el}_s\f$, for input species (not including KE)
    */
-<<<<<<< HEAD
-  inline virtual su2double CalcEve(CConfig *config, su2double val_Tve, unsigned short val_Species) {return 0; }
-
-  /*!
-   * \brief Returns electronic-vibrational energy)
-   */
-  inline virtual su2double *GetEve(void) { return NULL; }
-=======
   inline virtual su2double CalcEve(unsigned long iPoint, su2double *V, CConfig *config, unsigned long val_Species) { return 0.0; }
->>>>>>> ced897be
 
   /*!
    * \brief Calculates enthalpy per mass, \f$h_s\f$, for input species (not including KE)
    */
-<<<<<<< HEAD
-  inline virtual su2double CalcHs(CConfig *config, su2double val_T, su2double val_eves, unsigned short val_Species) {return 0; }
-=======
   inline virtual su2double CalcHs(unsigned long iPoint, su2double *V, CConfig *config, unsigned long val_Species) { return 0.0; }
->>>>>>> ced897be
-
-  /*!
-   * \brief Calculates enthalpy per mass, \f$Cv_s\f$, for input species (not including KE)
+
+  /*!
+   * \brief Calculates cvve, \f$Cv_s\f$, for input species (not including KE)
    */
   inline virtual su2double CalcCvve(unsigned long iPoint, su2double val_Tve, CConfig *config, unsigned long val_Species) { return 0.0; }
-
-  /*!
-   * \brief Returns Cvve)
-   */
-  inline virtual su2double *GetCvve(void) { return NULL; }
 
   /*!
    * \brief A virtual member.
@@ -1649,11 +1627,7 @@
    * \param[in] config - Configuration settings
    * \param[in] dPdU
    */
-<<<<<<< HEAD
-  inline virtual void CalcdPdU(su2double *V, su2double *val_eves, CConfig *config, su2double *dPdU) {}
-=======
   inline virtual void CalcdPdU(unsigned long iPoint, su2double *V, CConfig *config, su2double *dPdU) {}
->>>>>>> ced897be
 
   /*!
    * \brief Set partial derivative of temperature w.r.t. density \f$\frac{\partial P}{\partial \rho_s}\f$
