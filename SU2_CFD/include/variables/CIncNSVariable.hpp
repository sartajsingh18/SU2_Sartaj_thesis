--- conflicted
+++ resolved
@@ -132,11 +132,7 @@
   /*!
    * \brief Set all the primitive variables for incompressible flows
    */
-<<<<<<< HEAD
-  bool SetPrimVar(su2double eddy_visc, su2double turb_ke, su2double *scalar, CFluidModel *FluidModel);
-=======
-  bool SetPrimVar(unsigned long iPoint, su2double eddy_visc, su2double turb_ke, CFluidModel *FluidModel) override;
->>>>>>> 972606f5
+  bool SetPrimVar(unsigned long iPoint, su2double eddy_visc, su2double turb_ke, su2double *scalar, CFluidModel *FluidModel) override;
   using CVariable::SetPrimVar;
 
   /*!
