--- conflicted
+++ resolved
@@ -88,37 +88,6 @@
     unsigned short val_nZone,
     unsigned short val_nDim);
 
-<<<<<<< HEAD
-/*! 
- * \brief De-allocation of all solution classes.
- * \param[in] solver_container - Container vector with all the solutions.
- * \param[in] geometry - Geometrical definition of the problem.
- * \param[in] config - Definition of the particular problem.
- * \param[in] iZone - Index of the zone.
- */
-void Solver_Postprocessing(CSolver ***solver_container, CGeometry **geometry, CConfig *config, unsigned short iZone);
-
-
-/*!
- * \brief Definition and allocation of all integration classes.
- * \param[in] integration_container - Container vector with all the integration methods.
- * \param[in] geometry - Geometrical definition of the problem.
- * \param[in] config - Definition of the particular problem.
- * \param[in] iZone - Index of the zone.
- */
-void Integration_Preprocessing(CIntegration **integration_container, CGeometry **geometry, CConfig *config, unsigned short iZone);
-=======
->>>>>>> 1809033a
-
-/*!
- * \brief Definition and allocation of all integration classes.
- * \param[in] integration_container - Container vector with all the integration methods.
- * \param[in] geometry - Geometrical definition of the problem.
- * \param[in] config - Definition of the particular problem.
- * \param[in] iZone - Index of the zone.
- */
-void Integration_Postprocessing(CIntegration **integration_container, CGeometry **geometry, CConfig *config, unsigned short iZone);
-
 
 /*! 
  * \brief Do the geometrical preprocessing.
@@ -128,24 +97,8 @@
  */
 void Geometrical_Preprocessing(CGeometry ***geometry, CConfig **config, unsigned short val_nZone);
 
-<<<<<<< HEAD
-/*! 
- * \brief De-allocation of all solver classes.
- * \param[in] numerics_container - Description of the numerical method (the way in which the equations are solved).
- * \param[in] solver_container - Container vector with all the solutions.
- * \param[in] geometry - Geometrical definition of the problem.
- * \param[in] config - Definition of the particular problem.
- * \param[in] iZone - Index of the zone.
- */
-void Numerics_Postprocessing(CNumerics ****numerics_container, CSolver ***solver_container, CGeometry **geometry, CConfig *config, unsigned short iZone);
-
-
-/*!
- * \brief Do the geometrical preprocessing.
-=======
 /*!
  * \brief Performs an analysis of the mesh partitions for distributed memory calculations.
->>>>>>> 1809033a
  * \param[in] geometry - Geometrical definition of the problem.
  * \param[in] config - Definition of the particular problem.
  */
