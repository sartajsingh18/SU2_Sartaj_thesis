--- conflicted
+++ resolved
@@ -34,10 +34,6 @@
  * \brief Class for computing the Lax-Friedrich centered scheme.
  * \ingroup ConvDiscr
  * \author F. Palacios, S.R. Copeland, W. Maier, C. Garbacz
-<<<<<<< HEAD
- * \version 7.1.1
-=======
->>>>>>> 3cc02088
  */
 class CCentLax_NEMO : public CNEMONumerics {
 private:
