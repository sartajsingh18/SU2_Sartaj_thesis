--- conflicted
+++ resolved
@@ -2615,6 +2615,7 @@
       /*--- Compute non-dimensional velocity and y+ ---*/
 
       FrictionVel = sqrt(fabs(WallShearStress[iMarker][iVertex]) / Density);
+
       if (!wallfunctions) {
         YPlus[iMarker][iVertex] = WallDistMod * FrictionVel / (Viscosity / Density);
       }
@@ -2644,15 +2645,9 @@
         const auto& thermal_conductivity_ve = nodes->GetThermalConductivity_ve(iPoint);
         const auto& Grad_PrimVar            = nodes->GetGradient_Primitive(iPoint);
 
-<<<<<<< HEAD
-        su2double dTn   = GeometryToolbox::DotProduct(nDim, Grad_PrimVar[T_INDEX], UnitNormal);
-        su2double dTven = GeometryToolbox::DotProduct(nDim, Grad_PrimVar[TVE_INDEX], UnitNormal);
-        
-=======
         su2double dTn   = GeometryToolbox::DotProduct(nDim, Grad_PrimVar[prim_idx.Temperature()], UnitNormal);
         su2double dTven = GeometryToolbox::DotProduct(nDim, Grad_PrimVar[prim_idx.Temperature_ve()], UnitNormal);
 
->>>>>>> a503f74c
         /*--- Surface energy balance: trans-rot heat flux, vib-el heat flux,
         enthalpy transport due to mass diffusion ---*/
         HeatFlux[iMarker][iVertex] = thermal_conductivity_tr*dTn + thermal_conductivity_ve*dTven;
