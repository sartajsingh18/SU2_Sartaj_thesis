/*!
 * \file driver_structure.hpp
 * \brief Headers of the main subroutines for driving single or multi-zone problems.
 *        The subroutines and functions are in the <i>driver_structure.cpp</i> file.
 * \author T. Economon, H. Kline, R. Sanchez
 * \version 6.1.0 "Falcon"
 *
 * The current SU2 release has been coordinated by the
 * SU2 International Developers Society <www.su2devsociety.org>
 * with selected contributions from the open-source community.
 *
 * The main research teams contributing to the current release are:
 *  - Prof. Juan J. Alonso's group at Stanford University.
 *  - Prof. Piero Colonna's group at Delft University of Technology.
 *  - Prof. Nicolas R. Gauger's group at Kaiserslautern University of Technology.
 *  - Prof. Alberto Guardone's group at Polytechnic University of Milan.
 *  - Prof. Rafael Palacios' group at Imperial College London.
 *  - Prof. Vincent Terrapon's group at the University of Liege.
 *  - Prof. Edwin van der Weide's group at the University of Twente.
 *  - Lab. of New Concepts in Aeronautics at Tech. Institute of Aeronautics.
 *
 * Copyright 2012-2018, Francisco D. Palacios, Thomas D. Economon,
 *                      Tim Albring, and the SU2 contributors.
 *
 * SU2 is free software; you can redistribute it and/or
 * modify it under the terms of the GNU Lesser General Public
 * License as published by the Free Software Foundation; either
 * version 2.1 of the License, or (at your option) any later version.
 *
 * SU2 is distributed in the hope that it will be useful,
 * but WITHOUT ANY WARRANTY; without even the implied warranty of
 * MERCHANTABILITY or FITNESS FOR A PARTICULAR PURPOSE. See the GNU
 * Lesser General Public License for more details.
 *
 * You should have received a copy of the GNU Lesser General Public
 * License along with SU2. If not, see <http://www.gnu.org/licenses/>.
 */

#pragma once

#include "../../Common/include/mpi_structure.hpp"
#include "iteration_structure.hpp"
#include "solver_structure.hpp"
#include "integration_structure.hpp"
#include "output_structure.hpp"
#include "numerics_structure.hpp"
#include "transfer_structure.hpp"
#include "../../Common/include/geometry_structure.hpp"
#include "../../Common/include/grid_movement_structure.hpp"
#include "../../Common/include/config_structure.hpp"
#include "../../Common/include/interpolation_structure.hpp"

using namespace std;

/*! 
 * \class CDriver
 * \brief Parent class for driving an iteration of a single or multi-zone problem.
 * \author T. Economon
 */
class CDriver {
protected:
  int rank, 	/*!< \brief MPI Rank. */
  size;       	/*!< \brief MPI Size. */
  char* config_file_name;                       /*!< \brief Configuration file name of the problem.*/
  char runtime_file_name[MAX_STRING_SIZE];
  su2double StartTime,                          /*!< \brief Start point of the timer for performance benchmarking.*/
            StopTime,                           /*!< \brief Stop point of the timer for performance benchmarking.*/
            UsedTimePreproc,                    /*!< \brief Elapsed time between Start and Stop point of the timer for tracking preprocessing phase.*/
            UsedTimeCompute,                    /*!< \brief Elapsed time between Start and Stop point of the timer for tracking compute phase.*/
            UsedTimeOutput,                     /*!< \brief Elapsed time between Start and Stop point of the timer for tracking output phase.*/
            UsedTime;                           /*!< \brief Elapsed time between Start and Stop point of the timer.*/
  su2double BandwidthSum;                       /*!< \brief Aggregate value of the bandwidth for writing restarts (to be average later).*/
  unsigned long IterCount,                      /*!< \brief Iteration count stored for performance benchmarking.*/
  OutputCount;                                  /*!< \brief Output count stored for performance benchmarking.*/
  unsigned long DOFsPerPoint;                   /*!< \brief Number of unknowns at each vertex, i.e., number of equations solved. */
  su2double MDOFs;                              /*!< \brief Total number of DOFs in millions in the calculation (including ghost points).*/
  su2double MDOFsDomain;                        /*!< \brief Total number of DOFs in millions in the calculation (excluding ghost points).*/
  unsigned long ExtIter;                        /*!< \brief External iteration.*/
  ofstream **ConvHist_file;                       /*!< \brief Convergence history file.*/
  ofstream FSIHist_file;                        /*!< \brief FSI convergence history file.*/
  unsigned short iMesh,                         /*!< \brief Iterator on mesh levels.*/
                iZone,                          /*!< \brief Iterator on zones.*/
                nZone,                          /*!< \brief Total number of zones in the problem. */
                nDim,                           /*!< \brief Number of dimensions.*/
                iInst,                          /*!< \brief Iterator on instance levels.*/
                *nInst,                         /*!< \brief Total number of instances in the problem (per zone). */
                **transfer_types;               /*!< \brief Type of coupling between the distinct (physical) zones.*/
  bool StopCalc,                                /*!< \brief Stop computation flag.*/
       mixingplane,                             /*!< \brief mixing-plane simulation flag.*/
       fsi;                                     /*!< \brief FSI simulation flag.*/
  CIteration ***iteration_container;             /*!< \brief Container vector with all the iteration methods. */
  COutput *output;                              /*!< \brief Pointer to the COutput class. */
  CIntegration ****integration_container;        /*!< \brief Container vector with all the integration methods. */
  CGeometry ****geometry_container;              /*!< \brief Geometrical definition of the problem. */
  CSolver *****solver_container;                 /*!< \brief Container vector with all the solutions. */
  CNumerics ******numerics_container;            /*!< \brief Description of the numerical method (the way in which the equations are solved). */
  CConfig **config_container;                   /*!< \brief Definition of the particular problem. */
  CConfig *driver_config;                       /*!< \brief Definition of the driver configuration. */
  CSurfaceMovement **surface_movement;          /*!< \brief Surface movement classes of the problem. */
  CVolumetricMovement ***grid_movement;          /*!< \brief Volume grid movement classes of the problem. */
  CFreeFormDefBox*** FFDBox;                    /*!< \brief FFD FFDBoxes of the problem. */
  CInterpolator ***interpolator_container;      /*!< \brief Definition of the interpolation method between non-matching discretizations of the interface. */
  CTransfer ***transfer_container;              /*!< \brief Definition of the transfer of information and the physics involved in the interface. */
  su2double PyWrapVarCoord[3],                  /*!< \brief This is used to store the VarCoord of each vertex. */
            PyWrapNodalForce[3],                /*!< \brief This is used to store the force at each vertex. */
            PyWrapNodalForceDensity[3],         /*!< \brief This is used to store the force density at each vertex. */
            PyWrapNodalHeatFlux[3];             /*!< \brief This is used to store the heat flux at each vertex. */

public:
	
  /*! 
   * \brief Constructor of the class.
   * \param[in] confFile - Configuration file name.
   * \param[in] val_nZone - Total number of zones.
   * \param[in] val_nDim - Number of dimensions.
   * \param[in] val_periodic - Bool for periodic BCs.
   * \param[in] MPICommunicator - MPI communicator for SU2.
   */
  CDriver(char* confFile,
          unsigned short val_nZone,
          unsigned short val_nDim,
          bool val_periodic,
          SU2_Comm MPICommunicator);

  /*!
   * \brief Destructor of the class.
   */
  virtual ~CDriver(void);

  /*!
   * \brief A virtual member.
   */  
  virtual void Run() { };

  /*!
   * \brief Read in the config and mesh files.
   */
  void Input_Preprocessing(SU2_Comm MPICommunicator, bool val_periodic);

  /*!
   * \brief Construction of the edge-based data structure and the multigrid structure.
   */
  void Geometrical_Preprocessing();

  /*!
   * \brief Definition of the physics iteration class or within a single zone.
   * \param[in] iteration_container - Pointer to the iteration container to be instantiated.
   * \param[in] config - Definition of the particular problem.
   * \param[in] iZone - Index of the zone.
   */
  void Iteration_Preprocessing();

  /*!
   * \brief Definition and allocation of all solution classes.
   * \param[in] solver_container - Container vector with all the solutions.
   * \param[in] geometry - Geometrical definition of the problem.
   * \param[in] config - Definition of the particular problem.
   */
  void Solver_Preprocessing(CSolver ****solver_container, CGeometry ***geometry, CConfig *config, unsigned short val_iInst);

  /*!
   * \brief Restart of the solvers from the restart files.
   * \param[in] solver_container - Container vector with all the solutions.
   * \param[in] geometry - Geometrical definition of the problem.
   * \param[in] config - Definition of the particular problem.
   */
  void Solver_Restart(CSolver ****solver_container, CGeometry ***geometry, CConfig *config, bool update_geo, unsigned short val_iInst);

  /*!
   * \brief Definition and allocation of all solution classes.
   * \param[in] solver_container - Container vector with all the solutions.
   * \param[in] geometry - Geometrical definition of the problem.
   * \param[in] config - Definition of the particular problem.
   */
  void Solver_Postprocessing(CSolver ****solver_container, CGeometry **geometry, CConfig *config, unsigned short val_iInst);

  /*!
   * \brief Definition and allocation of all integration classes.
   * \param[in] integration_container - Container vector with all the integration methods.
   * \param[in] geometry - Geometrical definition of the problem.
   * \param[in] config - Definition of the particular problem.
   */
  void Integration_Preprocessing(CIntegration ***integration_container, CGeometry ***geometry, CConfig *config, unsigned short val_iInst);

  /*!
   * \brief Definition and allocation of all integration classes.
   * \param[in] integration_container - Container vector with all the integration methods.
   * \param[in] geometry - Geometrical definition of the problem.
   * \param[in] config - Definition of the particular problem.
   */
  void Integration_Postprocessing(CIntegration ***integration_container, CGeometry **geometry, CConfig *config, unsigned short val_iInst);

  /*!
   * \brief Definition and allocation of all interface classes.
   */
  void Interface_Preprocessing();

  /*!
   * \brief Definition and allocation of all solver classes.
   * \param[in] numerics_container - Description of the numerical method (the way in which the equations are solved).
   * \param[in] solver_container - Container vector with all the solutions.
   * \param[in] geometry - Geometrical definition of the problem.
   * \param[in] config - Definition of the particular problem.
   */
  void Numerics_Preprocessing(CNumerics *****numerics_container, CSolver ****solver_container, CGeometry ***geometry, CConfig *config, unsigned short val_iInst);

  /*!
   * \brief Definition and allocation of all solver classes.
   * \param[in] numerics_container - Description of the numerical method (the way in which the equations are solved).
   * \param[in] solver_container - Container vector with all the solutions.
   * \param[in] geometry - Geometrical definition of the problem.
   * \param[in] config - Definition of the particular problem.
   */
  void Numerics_Postprocessing(CNumerics *****numerics_container, CSolver ***solver_container, CGeometry **geometry, CConfig *config, unsigned short val_iInst);

  /*!
   * \brief Initialize Python interface functionalities
   */
  void PythonInterface_Preprocessing();

  /*!
   * \brief Deallocation routine
   */
  void Postprocessing();

  /*!
   * \brief Initiate value for static mesh movement such as the gridVel for the ROTATING frame.
   */
  void InitStaticMeshMovement();

  /*!
   * \brief Initiate value for static mesh movement such as the gridVel for the ROTATING frame.
   */
  void TurbomachineryPreprocessing(void);

  /*!
   * \brief A virtual member.
   * \param[in] donorZone - zone in which the displacements will be predicted.
   * \param[in] targetZone - zone which receives the predicted displacements.
   */
  virtual void Predict_Displacements(unsigned short donorZone, unsigned short targetZone) {};

  /*!
   * \brief A virtual member.
   * \param[in] donorZone - zone in which the tractions will be predicted.
   * \param[in] targetZone - zone which receives the predicted traction.
   */
  virtual void Predict_Tractions(unsigned short donorZone, unsigned short targetZone) {};

  /*!
   * \brief A virtual member.
   * \param[in] donorZone - zone in which the displacements will be transferred.
   * \param[in] targetZone - zone which receives the tractions transferred.
   */
  virtual void Transfer_Displacements(unsigned short donorZone, unsigned short targetZone) {};

  /*!
   * \brief A virtual member.
   * \param[in] donorZone - zone from which the tractions will be transferred.
   * \param[in] targetZone - zone which receives the tractions transferred.
   */
  virtual void Transfer_Tractions(unsigned short donorZone, unsigned short targetZone) {};

  /*!
   * \brief A virtual member.
   * \param[in] donorZone - origin of the information.
   * \param[in] targetZone - destination of the information.
   * \param[in] iOuterIter - Fluid-Structure Interaction subiteration.
   */
  virtual void Relaxation_Displacements(unsigned short donorZone, unsigned short targetZone, unsigned long iOuterIter) {};

  /*!
   * \brief A virtual member.
   * \param[in] donorZone - origin of the information.
   * \param[in] targetZone - destination of the information.
   * \param[in] iOuterIter - Fluid-Structure Interaction subiteration.
   */
  virtual void Relaxation_Tractions(unsigned short donorZone, unsigned short targetZone, unsigned long iOuterIter) {};

  /*!
   * \brief A virtual member.
   */
  virtual void Update() {};

  /*!
   * \brief Launch the computation for all zones and all physics.
   */
  virtual void StartSolver();

  /*!
   * \brief A virtual member.
   */
  virtual void ResetConvergence() { };

  /*!
   * \brief Perform some pre-processing before an iteration of the physics.
   */
  void PreprocessExtIter(unsigned long ExtIter);

  /*!
   * \brief Monitor the computation.
   */
  virtual bool Monitor(unsigned long ExtIter);

  /*!
   * \brief Output the solution in solution file.
   */
  void Output(unsigned long ExtIter);

  /*!
   * \brief Perform a dynamic mesh deformation, including grid velocity computation and update of the multigrid structure.
   */
  virtual void DynamicMeshUpdate(unsigned long ExtIter) { };

  /*!
   * \brief Perform a dynamic mesh deformation, including grid velocity computation and update of the multigrid structure.
   */
  virtual void DynamicMeshUpdate(unsigned short val_iZone, unsigned long ExtIter) { };

  /*!
   * \brief Perform a static mesh deformation, without considering grid velocity.
   */
  virtual void StaticMeshUpdate() { };

  /*!
   * \brief Perform a mesh deformation as initial condition.
   */
  virtual void SetInitialMesh() { };

  /*!
   * \brief Process the boundary conditions and update the multigrid structure.
   */
  virtual void BoundaryConditionsUpdate() { };

  /*!
   * \brief Get the total drag.
   * \return Total drag.
   */
  su2double Get_Drag();

  /*!
   * \brief Get the total lift.
   * \return Total lift.
   */
  su2double Get_Lift();

  /*!
   * \brief Get the total x moment.
   * \return Total x moment.
   */
  su2double Get_Mx();

  /*!
   * \brief Get the total y moment.
   * \return Total y moment.
   */
  su2double Get_My();

  /*!
   * \brief Get the total z moment.
   * \return Total z moment.
   */
  su2double Get_Mz();

  /*!
   * \brief Get the total drag coefficient.
   * \return Total drag coefficient.
   */
  su2double Get_DragCoeff();

  /*!
   * \brief Get the total lift coefficient.
   * \return Total lift coefficient.
   */
  su2double Get_LiftCoeff();

  /*!
   * \brief Get the moving marker identifier.
   * \return Moving marker identifier.
   */
  unsigned short GetMovingMarker();

  /*!
   * \brief Get the number of vertices (halo nodes included) from a specified marker.
   * \param[in] iMarker -  Marker identifier.
   * \return Number of vertices.
   */
  unsigned long GetNumberVertices(unsigned short iMarker);

  /*!
   * \brief Get the number of halo vertices from a specified marker.
   * \param[in] iMarker - Marker identifier.
   * \return Number of vertices.
   */
  unsigned long GetNumberHaloVertices(unsigned short iMarker);

  /*!
   * \brief Check if a vertex is physical or not (halo node) on a specified marker.
   * \param[in] iMarker - Marker identifier.
   * \param[in] iVertex - Vertex identifier.
   * \return True if the specified vertex is a halo node.
   */
  bool IsAHaloNode(unsigned short iMarker, unsigned short iVertex);

  /*!
   * \brief Get the number of external iterations.
   * \return Number of external iterations.
   */
  unsigned long GetnExtIter();

  /*!
   * \brief Get the current external iteration.
   * \return Current external iteration.
   */
  unsigned long GetExtIter();

  /*!
   * \brief Get the unsteady time step.
   * \return Unsteady time step.
   */
  su2double GetUnsteady_TimeStep();

  /*!
   * \brief Get the global index of a vertex on a specified marker.
   * \param[in] iMarker - Marker identifier.
   * \param[in] iVertex - Vertex identifier.
   * \return Vertex global index.
   */
  unsigned long GetVertexGlobalIndex(unsigned short iMarker, unsigned short iVertex);

  /*!
   * \brief Get the x coordinate of a vertex on a specified marker.
   * \param[in] iMarker - Marker identifier.
   * \param[in] iVertex - Vertex identifier.
   * \return x coordinate of the vertex.
   */
  su2double GetVertexCoordX(unsigned short iMarker, unsigned short iVertex);

  /*!
   * \brief Get the y coordinate of a vertex on a specified marker.
   * \param[in] iMarker - Marker identifier.
   * \param[in] iVertex - Vertex identifier.
   * \return y coordinate of the vertex.
   */
  su2double GetVertexCoordY(unsigned short iMarker, unsigned short iVertex);

  /*!
   * \brief Get the z coordinate of a vertex on a specified marker.
   * \param[in] iMarker - Marker identifier.
   * \param[in] iVertex - Vertex identifier.
   * \return z coordinate of the vertex.
   */
  su2double GetVertexCoordZ(unsigned short iMarker, unsigned short iVertex);

  /*!
   * \brief Compute the total force (pressure and shear stress) at a vertex on a specified marker (3 components).
   * \param[in] iMarker - Marker identifier.
   * \param[in] iVertex - Vertex identifier.
   * \return True if the vertex is a halo node (non physical force).
   */
  bool ComputeVertexForces(unsigned short iMarker, unsigned short iVertex);

  /*!
   * \brief Get the x component of the force at a vertex on a specified marker.
   * \param[in] iMarker - Marker identifier.
   * \param[in] iVertex - Vertex identifier.
   * \return x component of the force at the vertex.
   */
  su2double GetVertexForceX(unsigned short iMarker, unsigned short iVertex);

  /*!
   * \brief Get the y component of the force at a vertex on a specified marker.
   * \param[in] iMarker - Marker identifier.
   * \param[in] iVertex - Vertex identifier.
   * \return y component of the force at the vertex.
   */
  su2double GetVertexForceY(unsigned short iMarker, unsigned short iVertex);

  /*!
   * \brief Get the z component of the force at a vertex on a specified marker.
   * \param[in] iMarker - Marker identifier.
   * \param[in] iVertex - Vertex identifier.
   * \return z component of the force at the vertex.
   */
  su2double GetVertexForceZ(unsigned short iMarker, unsigned short iVertex);

  /*!
   * \brief Get the x component of the force density at a vertex on a specified marker.
   * \param[in] iMarker - Marker identifier.
   * \param[in] iVertex - Vertex identifier.
   * \return x component of the force density at the vertex.
   */
  su2double GetVertexForceDensityX(unsigned short iMarker, unsigned short iVertex);

  /*!
   * \brief Get the y component of the force density at a vertex on a specified marker.
   * \param[in] iMarker - Marker identifier.
   * \param[in] iVertex - Vertex identifier.
   * \return y component of the force density at the vertex.
   */
  su2double GetVertexForceDensityY(unsigned short iMarker, unsigned short iVertex);

  /*!
   * \brief Get the z component of the force density at a vertex on a specified marker.
   * \param[in] iMarker - Marker identifier.
   * \param[in] iVertex - Vertex identifier.
   * \return z component of the force density at the vertex.
   */
  su2double GetVertexForceDensityZ(unsigned short iMarker, unsigned short iVertex);

  /*!
   * \brief Set the x coordinate of a vertex on a specified marker.
   * \param[in] iMarker - Marker identifier.
   * \param[in] iVertex - Vertex identifier.
   * \param[in] newPosX - New x coordinate of the vertex.
   */
  void SetVertexCoordX(unsigned short iMarker, unsigned short iVertex, su2double newPosX);

  /*!
   * \brief Set the y coordinate of a vertex on a specified marker.
   * \param[in] iMarker - Marker identifier.
   * \param[in] iVertex - Vertex identifier.
   * \param[in] newPosY - New y coordinate of the vertex.
   */
  void SetVertexCoordY(unsigned short iMarker, unsigned short iVertex, su2double newPosY);

  /*!
   * \brief Set the z coordinate of a vertex on a specified marker.
   * \param[in] iMarker - Marker identifier.
   * \param[in] iVertex - Vertex identifier.
   * \param[in] newPosZ - New z coordinate of the vertex.
   */
  void SetVertexCoordZ(unsigned short iMarker, unsigned short iVertex, su2double newPosZ);

  /*!
   * \brief Set the VarCoord of a vertex on a specified marker.
   * \param[in] iMarker - Marker identifier.
   * \param[in] iVertex - Vertex identifier.
   * \return Norm of the VarCoord.
   */
  su2double SetVertexVarCoord(unsigned short iMarker, unsigned short iVertex);

  /*!
   * \brief Get the temperature at a vertex on a specified marker.
   * \param[in] iMarker - Marker identifier.
   * \param[in] iVertex - Vertex identifier.
   * \return Temperature of the vertex.
   */
  su2double GetVertexTemperature(unsigned short iMarker, unsigned short iVertex);

  /*!
   * \brief Set the temperature of a vertex on a specified marker.
   * \param[in] iMarker - Marker identifier.
   * \param[in] iVertex - Vertex identifier.
   * \param[in] val_WallTemp - Value of the temperature.
   */
  void SetVertexTemperature(unsigned short iMarker, unsigned short iVertex, su2double val_WallTemp);

  /*!
   * \brief Compute the heat flux at a vertex on a specified marker (3 components).
   * \param[in] iMarker - Marker identifier.
   * \param[in] iVertex - Vertex identifier.
   * \return True if the vertex is a halo node.
   */
  bool ComputeVertexHeatFluxes(unsigned short iMarker, unsigned short iVertex);

  /*!
   * \brief Get the x component of the heat flux at a vertex on a specified marker.
   * \param[in] iMarker - Marker identifier.
   * \param[in] iVertex - Vertex identifier.
   * \return x component of the heat flux at the vertex.
   */
  su2double GetVertexHeatFluxX(unsigned short iMarker, unsigned short iVertex);

  /*!
   * \brief Get the y component of the heat flux at a vertex on a specified marker.
   * \param[in] iMarker - Marker identifier.
   * \param[in] iVertex - Vertex identifier.
   * \return y component of the heat flux at the vertex.
   */
  su2double GetVertexHeatFluxY(unsigned short iMarker, unsigned short iVertex);

  /*!
   * \brief Get the z component of the heat flux at a vertex on a specified marker.
   * \param[in] iMarker - Marker identifier.
   * \param[in] iVertex - Vertex identifier.
   * \return z component of the heat flux at the vertex.
   */
  su2double GetVertexHeatFluxZ(unsigned short iMarker, unsigned short iVertex);

  /*!
   * \brief Get the wall normal component of the heat flux at a vertex on a specified marker.
   * \param[in] iMarker - Marker identifier.
   * \param[in] iVertex - Vertex identifier.
   * \return Wall normal component of the heat flux at the vertex.
   */
  su2double GetVertexNormalHeatFlux(unsigned short iMarker, unsigned short iVertex);

  /*!
   * \brief Set the wall normal component of the heat flux at a vertex on a specified marker.
   * \param[in] iMarker - Marker identifier.
   * \param[in] iVertex - Vertex identifier.
   * \param[in] val_WallHeatFlux - Value of the normal heat flux.
   */
  void SetVertexNormalHeatFlux(unsigned short iMarker, unsigned short iVertex, su2double val_WallHeatFlux);

  /*!
   * \brief Get the thermal conductivity at a vertex on a specified marker.
   * \param[in] iMarker - Marker identifier.
   * \param[in] iVertex - Vertex identifier.
   * \return Thermal conductivity at the vertex.
   */
  su2double GetThermalConductivity(unsigned short iMarker, unsigned short iVertex);

  /*!
   * \brief Preprocess the inlets via file input for all solvers.
   * \param[in] solver_container - Container vector with all the solutions.
   * \param[in] geometry - Geometrical definition of the problem.
   * \param[in] config - Definition of the particular problem.
   */
  void Inlet_Preprocessing(CSolver ***solver_container, CGeometry **geometry,
                                    CConfig *config);

  /*!
   * \brief Get the unit normal (vector) at a vertex on a specified marker.
   * \param[in] iMarker - Marker identifier.
   * \param[in] iVertex - Vertex identifier.
   * \return Unit normal (vector) at the vertex.
   */
  vector<su2double> GetVertexUnitNormal(unsigned short iMarker, unsigned short iVertex);

  /*!
   * \brief Get all the boundary markers tags.
   * \return List of boundary markers tags.
   */
  vector<string> GetAllBoundaryMarkersTag();

  /*!
   * \brief Get all the moving boundary markers tags.
   * \return List of moving boundary markers tags.
   */
  vector<string> GetAllMovingMarkersTag();

  /*!
   * \brief Get all the heat transfer boundary markers tags.
   * \return List of heat transfer boundary markers tags.
   */
  vector<string> GetAllCHTMarkersTag();

  /*!
   * \brief Get all the (subsonic) inlet boundary markers tags.
   * \return List of inlet boundary markers tags.
   */
  vector<string> GetAllInletMarkersTag();

  /*!
   * \brief Get all the boundary markers tags with their associated indices.
   * \return List of boundary markers tags with their indices.
   */
  map<string, int> GetAllBoundaryMarkers();

  /*!
   * \brief Get all the boundary markers tags with their associated types.
   * \return List of boundary markers tags with their types.
   */
  map<string, string> GetAllBoundaryMarkersType();

  /*!
   * \brief A virtual member to run a Block Gauss-Seidel iteration in multizone problems.
   */
  virtual void Run_GaussSeidel(){};

  /*!
   * \brief A virtual member to run a Block-Jacobi iteration in multizone problems.
   */
  virtual void Run_Jacobi(){};

};

/*!
 * \class CGeneralDriver
 * \brief Class for driving a structural iteration of the physics within multiple zones.
 * \author T. Economon
 */
class CGeneralDriver : public CDriver {
public:
  
  /*! 
   * \brief Constructor of the class.
   * \param[in] confFile - Configuration file name.
   * \param[in] val_nZone - Total number of zones.
   * \param[in] val_nDim - Number of dimensions.
   * \param[in] val_periodic - Bool for periodic BCs.
   * \param[in] MPICommunicator - MPI communicator for SU2.
   */
  CGeneralDriver(char* confFile,
                 unsigned short val_nZone,
                 unsigned short val_nDim,
                 bool val_periodic,
                 SU2_Comm MPICommunicator);

  /*!
   * \brief Destructor of the class.
   */
  ~CGeneralDriver(void);

  /*! 
   * \brief Run a single iteration of the physics within a single zone.
   */  
  void Run();

  /*!
   * \brief Update the dual-time solution for a single zone.
   */
  void Update();

  /*!
   * \brief Reset the convergence flag (set to false) of the single zone solver.
   */
  void ResetConvergence();

  /*!
   * \brief Perform a dynamic mesh deformation, included grid velocity computation and the update of the multigrid structure (single zone).
   */
  void DynamicMeshUpdate(unsigned long ExtIter);

  /*!
   * \brief Perform a static mesh deformation, without considering grid velocity (single zone).
   */
  void StaticMeshUpdate();

  /*!
   * \brief Perform a mesh deformation as initial condition (single zone).
   */
  void SetInitialMesh();

  /*!
   * \brief Process the boundary conditions and update the multigrid structure.
   */
  void BoundaryConditionsUpdate();
};


/*!
 * \class CFluidDriver
 * \brief Class for driving an iteration of the physics within multiple zones.
 * \author T. Economon, G. Gori
 */
class CFluidDriver : public CDriver {
public:
  
  /*!
   * \brief Constructor of the class.
   * \param[in] confFile - Configuration file name.
   * \param[in] val_nZone - Total number of zones.
   * \param[in] val_nDim - Number of dimensions.
   * \param[in] val_periodic - Bool for periodic BCs.
   * \param[in] MPICommunicator - MPI communicator for SU2.
   */
  CFluidDriver(char* confFile,
               unsigned short val_nZone,
               unsigned short val_nDim,
               bool val_periodic,
               SU2_Comm MPICommunicator);

  /*!
   * \brief Destructor of the class.
   */
  ~CFluidDriver(void);

  /*!
   * \brief Run a single iteration of the physics within multiple zones.
   */
  void Run();

  /*!
   * \brief Update the dual-time solution within multiple zones.
   */
  void Update();

  /*!
   * \brief Reset the convergence flag (set to false) of the multizone solver.
   */
  void ResetConvergence();

  /*!
   * \brief Perform a dynamic mesh deformation, included grid velocity computation and the update of the multigrid structure (multiple zone).
   */
  void DynamicMeshUpdate(unsigned long ExtIter);

  /*!
   * \brief Perform a static mesh deformation, without considering grid velocity (multiple zone).
   */
  void StaticMeshUpdate();

  /*!
   * \brief Perform a mesh deformation as initial condition (multiple zone).
   */
  void SetInitialMesh();

  /*!
   * \brief Process the boundary conditions and update the multigrid structure.
   */
  void BoundaryConditionsUpdate();

  /*!
   * \brief Transfer data among different zones (multiple zone).
   */
  void Transfer_Data(unsigned short donorZone, unsigned short targetZone);

  /*!
   * \brief Set the total temperature of a vertex on a specified inlet marker.
   * \param[in] iMarker - Marker identifier.
   * \param[in] iVertex - Vertex identifier.
   * \param[in] val_Ttotal - Value of the total (stagnation) temperature.
   */
  void SetVertexTtotal(unsigned short iMarker, unsigned short iVertex, su2double val_Ttotal);

  /*!
   * \brief Set the total pressure of a vertex on a specified inlet marker.
   * \param[in] iMarker - Marker identifier.
   * \param[in] iVertex - Vertex identifier.
   * \param[in] val_Ptotal - Value of the total (stagnation) pressure.
   */
  void SetVertexPtotal(unsigned short iMarker, unsigned short iVertex, su2double val_Ptotal);

  /*!
   * \brief Set the flow direction of a vertex on a specified inlet marker.
   * \param[in] iMarker - Marker identifier.
   * \param[in] iVertex - Vertex identifier.
   * \param[in] iDim - Index of the flow direction unit vector
   * \param[in] val_FlowDir - Component of a unit vector representing the flow direction
   */
  void SetVertexFlowDir(unsigned short iMarker, unsigned short iVertex, unsigned short iDim, su2double val_FlowDir);

  /*!
   * \brief Set a turbulence variable on a specified inlet marker.
   * \param[in] iMarker - Marker identifier.
   * \param[in] iVertex - Vertex identifier.
   * \param[in] iDim - Index of the turbulence variable (i.e. k is 0 in SST)
   * \param[in] val_turb_var - Value of the turbulence variable to be used.
   */
  void SetVertexTurbVar(unsigned short iMarker, unsigned short iVertex, unsigned short iDim, su2double val_tub_var);

};


/*!
 * \class CTurbomachineryDriver
 * \brief Class for driving an iteration for turbomachinery flow analysis.
 * \author S. Vitale
 */
class CTurbomachineryDriver : public CFluidDriver {
public:

  /*!
   * \brief Constructor of the class.
   * \param[in] confFile - Configuration file name.
   * \param[in] val_nZone - Total number of zones.
   * \param[in] val_nDim - Number of dimensions.
   * \param[in] val_periodic - Bool for periodic BCs.
   * \param[in] MPICommunicator - MPI communicator for SU2.
   */
  CTurbomachineryDriver(char* confFile,
                        unsigned short val_nZone,
                        unsigned short val_nDim,
                        bool val_periodic,
                        SU2_Comm MPICommunicator);

  /*!
   * \brief Destructor of the class.
   */
  ~CTurbomachineryDriver(void);

  /*!
   * \brief Run a single iteration of the physics within multiple zones.
   */

  void Run();

  /*!
   * \brief Set Mixing Plane interface within multiple zones.
   */
  void SetMixingPlane(unsigned short iZone);

  /*!
   * \brief Set Mixing Plane interface within multiple zones.
   */
  void SetTurboPerformance(unsigned short targetZone);

  /*!
   * \brief Monitor the computation.
   */
  bool Monitor(unsigned long ExtIter);



};


/*!
 * \class CDiscAdjMultiZoneDriver
 * \brief Class for driving an iteration of the discrete adjoint within multiple zones.
 * \author T. Albring
 */
class CDiscAdjFluidDriver : public CFluidDriver {

protected:
  unsigned short RecordingState; /*!< \brief The kind of recording the tape currently holds.*/
  su2double ObjFunc;             /*!< \brief The value of the objective function.*/
  CIteration** direct_iteration; /*!< \brief A pointer to the direct iteration.*/

public:

  /*!
    * \brief Constructor of the class.
    * \param[in] confFile - Configuration file name.
    * \param[in] val_nZone - Total number of zones.
    * \param[in] val_nDim - Number of dimensions.
    * \param[in] val_periodic - Bool for periodic BCs.
    * \param[in] MPICommunicator - MPI communicator for SU2.
    */
  CDiscAdjFluidDriver(char* confFile,
                   unsigned short val_nZone,
                   unsigned short val_nDim,
                   bool val_periodic,
                   SU2_Comm MPICommunicator);

  /*!
   * \brief Destructor of the class.
   */
  ~CDiscAdjFluidDriver(void);

  /*!
   * \brief Run a single iteration of the discrete adjoint solver within multiple zones.
   */

  void Run();

  /*!
   * \brief Record one iteration of a flow iteration in within multiple zones.
   * \param[in] kind_recording - Type of recording (either FLOW_CONS_VARS, MESH_COORDS, COMBINED or NONE)
   */

  void SetRecording(unsigned short kind_recording);

  /*!
   * \brief Run one iteration of the solver. It is virtual because it depends on the kind of physics.
   */
  virtual void DirectRun();

  /*!
   * \brief Set the objective function. It is virtual because it depends on the kind of physics.
   */
  virtual void SetObjFunction();

  /*!
   * \brief Initialize the adjoint value of the objective function.
   */
  void SetAdj_ObjFunction();
};

/*!
 * \class CDiscAdjTurbomachineryDriver
 * \brief Class for driving an iteration of the discrete adjoint within multiple zones.
 * \author S. Vitale, T. Albring
 */
class CDiscAdjTurbomachineryDriver : public  CDiscAdjFluidDriver {

public:

	 /*!
	   * \brief Constructor of the class.
	   * \param[in] confFile - Configuration file name.
	   * \param[in] val_nZone - Total number of zones.
	   * \param[in] val_nDim - Number of dimensions.
     * \param[in] val_periodic - Bool for periodic BCs.
     * \param[in] MPICommunicator - MPI communicator for SU2.
	   */
  CDiscAdjTurbomachineryDriver(char* confFile,
                   unsigned short val_nZone,
                   unsigned short val_nDim,
                   bool val_periodic,
                   SU2_Comm MPICommunicator);

  /*!
   * \brief Destructor of the class.
   */
  ~CDiscAdjTurbomachineryDriver(void);

  /*!
   * \brief Run a single iteration of the direct solver.
   */
  void DirectRun();

  /*!
   * \brief Set Obj.Function for turbomachinery design.
   */
  void SetObjFunction();

  /*!
   * \brief Set Mixing Plane interface within multiple zones.
   */
  void SetMixingPlane(unsigned short iZone);

  /*!
   * \brief Set Mixing Plane interface within multiple zones.
   */
  void SetTurboPerformance(unsigned short targetZone);


};
/*!
 * \class CHBDriver
 * \brief Class for driving an iteration of Harmonic Balance (HB) method problem using multiple time zones.
 * \author T. Economon
 */
class CHBDriver : public CDriver {

private:

  unsigned short nInstHB;
  su2double **D; /*!< \brief Harmonic Balance operator. */

public:

  /*!
   * \brief Constructor of the class.
   * \param[in] confFile - Configuration file name.
   * \param[in] val_nZone - Total number of zones.
   * \param[in] val_nDim - Number of dimensions.
   * \param[in] val_periodic - Bool for periodic BCs.
   * \param[in] MPICommunicator - MPI communicator for SU2.
   */
  CHBDriver(char* confFile,
            unsigned short val_nZone,
            unsigned short val_nDim,
            bool val_periodic,
            SU2_Comm MPICommunicator);

  /*!
   * \brief Destructor of the class.
   */
  ~CHBDriver(void);

  /*!
   * \brief Run a single iteration of a Harmonic Balance problem.
   */
  void Run();

  /*!
   * \brief Computation and storage of the Harmonic Balance method source terms.
   * \author T. Economon, K. Naik
   * \param[in] iZone - Current zone number.
   */
  void SetHarmonicBalance(unsigned short iZone);
	
  /*!
   * \brief Precondition Harmonic Balance source term for stability
   * \author J. Howison
   */
  void StabilizeHarmonicBalance();

  /*!
   * \brief Computation of the Harmonic Balance operator matrix for harmonic balance.
   * \author A. Rubino, S. Nimmagadda
   */
  void ComputeHB_Operator();

  /*!
   * \brief Update the solution for the Harmonic Balance.
   */
  void Update();

  /*!
   * \brief Reset the convergence flag (set to false) of the solver for the Harmonic Balance.
   */
  void ResetConvergence();
};


/*!
 * \class CFSIDriver
 * \brief Class for driving a BGS iteration for a fluid-structure interaction problem in multiple zones.
 * \author R. Sanchez.
 */
class CFSIDriver : public CDriver {

  su2double *init_res_flow,     /*!< \brief Stores the initial residual for the flow. */
            *init_res_struct,   /*!< \brief Stores the initial residual for the structure. */
            *residual_flow,     /*!< \brief Stores the current residual for the flow. */
            *residual_struct,   /*!< \brief Stores the current residual for the structure. */
            *residual_flow_rel,
            *residual_struct_rel;

  su2double flow_criteria,
            flow_criteria_rel,
            structure_criteria,
            structure_criteria_rel;

public:

  /*!
   * \brief Constructor of the class.
   * \param[in] confFile - Configuration file name.
   * \param[in] val_nZone - Total number of zones.
   * \param[in] val_periodic - Bool for periodic BCs.
   * \param[in] MPICommunicator - MPI communicator for SU2.
   */
  CFSIDriver(char* confFile,
             unsigned short val_nZone,
             unsigned short val_nDim,
             bool val_periodic,
             SU2_Comm MPICommunicator);

  /*!
   * \brief Destructor of the class.
   */
  ~CFSIDriver(void);

  /*!
   * \brief Run a Block Gauss-Seidel iteration of the FSI problem.
   */
  void Run();

  /*!
   * \brief Predict the structural displacements to pass them into the fluid solver on a BGS implementation.
   * \param[in] donorZone - zone in which the displacements will be predicted.
   * \param[in] targetZone - zone which receives the predicted displacements.
   */
  void Predict_Displacements(unsigned short donorZone, unsigned short targetZone);

  /*!
   * \brief Predict the fluid tractions to pass them into the structural solver on a BGS implementation.
   * \param[in] donorZone - zone in which the tractions will be predicted.
   * \param[in] targetZone - zone which receives the predicted traction.
   */
  void Predict_Tractions(unsigned short donorZone, unsigned short targetZone);

  /*!
   * \brief Transfer the displacements computed on the structural solver into the fluid solver.
   * \param[in] donorZone - zone in which the displacements will be transferred.
   * \param[in] targetZone - zone which receives the tractions transferred.
   */
  void Transfer_Displacements(unsigned short donorZone, unsigned short targetZone);

  /*!
   * \brief Transfer the tractions computed on the fluid solver into the structural solver.
   * \param[in] donorZone - zone from which the tractions will be transferred.
   * \param[in] targetZone - zone which receives the tractions transferred.
   */
  void Transfer_Tractions(unsigned short donorZone, unsigned short targetZone);

  /*!
   * \brief Apply a relaxation method into the computed displacements.
   * \param[in] donorZone - origin of the information.
   * \param[in] targetZone - destination of the information.
   * \param[in] iOuterIter - Fluid-Structure Interaction subiteration.
   */
  void Relaxation_Displacements(unsigned short donorZone, unsigned short targetZone, unsigned long iOuterIter);

  /*!
   * \brief Apply a relaxation method into the computed tractions.
   * \param[in] donorZone - origin of the information.
   * \param[in] targetZone - destination of the information.
   * \param[in] iOuterIter - Fluid-Structure Interaction subiteration.
   */
  void Relaxation_Tractions(unsigned short donorZone, unsigned short targetZone, unsigned long iOuterIter);

  /*!
   * \brief Check the convergence of BGS subiteration process
   * \param[in] ZONE_FLOW - zone of the fluid solver.
   * \param[in] ZONE_STRUCT - zone of the structural solver.
   * \param[in] kind_recording - kind of recording (flow, structure, mesh, cross terms)
   */
  bool BGSConvergence(unsigned long IntIter, unsigned short ZONE_FLOW, unsigned short ZONE_STRUCT);

  /*!
   * \brief Enforce the coupling condition at the end of the time step
   */
  void Update(void);

  /*!
   * \brief Overload, does nothing but avoids dynamic mesh updates in FSI problems before the iteration
   */
  void DynamicMeshUpdate(unsigned long ExtIter);

};

/*!
 * \class CDiscAdjFSIDriver
 * \brief Overload: Class for driving a discrete adjoint FSI iteration.
 * \author R. Sanchez.
 * \version 4.2.0 "Cardinal"
 */
class CDiscAdjFSIDriver : public CFSIDriver {

  CIteration** direct_iteration;
  unsigned short RecordingState;
  unsigned short CurrentRecording;          /*!< \brief Stores the current status of the recording. */
  unsigned short Kind_Objective_Function;   /*!< \brief Stores the kind of objective function of the recording. */

  su2double *init_res_flow,     /*!< \brief Stores the initial residual for the flow. */
            *init_res_struct,   /*!< \brief Stores the initial residual for the structure. */
            *residual_flow,     /*!< \brief Stores the current residual for the flow. */
            *residual_struct,   /*!< \brief Stores the current residual for the structure. */
            *residual_flow_rel,
            *residual_struct_rel;

  su2double flow_criteria,
            flow_criteria_rel,
            structure_criteria,
            structure_criteria_rel;


  enum OF_KIND{
    NO_OBJECTIVE_FUNCTION = 0,               /*!< \brief Indicates that there is no objective function. */
    FLOW_OBJECTIVE_FUNCTION = 1,            /*!< \brief Indicates that the objective function is only flow-dependent. */
    FEM_OBJECTIVE_FUNCTION = 2              /*!< \brief Indicates that the objective function is only structural-dependent. */
  };

public:

  /*!
   * \brief Constructor of the class.
   * \param[in] iteration_container - Container vector with all the iteration methods.
   * \param[in] solver_container - Container vector with all the solutions.
   * \param[in] geometry_container - Geometrical definition of the problem.
   * \param[in] integration_container - Container vector with all the integration methods.
   * \param[in] numerics_container - Description of the numerical method (the way in which the equations are solved).
   * \param[in] config - Definition of the particular problem.
   * \param[in] val_nZone - Total number of zones.
   * \param[in] val_periodic - Bool for periodic BCs.
   */
  CDiscAdjFSIDriver(char* confFile,
                    unsigned short val_nZone,
                    unsigned short val_nDim,
                    bool val_periodic,
                    SU2_Comm MPICommunicator);

  /*!
   * \brief Destructor of the class.
   */
  ~CDiscAdjFSIDriver(void);

  /*!
   * \brief Run a Discrete Adjoint iteration for the FSI problem.
   * \param[in] iteration_container - Container vector with all the iteration methods.
   * \param[in] output - Pointer to the COutput class.
   * \param[in] integration_container - Container vector with all the integration methods.
   * \param[in] geometry_container - Geometrical definition of the problem.
   * \param[in] solver_container - Container vector with all the solutions.
   * \param[in] numerics_container - Description of the numerical method (the way in which the equations are solved).
   * \param[in] config_container - Definition of the particular problem.
   * \param[in] surface_movement - Surface movement classes of the problem.
   * \param[in] grid_movement - Volume grid movement classes of the problem.
   * \param[in] FFDBox - FFD FFDBoxes of the problem.
   */

  void Run();

  /*!
   * \brief Iterate the direct solver for recording.
   * \param[in] ZONE_FLOW - zone of the fluid solver.
   * \param[in] ZONE_STRUCT - zone of the structural solver.
   * \param[in] kind_recording - kind of recording (flow, structure, mesh, cross terms)
   */

  void Iterate_Direct(unsigned short ZONE_FLOW, unsigned short ZONE_STRUCT, unsigned short kind_recording);

  /*!
   * \brief Run a direct flow iteration.
   * \param[in] ZONE_FLOW - zone of the fluid solver.
   * \param[in] ZONE_STRUCT - zone of the structural solver.
   */
  void Fluid_Iteration_Direct(unsigned short ZONE_FLOW, unsigned short ZONE_STRUCT);

  /*!
   * \brief Run a direct structural iteration.
   * \param[in] ZONE_FLOW - zone of the fluid solver.
   * \param[in] ZONE_STRUCT - zone of the structural solver.
   */
  void Structural_Iteration_Direct(unsigned short ZONE_FLOW, unsigned short ZONE_STRUCT);

  /*!
   * \brief Run a direct mesh deformation.
   * \param[in] ZONE_FLOW - zone of the fluid solver.
   * \param[in] ZONE_STRUCT - zone of the structural solver.
   */
  void Mesh_Deformation_Direct(unsigned short ZONE_FLOW, unsigned short ZONE_STRUCT);

  /*!
   * \brief Set the recording for a Discrete Adjoint iteration for the FSI problem.
   * \param[in] ZONE_FLOW - zone of the fluid solver.
   * \param[in] ZONE_STRUCT - zone of the structural solver.
   * \param[in] kind_recording - kind of recording (flow, structure, mesh, cross terms)
   */

  void SetRecording(unsigned short ZONE_FLOW,
                    unsigned short ZONE_STRUCT,
                    unsigned short kind_recording);

  /*!
   * \brief Load the restarts for fluid, structure and mesh.
   * \param[in] ZONE_FLOW - zone of the fluid solver.
   * \param[in] ZONE_STRUCT - zone of the structural solver.
   * \param[in] kind_recording - kind of recording (flow, structure, mesh, cross terms)
   */
  void Preprocess(unsigned short ZONE_FLOW,
                    unsigned short ZONE_STRUCT,
                    unsigned short kind_recording);

  /*!
   * \brief Iterate a certain block for adjoint FSI - may be the whole set of variables or independent and subiterate
   * \param[in] ZONE_FLOW - zone of the fluid solver.
   * \param[in] ZONE_STRUCT - zone of the structural solver.
   * \param[in] kind_recording - kind of recording (flow, structure, mesh, cross terms)
   */
  void Iterate_Block(unsigned short ZONE_FLOW,
                       unsigned short ZONE_STRUCT,
                       unsigned short kind_recording);

  /*!
   * \brief Iterate a block for adjoint FSI with flow Objective Function
   * \param[in] ZONE_FLOW - zone of the fluid solver.
   * \param[in] ZONE_STRUCT - zone of the structural solver.
   * \param[in] kind_recording - kind of recording (flow, structure, mesh, cross terms)
   */
  void Iterate_Block_FlowOF(unsigned short ZONE_FLOW,
                               unsigned short ZONE_STRUCT,
                               unsigned short kind_recording);

  /*!
   * \brief Iterate a block for adjoint FSI with structural Objective Function
   * \param[in] ZONE_FLOW - zone of the fluid solver.
   * \param[in] ZONE_STRUCT - zone of the structural solver.
   * \param[in] kind_recording - kind of recording (flow, structure, mesh, cross terms)
   */
  void Iterate_Block_StructuralOF(unsigned short ZONE_FLOW,
                                      unsigned short ZONE_STRUCT,
                                      unsigned short kind_recording);

  /*!
   * \brief Initialize the adjoint - set the objective funcition and the output of the adjoint iteration
   * \param[in] ZONE_FLOW - zone of the fluid solver.
   * \param[in] ZONE_STRUCT - zone of the structural solver.
   * \param[in] kind_recording - kind of recording (flow, structure, mesh, cross terms)
   */
  void InitializeAdjoint(unsigned short ZONE_FLOW,
                            unsigned short ZONE_STRUCT,
                            unsigned short kind_recording);

  /*!
   * \brief Extract the adjoint solution variables
   * \param[in] ZONE_FLOW - zone of the fluid solver.
   * \param[in] ZONE_STRUCT - zone of the structural solver.
   * \param[in] kind_recording - kind of recording (flow, structure, mesh, cross terms)
   */
  void ExtractAdjoint(unsigned short ZONE_FLOW,
                         unsigned short ZONE_STRUCT,
                         unsigned short kind_recording);


  /*!
   * \brief Check the convergence of the problem
   * \param[in] ZONE_FLOW - zone of the fluid solver.
   * \param[in] ZONE_STRUCT - zone of the structural solver.
   * \param[in] kind_recording - kind of recording (flow, structure, mesh, cross terms)
   */
  bool CheckConvergence(unsigned long IntIter,
                          unsigned short ZONE_FLOW,
                          unsigned short ZONE_STRUCT,
                          unsigned short kind_recording);

  /*!
   * \brief Check the convergence of BGS subiteration process
   * \param[in] ZONE_FLOW - zone of the fluid solver.
   * \param[in] ZONE_STRUCT - zone of the structural solver.
   * \param[in] kind_recording - kind of recording (flow, structure, mesh, cross terms)
   */
  bool BGSConvergence(unsigned long IntIter,
                         unsigned short ZONE_FLOW,
                         unsigned short ZONE_STRUCT);


  /*!
   * \brief Output the convergence history
   * \param[in] ZONE_FLOW - zone of the fluid solver.
   * \param[in] ZONE_STRUCT - zone of the structural solver.
   * \param[in] kind_recording - kind of recording (flow, structure, mesh, cross terms)
   */
  void ConvergenceHistory(unsigned long IntIter,
                             unsigned long nIntIter,
                             unsigned short ZONE_FLOW,
                             unsigned short ZONE_STRUCT,
                             unsigned short kind_recording);

  /*!
   * \brief Load the restarts for fluid, structure and mesh.
   * \param[in] ZONE_FLOW - zone of the fluid solver.
   * \param[in] ZONE_STRUCT - zone of the structural solver.
   * \param[in] kind_recording - kind of recording (flow, structure, mesh, cross terms)
   */
  void PrintDirect_Residuals(unsigned short ZONE_FLOW,
                                unsigned short ZONE_STRUCT,
                                unsigned short kind_recording);

  /*!
   * \brief Restart the variables to the converged solution.
   * \param[in] ZONE_FLOW - zone of the fluid solver.
   * \param[in] ZONE_STRUCT - zone of the structural solver.
   * \param[in] kind_recording - kind of recording (flow, structure, mesh, cross terms)
   */
  void PrepareRecording(unsigned short ZONE_FLOW,
                    unsigned short ZONE_STRUCT,
                    unsigned short kind_recording);

  /*!
   * \brief Register the input variables for adjoint FSI problems: flow conservative, fluid mesh position and structural displacements.
   * \param[in] ZONE_FLOW - zone of the fluid solver.
   * \param[in] ZONE_STRUCT - zone of the structural solver.
   * \param[in] kind_recording - kind of recording (flow, structure, mesh, cross terms)
   */
  void RegisterInput(unsigned short ZONE_FLOW,
                    unsigned short ZONE_STRUCT,
                    unsigned short kind_recording);

  /*!
   * \brief Register the input variables for adjoint FSI problems: flow conservative, fluid mesh position and structural displacements.
   * \param[in] ZONE_FLOW - zone of the fluid solver.
   * \param[in] ZONE_STRUCT - zone of the structural solver.
   * \param[in] kind_recording - kind of recording (flow, structure, mesh, cross terms)
   */
  void SetDependencies(unsigned short ZONE_FLOW,
                    unsigned short ZONE_STRUCT,
                    unsigned short kind_recording);

  /*!
   * \brief Restart the output variables for adjoint FSI problems: flow conservative, fluid mesh position and structural displacements.
   * \param[in] ZONE_FLOW - zone of the fluid solver.
   * \param[in] ZONE_STRUCT - zone of the structural solver.
   * \param[in] kind_recording - kind of recording (flow, structure, mesh, cross terms)
   */
  void RegisterOutput(unsigned short ZONE_FLOW,
                    unsigned short ZONE_STRUCT,
                    unsigned short kind_recording);

  /*!
   * \brief Run the post-processing routines.
   * \param[in] ZONE_FLOW - zone of the fluid solver.
   * \param[in] ZONE_STRUCT - zone of the structural solver.
   */
  void Postprocess(unsigned short ZONE_FLOW,
                     unsigned short ZONE_STRUCT);

  /*!
   * \brief Overload, does nothing but avoids updates in adjoint FSI problems before the iteration
   */
  void Update(void);

  /*!
   * \brief Overload, does nothing but avoids dynamic mesh updates in adjoint FSI problems before the iteration
   */
  void DynamicMeshUpdate(unsigned long ExtIter);

};

/*!
 * \class CMultiphysicsZonalDriver
 * \brief Class for driving zone-specific iterations.
 * \author O. Burghardt
 * \version 6.1.0 "Falcon"
 */
class CMultiphysicsZonalDriver : public CDriver {
protected:

public:

  /*!
   * \brief Constructor of the class.
   * \param[in] confFile - Configuration file name.
   * \param[in] val_nZone - Total number of zones.
   * \param[in] MPICommunicator - MPI communicator for SU2.
   */
  CMultiphysicsZonalDriver(char* confFile,
                           unsigned short val_nZone,
                           unsigned short val_nDim,
                           bool val_periodic,
                           SU2_Comm MPICommunicator);

  /*!
   * \brief Destructor of the class.
   */
  ~CMultiphysicsZonalDriver(void);

  /*!
   * \brief Run one iteration in all physical zones.
   */
  void Run();

  /*!
   * \brief Update the dual-time solution within multiple zones.
   */
  void Update();

  /*!
   * \brief Perform a dynamic mesh deformation, included grid velocity computation and the update of the multigrid structure (multiple zone).
   */
  void DynamicMeshUpdate(unsigned long ExtIter);

  /*!
   * \brief Routine to provide all the desired physical transfers between the different zones during one iteration.
   */
  void Transfer_Data(unsigned short donorZone, unsigned short targetZone);

};

/*!
<<<<<<< HEAD
=======
 * \class CSinglezoneDriver
 * \brief Class for driving single-zone solvers.
 * \author R. Sanchez
 * \version 6.0.1 "Falcon"
 */
class CSinglezoneDriver : public CDriver {
protected:

  unsigned long TimeIter;

public:

  /*!
   * \brief Constructor of the class.
   * \param[in] confFile - Configuration file name.
   * \param[in] val_nZone - Total number of zones.
   * \param[in] MPICommunicator - MPI communicator for SU2.
   */
  CSinglezoneDriver(char* confFile,
             unsigned short val_nZone,
             unsigned short val_nDim,
             bool val_periodic,
             SU2_Comm MPICommunicator);

  /*!
   * \brief Destructor of the class.
   */
  ~CSinglezoneDriver(void);

  /*!
   * \brief [Overload] Launch the computation for single-zone problems.
   */
  void StartSolver();

  /*!
   * \brief Preprocess the single-zone iteration
   */
  void Preprocess(unsigned long TimeIter);

  /*!
   * \brief Run the iteration for ZONE_0.
   */
  void Run();

  /*!
   * \brief Use a corrector step to prevent convergence issues.
   */
  void Corrector();

  /*!
   * \brief Update the dual-time solution within multiple zones.
   */
  void Update();

  /*!
   * \brief Perform a dynamic mesh deformation, included grid velocity computation and the update of the multigrid structure.
   */
  void DynamicMeshUpdate(unsigned long ExtIter);


};

/*!
>>>>>>> 3e09b894
 * \class CMultizoneDriver
 * \brief Class for driving zone-specific iterations.
 * \author R. Sanchez, O. Burghardt
 * \version 6.0.1 "Falcon"
 */
class CMultizoneDriver : public CDriver {
protected:

  bool fsi;
  bool cht;

  unsigned long TimeIter;

  unsigned short *nVarZone;
  su2double **init_res,      /*!< \brief Stores the initial residual. */
            **residual,      /*!< \brief Stores the current residual. */
            **residual_rel;  /*!< \brief Stores the residual relative to the initial. */

  su2double flow_criteria,
            flow_criteria_rel,
            structure_criteria,
            structure_criteria_rel;

public:

  /*!
   * \brief Constructor of the class.
   * \param[in] confFile - Configuration file name.
   * \param[in] val_nZone - Total number of zones.
   * \param[in] MPICommunicator - MPI communicator for SU2.
   */
  CMultizoneDriver(char* confFile,
             unsigned short val_nZone,
             unsigned short val_nDim,
             bool val_periodic,
             SU2_Comm MPICommunicator);

  /*!
   * \brief Destructor of the class.
   */
  ~CMultizoneDriver(void);

  /*!
   * \brief [Overload] Launch the computation for multizone problems.
   */
  void StartSolver();

  /*!
   * \brief Preprocess the multizone iteration
   */
  void Preprocess(unsigned long TimeIter);

  /*!
<<<<<<< HEAD
   * \brief Use a relaxation step to prevent convergence issues.
   */
  void Relaxation();

  /*!
   * \brief Run one iteration in all physical zones.
   */
  void Run();
=======
   * \brief Use a corrector step to prevent convergence issues.
   */
  void Corrector(unsigned short val_iZone);

  /*!
   * \brief Run a Block Gauss-Seidel iteration in all physical zones.
   */
  void Run_GaussSeidel();

  /*!
   * \brief Run a Block-Jacobi iteration in all physical zones.
   */
  void Run_Jacobi();
>>>>>>> 3e09b894

  /*!
   * \brief Update the dual-time solution within multiple zones.
   */
  void Update();

  /*!
   * \brief Check the convergence at the outer level.
   */
  bool OuterConvergence(unsigned long OuterIter);

  /*!
   * \brief Perform a dynamic mesh deformation, included grid velocity computation and the update of the multigrid structure (multiple zone).
   */
  void DynamicMeshUpdate(unsigned long ExtIter);

  /*!
   * \brief Perform a dynamic mesh deformation, including grid velocity computation and update of the multigrid structure.
   */
  void DynamicMeshUpdate(unsigned short val_iZone, unsigned long ExtIter);

  /*!
   * \brief Routine to provide all the desired physical transfers between the different zones during one iteration.
   * \return Boolean that determines whether the mesh needs to be updated for this particular transfer
   */
  bool Transfer_Data(unsigned short donorZone, unsigned short targetZone);

};
<|MERGE_RESOLUTION|>--- conflicted
+++ resolved
@@ -1516,8 +1516,6 @@
 };
 
 /*!
-<<<<<<< HEAD
-=======
  * \class CSinglezoneDriver
  * \brief Class for driving single-zone solvers.
  * \author R. Sanchez
@@ -1581,7 +1579,6 @@
 };
 
 /*!
->>>>>>> 3e09b894
  * \class CMultizoneDriver
  * \brief Class for driving zone-specific iterations.
  * \author R. Sanchez, O. Burghardt
@@ -1635,16 +1632,6 @@
   void Preprocess(unsigned long TimeIter);
 
   /*!
-<<<<<<< HEAD
-   * \brief Use a relaxation step to prevent convergence issues.
-   */
-  void Relaxation();
-
-  /*!
-   * \brief Run one iteration in all physical zones.
-   */
-  void Run();
-=======
    * \brief Use a corrector step to prevent convergence issues.
    */
   void Corrector(unsigned short val_iZone);
@@ -1658,7 +1645,6 @@
    * \brief Run a Block-Jacobi iteration in all physical zones.
    */
   void Run_Jacobi();
->>>>>>> 3e09b894
 
   /*!
    * \brief Update the dual-time solution within multiple zones.
