/*!
 * \file driver_structure.hpp
 * \brief Headers of the main subroutines for driving single or multi-zone problems.
 *        The subroutines and functions are in the <i>driver_structure.cpp</i> file.
 * \author T. Economon, H. Kline, R. Sanchez
 * \version 4.3.0 "Cardinal"
 *
 * SU2 Lead Developers: Dr. Francisco Palacios (Francisco.D.Palacios@boeing.com).
 *                      Dr. Thomas D. Economon (economon@stanford.edu).
 *
 * SU2 Developers: Prof. Juan J. Alonso's group at Stanford University.
 *                 Prof. Piero Colonna's group at Delft University of Technology.
 *                 Prof. Nicolas R. Gauger's group at Kaiserslautern University of Technology.
 *                 Prof. Alberto Guardone's group at Polytechnic University of Milan.
 *                 Prof. Rafael Palacios' group at Imperial College London.
 *                 Prof. Edwin van der Weide's group at the University of Twente.
 *                 Prof. Vincent Terrapon's group at the University of Liege.
 *
 * Copyright (C) 2012-2016 SU2, the open-source CFD code.
 *
 * SU2 is free software; you can redistribute it and/or
 * modify it under the terms of the GNU Lesser General Public
 * License as published by the Free Software Foundation; either
 * version 2.1 of the License, or (at your option) any later version.
 *
 * SU2 is distributed in the hope that it will be useful,
 * but WITHOUT ANY WARRANTY; without even the implied warranty of
 * MERCHANTABILITY or FITNESS FOR A PARTICULAR PURPOSE. See the GNU
 * Lesser General Public License for more details.
 *
 * You should have received a copy of the GNU Lesser General Public
 * License along with SU2. If not, see <http://www.gnu.org/licenses/>.
 */

#pragma once

#include "../../Common/include/mpi_structure.hpp"
#include "iteration_structure.hpp"
#include "solver_structure.hpp"
#include "integration_structure.hpp"
#include "output_structure.hpp"
#include "numerics_structure.hpp"
#include "transfer_structure.hpp"
#include "../../Common/include/geometry_structure.hpp"
#include "../../Common/include/grid_movement_structure.hpp"
#include "../../Common/include/config_structure.hpp"
#include "../../Common/include/interpolation_structure.hpp"

using namespace std;

/*! 
 * \class CDriver
 * \brief Parent class for driving an iteration of a single or multi-zone problem.
 * \author T. Economon
 * \version 4.3.0 "Cardinal"
 */
class CDriver {
protected:
  char* config_file_name;                       /*!< \brief Configuration file name of the problem.*/
  char runtime_file_name[MAX_STRING_SIZE];
  su2double StartTime,                          /*!< \brief Start point of the timer for performance benchmarking.*/
            StopTime,                           /*!< \brief Stop point of the timer for performance benchmarking.*/
            UsedTime;                           /*!< \brief Elapsed time between Start and Stop point of the timer.*/
  unsigned long ExtIter;                        /*!< \brief External iteration.*/
  ofstream ConvHist_file;                       /*!< \brief Convergence history file.*/
  unsigned short iMesh,                         /*!< \brief Iterator on mesh levels.*/
                iZone,                          /*!< \brief Iterator on zones.*/
                nZone,                          /*!< \brief Total number of zones in the problem. */
                nDim;                           /*!< \brief Number of dimensions.*/
  bool StopCalc,                                /*!< \brief Stop computation flag.*/
       fsi;                                     /*!< \brief FSI simulation flag.*/
  CIteration **iteration_container;             /*!< \brief Container vector with all the iteration methods. */
  COutput *output;                              /*!< \brief Pointer to the COutput class. */
  CIntegration ***integration_container;        /*!< \brief Container vector with all the integration methods. */
  CGeometry ***geometry_container;              /*!< \brief Geometrical definition of the problem. */
  CSolver ****solver_container;                 /*!< \brief Container vector with all the solutions. */
  CNumerics *****numerics_container;            /*!< \brief Description of the numerical method (the way in which the equations are solved). */
  CConfig **config_container;                   /*!< \brief Definition of the particular problem. */
  CSurfaceMovement **surface_movement;          /*!< \brief Surface movement classes of the problem. */
  CVolumetricMovement **grid_movement;          /*!< \brief Volume grid movement classes of the problem. */
  CFreeFormDefBox*** FFDBox;                    /*!< \brief FFD FFDBoxes of the problem. */
  CInterpolator ***interpolator_container;      /*!< \brief Definition of the interpolation method between non-matching discretizations of the interface. */
  CTransfer ***transfer_container;              /*!< \brief Definition of the transfer of information and the physics involved in the interface. */
  //Those are used to store the VarCoord of each node during FSI communications
  su2double APIVarCoord[3];
  su2double APINodalForce[3];
  su2double APINodalForceDensity[3];

public:
	
	/*! 
	 * \brief Constructor of the class.
	 * \param[in] confFile - Configuration file name.
   	 * \param[in] val_nZone - Total number of zones.
	 * \param[in] val_nDim - Number of dimensions.
	 */
  CDriver(char* confFile,
          unsigned short val_nZone,
          unsigned short val_nDim);
	
	/*!
	 * \brief Destructor of the class.
	 */
	virtual ~CDriver(void);

	/*!
	 * \brief A virtual member.
	 */  
  virtual void Run() { };

    /*!
     * \brief Construction of the edge-based data structure and the multigrid structure.
     */
  void Geometrical_Preprocessing();

  /*!
   * \brief Definition of the physics iteration class or within a single zone.
   * \param[in] iteration_container - Pointer to the iteration container to be instantiated.
   * \param[in] config - Definition of the particular problem.
   * \param[in] iZone - Index of the zone.
   */
  void Iteration_Preprocessing();

  /*!
   * \brief Definition and allocation of all solution classes.
   * \param[in] solver_container - Container vector with all the solutions.
   * \param[in] geometry - Geometrical definition of the problem.
   * \param[in] config - Definition of the particular problem.
   */
  void Solver_Preprocessing(CSolver ***solver_container, CGeometry **geometry, CConfig *config);

  /*!
   * \brief Definition and allocation of all solution classes.
   * \param[in] solver_container - Container vector with all the solutions.
   * \param[in] geometry - Geometrical definition of the problem.
   * \param[in] config - Definition of the particular problem.
   */
  void Solver_Postprocessing(CSolver ***solver_container, CGeometry **geometry, CConfig *config);

  /*!
   * \brief Definition and allocation of all integration classes.
   * \param[in] integration_container - Container vector with all the integration methods.
   * \param[in] geometry - Geometrical definition of the problem.
   * \param[in] config - Definition of the particular problem.
   */
  void Integration_Preprocessing(CIntegration **integration_container, CGeometry **geometry, CConfig *config);

  /*!
   * \brief Definition and allocation of all integration classes.
   * \param[in] integration_container - Container vector with all the integration methods.
   * \param[in] geometry - Geometrical definition of the problem.
   * \param[in] config - Definition of the particular problem.
   */
  void Integration_Postprocessing(CIntegration **integration_container, CGeometry **geometry, CConfig *config);

  /*!
   * \brief Definition and allocation of all interface classes.
   */
  void Interface_Preprocessing();


  /*!
   * \brief Definition and allocation of all solver classes.
   * \param[in] numerics_container - Description of the numerical method (the way in which the equations are solved).
   * \param[in] solver_container - Container vector with all the solutions.
   * \param[in] geometry - Geometrical definition of the problem.
   * \param[in] config - Definition of the particular problem.
   */
  void Numerics_Preprocessing(CNumerics ****numerics_container, CSolver ***solver_container, CGeometry **geometry, CConfig *config);


  /*!
   * \brief Definition and allocation of all solver classes.
   * \param[in] numerics_container - Description of the numerical method (the way in which the equations are solved).
   * \param[in] solver_container - Container vector with all the solutions.
   * \param[in] geometry - Geometrical definition of the problem.
   * \param[in] config - Definition of the particular problem.
   */
  void Numerics_Postprocessing(CNumerics ****numerics_container, CSolver ***solver_container, CGeometry **geometry, CConfig *config);


  /*!
   * \brief Deallocation routine
   */
  void Postprocessing();

  /*!
   * \brief A virtual member.
   * \param[in] donorZone - zone in which the displacements will be predicted.
   * \param[in] targetZone - zone which receives the predicted displacements.
   */
  virtual void Predict_Displacements(unsigned short donorZone, unsigned short targetZone) {};

  /*!
   * \brief A virtual member.
   * \param[in] donorZone - zone in which the tractions will be predicted.
   * \param[in] targetZone - zone which receives the predicted traction.
   */
  virtual void Predict_Tractions(unsigned short donorZone, unsigned short targetZone) {};

  /*!
   * \brief A virtual member.
   * \param[in] donorZone - zone in which the displacements will be transferred.
   * \param[in] targetZone - zone which receives the tractions transferred.
   */
  virtual void Transfer_Displacements(unsigned short donorZone, unsigned short targetZone) {};

  /*!
   * \brief A virtual member.
   * \param[in] donorZone - zone from which the tractions will be transferred.
   * \param[in] targetZone - zone which receives the tractions transferred.
   */
  virtual void Transfer_Tractions(unsigned short donorZone, unsigned short targetZone) {};

  /*!
   * \brief A virtual member.
   * \param[in] donorZone - origin of the information.
   * \param[in] targetZone - destination of the information.
   * \param[in] iFSIIter - Fluid-Structure Interaction subiteration.
   */
  virtual void Relaxation_Displacements(unsigned short donorZone, unsigned short targetZone, unsigned long iFSIIter) {};

  /*!
   * \brief A virtual member.
   * \param[in] donorZone - origin of the information.
   * \param[in] targetZone - destination of the information.
   * \param[in] iFSIIter - Fluid-Structure Interaction subiteration.
   */
  virtual void Relaxation_Tractions(unsigned short donorZone, unsigned short targetZone, unsigned long iFSIIter) {};

  /*!
   * \brief A virtual member.
   */
  virtual void Update() {};

  /*!
   * \brief Launch the computation for all zones and all physics.
   */
  void StartSolver();

  /*!
   * \brief A virtual member.
   */
  virtual void ResetConvergence() { };

  /*!
   * \brief Perform some pre-processing before an iteration of the physics.
   */
  void PreprocessExtIter(unsigned long ExtIter);

  /*!
   * \brief Monitor the computation.
   */
  bool Monitor(unsigned long ExtIter);

  /*!
   * \brief Output the solution in solution file.
   */
  void Output(unsigned long ExtIter);

  /*!
   * \brief Perform a dynamic mesh deformation, included grid velocity computation and update of the multigrid structure.
   */
  virtual void DynamicMeshUpdate(unsigned long ExtIter) { };

  /*!
   * \brief Perform a static mesh deformation, without considering grid velocity.
   */
  virtual void StaticMeshUpdate() { };

  /*!
   * \brief Perform a mesh deformation as initial condition.
   */
  virtual void SetInitialMesh() { };

  /*--- External communication layer ---*/
  
  su2double Get_Drag();
  su2double Get_Lift();
  su2double Get_Mz();
  unsigned short GetMovingMarker();
  unsigned long GetNumberVertices(unsigned short iMarker);
  unsigned long GetVertexGlobalIndex(unsigned short iMarker, unsigned short iVertex);
  su2double GetVertexCoordX(unsigned short iMarker, unsigned short iVertex);
  su2double GetVertexCoordY(unsigned short iMarker, unsigned short iVertex);
  su2double GetVertexCoordZ(unsigned short iMarker, unsigned short iVertex);
  bool ComputeVertexForces(unsigned short iMarker, unsigned short iVertex);
  su2double GetVertexForceX(unsigned short iMarker, unsigned short iVertex);
  su2double GetVertexForceY(unsigned short iMarker, unsigned short iVertex);
  su2double GetVertexForceZ(unsigned short iMarker, unsigned short iVertex);
  su2double GetVertexForceDensityX(unsigned short iMarker, unsigned short iVertex);
  su2double GetVertexForceDensityY(unsigned short iMarker, unsigned short iVertex);
  su2double GetVertexForceDensityZ(unsigned short iMarker, unsigned short iVertex);
  void SetVertexCoordX(unsigned short iMarker, unsigned short iVertex, su2double newPosX);
  void SetVertexCoordY(unsigned short iMarker, unsigned short iVertex, su2double newPosY);
  void SetVertexCoordZ(unsigned short iMarker, unsigned short iVertex, su2double newPosZ);
  su2double SetVertexVarCoord(unsigned short iMarker, unsigned short iVertex);

};
/*!
 * \class CGeneralDriver
 * \brief Class for driving a structural iteration of the physics within multiple zones.
 * \author T. Economon
 * \version 4.3.0 "Cardinal"
 */
class CGeneralDriver : public CDriver {
public:
	
	/*! 
	 * \brief Constructor of the class.
	 * \param[in] confFile - Configuration file name.
	 * \param[in] val_nZone - Total number of zones.
	 * \param[in] val_nDim - Number of dimensions.
	 */
  CGeneralDriver(char* confFile,

                    unsigned short val_nZone,
                    unsigned short val_nDim);
	
	/*!
	 * \brief Destructor of the class.
	 */
	~CGeneralDriver(void);
	
	/*! 
	 * \brief Run a single iteration of the physics within a single zone.
	 */
  
  void Run();

    /*!
     * \brief Update the dual-time solution for a single zone.
     */
  void Update();

    /*!
     * \brief Reset the convergence flag (set to false) of the single zone solver.
     */
  void ResetConvergence();

    /*!
     * \brief Perform a dynamic mesh deformation, included grid velocity computation and the update of the multigrid structure (single zone).
     */
  void DynamicMeshUpdate(unsigned long ExtIter);

    /*!
     * \brief Perform a static mesh deformation, without considering grid velocity (single zone).
     */
  void StaticMeshUpdate();

    /*!
     * \brief Perform a mesh deformation as initial condition (single zone).
     */
  void SetInitialMesh();
};


/*!
 * \class CFluidDriver
 * \brief Class for driving an iteration of the physics within multiple zones.
 * \author T. Economon, G. Gori
 * \version 4.3.0 "Cardinal"
 */
class CFluidDriver : public CDriver {
public:
  
  /*!
   * \brief Constructor of the class.
   * \param[in] confFile - Configuration file name.
   * \param[in] val_nZone - Total number of zones.
   * \param[in] val_nDim - Number of dimensions.
   */
  CFluidDriver(char* confFile,
                   unsigned short val_nZone,
                   unsigned short val_nDim);
  
  /*!
   * \brief Destructor of the class.
   */
  ~CFluidDriver(void);
  
  /*!
   * \brief Run a single iteration of the physics within multiple zones.
   */
<<<<<<< HEAD
  
  void Run(CIteration **iteration_container,
           COutput *output,
           CIntegration ***integration_container,
           CGeometry ***geometry_container,
           CSolver ****solver_container,
           CNumerics *****numerics_container,
           CConfig **config_container,
           CSurfaceMovement **surface_movement,
           CVolumetricMovement **grid_movement,
           CFreeFormDefBox*** FFDBox,
           CInterpolator ***interpolator_container,
           CTransfer ***transfer_container);
           
  void Transfer_Data(COutput *output, CIntegration ***integration_container, CGeometry ***geometry_container,
		     CSolver ****solver_container, CNumerics *****numerics_container, CConfig **config_container,
			 CSurfaceMovement **surface_movement, CVolumetricMovement **grid_movement, CFreeFormDefBox*** FFDBox,
			 CTransfer ***transfer_container, unsigned short donorZone, unsigned short targetZone);
=======
>>>>>>> 4befb10b

  void Run();

    /*!
     * \brief Update the dual-time solution within multiple zones.
     */
  void Update();

    /*!
     * \brief Reset the convergence flag (set to false) of the multizone solver.
     */
  void ResetConvergence();

    /*!
     * \brief Perform a dynamic mesh deformation, included grid velocity computation and the update of the multigrid structure (multiple zone).
     */
  void DynamicMeshUpdate(unsigned long ExtIter);

    /*!
     * \brief Perform a static mesh deformation, without considering grid velocity (multiple zone).
     */
  void StaticMeshUpdate();

    /*!
     * \brief Perform a mesh deformation as initial condition (multiple zone).
     */
  void SetInitialMesh();

    /*!
     * \brief Transfer data among different zones (multiple zone).
     */
  void Transfer_Data(unsigned short donorZone, unsigned short targetZone);
};


/*!
 * \class CHBDriver
 * \brief Class for driving an iteration of Harmonic Balance (HB) method problem using multiple time zones.
 * \author T. Economon
 * \version 4.3.0 "Cardinal"
 */
class CHBDriver : public CDriver {

private:

	su2double **D; /*!< \brief Harmonic Balance operator. */

public:

	/*!
	 * \brief Constructor of the class.
	 * \param[in] confFile - Configuration file name.
	 * \param[in] val_nZone - Total number of zones.
	 * \param[in] val_nDim - Number of dimensions.
	 */
	CHBDriver(char* confFile,
			unsigned short val_nZone,
			unsigned short val_nDim);

	/*!
	 * \brief Destructor of the class.
	 */
	~CHBDriver(void);

	/*!
	 * \brief Run a single iteration of a Harmonic Balance problem.
	 */
	void Run();

	/*!
	 * \brief Computation and storage of the Harmonic Balance method source terms.
	 * \author T. Economon, K. Naik
	 * \param[in] iZone - Current zone number.
	 */
	void SetHarmonicBalance(unsigned short iZone);

	/*!
	 * \brief Computation of the Harmonic Balance operator matrix for harmonic balance.
	 * \author A. Rubino, S. Nimmagadda
	 */
	void ComputeHB_Operator();

	/*!
	 * \brief Update the solution for the Harmonic Balance.
	 */
	void Update();

	/*!
	 * \brief Reset the convergence flag (set to false) of the solver for the Harmonic Balance.
	 */
	void ResetConvergence();
};


/*!
 * \class CFSIDriver
 * \brief Class for driving a BGS iteration for a fluid-structure interaction problem in multiple zones.
 * \author R. Sanchez.
 * \version 4.3.0 "Cardinal"
 */
class CFSIDriver : public CDriver {
public:

	/*!
	 * \brief Constructor of the class.
	 * \param[in] confFile - Configuration file name.
	 * \param[in] val_nZone - Total number of zones.
	 */
	CFSIDriver(char* confFile,
			unsigned short val_nZone,
			unsigned short val_nDim);

	/*!
	 * \brief Destructor of the class.
	 */
	~CFSIDriver(void);

	/*!
	 * \brief Run a Block Gauss-Seidel iteration of the FSI problem.
	 */

	void Run();

	/*!
	 * \brief Predict the structural displacements to pass them into the fluid solver on a BGS implementation.
	 * \param[in] donorZone - zone in which the displacements will be predicted.
	 * \param[in] targetZone - zone which receives the predicted displacements.
	 */
	void Predict_Displacements(unsigned short donorZone, unsigned short targetZone);

	/*!
   * \brief Predict the fluid tractions to pass them into the structural solver on a BGS implementation.
   * \param[in] donorZone - zone in which the tractions will be predicted.
   * \param[in] targetZone - zone which receives the predicted traction.
   */
  void Predict_Tractions(unsigned short donorZone, unsigned short targetZone);

  /*!
   * \brief Transfer the displacements computed on the structural solver into the fluid solver.
   * \param[in] donorZone - zone in which the displacements will be transferred.
   * \param[in] targetZone - zone which receives the tractions transferred.
   */
  void Transfer_Displacements(unsigned short donorZone, unsigned short targetZone);

  /*!
   * \brief Transfer the tractions computed on the fluid solver into the structural solver.
   * \param[in] donorZone - zone from which the tractions will be transferred.
   * \param[in] targetZone - zone which receives the tractions transferred.
   */
  void Transfer_Tractions(unsigned short donorZone, unsigned short targetZone);

  /*!
   * \brief Apply a relaxation method into the computed displacements.
   * \param[in] donorZone - origin of the information.
   * \param[in] targetZone - destination of the information.
   * \param[in] iFSIIter - Fluid-Structure Interaction subiteration.
   */
  void Relaxation_Displacements(unsigned short donorZone, unsigned short targetZone, unsigned long iFSIIter);

  /*!
   * \brief Apply a relaxation method into the computed tractions.
   * \param[in] donorZone - origin of the information.
   * \param[in] targetZone - destination of the information.
   * \param[in] iFSIIter - Fluid-Structure Interaction subiteration.
   */
  void Relaxation_Tractions(unsigned short donorZone, unsigned short targetZone, unsigned long iFSIIter);

  /*!
   * \brief Enforce the coupling condition at the end of the time step
   * \param[in] zoneFlow - zone of the flow equations.
   * \param[in] zoneStruct - zone of the structural equations.
   */
  void Update(unsigned short zoneFlow, unsigned short zoneStruct);
  using CDriver::Update;
  
};<|MERGE_RESOLUTION|>--- conflicted
+++ resolved
@@ -382,27 +382,6 @@
   /*!
    * \brief Run a single iteration of the physics within multiple zones.
    */
-<<<<<<< HEAD
-  
-  void Run(CIteration **iteration_container,
-           COutput *output,
-           CIntegration ***integration_container,
-           CGeometry ***geometry_container,
-           CSolver ****solver_container,
-           CNumerics *****numerics_container,
-           CConfig **config_container,
-           CSurfaceMovement **surface_movement,
-           CVolumetricMovement **grid_movement,
-           CFreeFormDefBox*** FFDBox,
-           CInterpolator ***interpolator_container,
-           CTransfer ***transfer_container);
-           
-  void Transfer_Data(COutput *output, CIntegration ***integration_container, CGeometry ***geometry_container,
-		     CSolver ****solver_container, CNumerics *****numerics_container, CConfig **config_container,
-			 CSurfaceMovement **surface_movement, CVolumetricMovement **grid_movement, CFreeFormDefBox*** FFDBox,
-			 CTransfer ***transfer_container, unsigned short donorZone, unsigned short targetZone);
-=======
->>>>>>> 4befb10b
 
   void Run();
 
