/*!
 * \file CParallelDataSorter.hpp
 * \brief Headers fo the data sorter class.
 * \author T. Albring, T. Economon
 * \version 7.0.0 "Blackbird"
 *
 * SU2 Project Website: https://su2code.github.io
 *
 * The SU2 Project is maintained by the SU2 Foundation
 * (http://su2foundation.org)
 *
 * Copyright 2012-2019, SU2 Contributors (cf. AUTHORS.md)
 *
 * SU2 is free software; you can redistribute it and/or
 * modify it under the terms of the GNU Lesser General Public
 * License as published by the Free Software Foundation; either
 * version 2.1 of the License, or (at your option) any later version.
 *
 * SU2 is distributed in the hope that it will be useful,
 * but WITHOUT ANY WARRANTY; without even the implied warranty of
 * MERCHANTABILITY or FITNESS FOR A PARTICULAR PURPOSE. See the GNU
 * Lesser General Public License for more details.
 *
 * You should have received a copy of the GNU Lesser General Public
 * License along with SU2. If not, see <http://www.gnu.org/licenses/>.
 */

#pragma once

#include "../../../../Common/include/mpi_structure.hpp"
#include "../../../../Common/include/option_structure.hpp"
#include "../../../../Common/include/toolboxes/CLinearPartitioner.hpp"
#include <array>

class CGeometry;
class CConfig;

class CParallelDataSorter{
protected:

  /*!
   * \brief The MPI rank
   */
  int rank;

  /*!
   * \brief The MPI size, aka the number of processors.
   */
  int size;
  
  unsigned long nGlobalPointBeforeSort; //!< Global number of points without halos before sorting
  unsigned long nLocalPointsBeforeSort;   //!< Local number of points without halos before sorting on this proc
 
  int *Conn_Line_Par;              //!< Local connectivity of line elements 
  int *Conn_Tria_Par;              //!< Local connectivity of triangle elements 
  int *Conn_Quad_Par;              //!< Local connectivity of quad elements
  int *Conn_Tetr_Par;              //!< Local connectivity of tetrahedral elements 
  int *Conn_Hexa_Par;              //!< Local connectivity of hexahedral elements
  int *Conn_Pris_Par;              //!< Local connectivity of prism elements 
  int *Conn_Pyra_Par;              //!< Local connectivity of pyramid elements 

  array<unsigned long, N_ELEM_TYPES> nElemPerTypeGlobal;   //!< Global number of elements after sorting on this proc
  array<unsigned long, N_ELEM_TYPES> nElemPerType; //!< Local number of elements after sorting on this proc
  
  /*!
   * \brief Map that stores the index for each GEO_TYPE type where to find information
   * in the element arrays.
   */
  static const map<unsigned short, unsigned short> TypeMap; 
 
  unsigned long nPointsGlobal;   //!< Global number of points without halos 
  unsigned long nElemGlobal;    //!< Global number of elems without halos
  unsigned long nConnGlobal;    //!< Global size of the connectivity array
  unsigned long nPoints;    //!< Local number of points 
  unsigned long nElem;     //!< Local number of elements
  unsigned long nConn;     //!< Local size of the connectivity array
  
  CLinearPartitioner* linearPartitioner;  //!< Linear partitioner based on the global number of points.

  unsigned short GlobalField_Counter;  //!< Number of output fields

  bool connectivitySorted;            //!< Boolean to store information on whether the connectivity is sorted

  int *nPoint_Send;                    //!< Number of points this processor has to send to other processors
  int *nPoint_Recv;                    //!< Number of points this processor receives from other processors
  int *nElem_Send;                     //!< Number of elements this processor has to send to other processors
  int *nElem_Cum;                      //!< Cumulative number of elements
  int *nElemConn_Send;                 //!< Number of element connectivity this processor has to send to other processors
  int *nElemConn_Cum;                  //!< Cumulative number of element connectivity entries
  unsigned long *Index;                //!< Index each point has in the send buffer
  su2double *connSend;                 //!< Send buffer holding the data that will be send to other processors
  passivedouble *passiveDoubleBuffer;  //!< Buffer holding the sorted, partitioned data as passivedouble types
  su2double     *doubleBuffer;         //!< Buffer holding the sorted, partitioned data as su2double types
  /// Pointer used to allocate the memory used for ::passiveDoubleBuffer and ::doubleBuffer.
  char *dataBuffer;
  unsigned long *idSend;               //!< Send buffer holding global indices that will be send to other processors
  int nSends,                          //!< Number of sends
  nRecvs;                              //!< Number of receives

  vector<string> fieldNames;           //!< Vector with names of the output fields

  unsigned short nDim;                 //!< Spatial dimension of the data

  /*!
   * \brief Prepare the send buffers by filling them with the global indices.
   * After calling this function, the data buffer for sending can be filled with the
   * ::SetUnsorted_Data() routine.
   * \param[in] globalID - Vector containing the global indices of the points
   */
  void PrepareSendBuffers(std::vector<unsigned long>& globalID);

public:

  /*!
   * \brief Constructor
   * \param[in] config - Pointer to the current config structure
   * \param[in] valFieldNames - Vector containing the field names
   */
  CParallelDataSorter(CConfig *config, const vector<string> &valFieldNames);

  /*!
   * \brief Destructor
   */
  virtual ~CParallelDataSorter();

  /*!
   * \brief Sort the output data for each grid node into a linear partitioning across all processors.
   */
  virtual void SortOutputData();

  /*!
   * \brief Sort the connectivities (volume and surface) into data structures.
   * \param[in] config - Definition of the particular problem.
   * \param[in] geometry - Geometrical definition of the problem.
   * \param[in] val_sort - boolean controlling whether the elements are sorted or simply loaded by their owning rank.
   */
  virtual void SortConnectivity(CConfig *config, CGeometry *geometry, bool val_sort = true){}

  /*!
   * \brief Sort the connectivities into data structures (only for surface data sorters).
   * \param[in] config - Definition of the particular problem.
   * \param[in] geometry - Geometrical definition of the problem.
   * \param[in] markerList - A list of marker names that should be sorted.
   */
  virtual void SortConnectivity(CConfig *config, CGeometry *geometry, const vector<string> &markerList){}

  /*!
   * \brief Get the number of points the local rank owns.
   * \return local number of points.
   */
  unsigned long GetnPoints() const {return nPoints;}

  /*!
   * \brief Get the number of points to sort.
   * \return local number of points.
   */
  unsigned long GetnLocalPointsBeforeSort() const {return nLocalPointsBeforeSort;}

  /*!
   * \brief Get the global number of points (accumulated from all ranks)
   * \return Global number of points.
   */
  unsigned long GetnPointsGlobal() const {return nPointsGlobal;}

  /*!
   * \brief Get the global of elements (accumulated from all ranks and element types)
   * \return Global number elements.
   */
  unsigned long GetnElem() const {return nElem;}

  /*!
   * \brief Get the local number of elements of a specific type that the current rank owns
   * \input type - The type of element, ref GEO_TYPE
   * \return Local number of elements of a specific type.
   */
  unsigned long GetnElem(GEO_TYPE type) const {
    return nElemPerType[TypeMap.at(type)];
  }
  
  /*!
   * \brief Get the global number of elements of a specific type 
   * \input type - The type of element, ref GEO_TYPE
   * \return global number of elements of a specific type.
   */
  unsigned long GetnElemGlobal(GEO_TYPE type) const {
    return nElemPerTypeGlobal[TypeMap.at(type)];
  }
  
  /*!
   * \brief Get the global number of elements
   * \return global number of elements.
   */
  unsigned long GetnElemGlobal() const {
    return nElemGlobal;
  }
  
  /*!
   * \brief Get the global number entries of the connectivity array
   * \return global number of entries of the connectivity array
   */
  unsigned long GetnConnGlobal() const {
    return nConnGlobal;
  }
  
  /*!
   * \brief Get the local number entries of the connectivity array
   * \return local number of entries of the connectivity array
   */
  unsigned long GetnConn() const {
    return nConn;
  }
  
  /*!
   * \brief Get the cumulated number of elements
   * \input rank - the processor rank.
   * \return The cumulated number of elements
   */
  unsigned long GetnElemCumulative(unsigned short rank) const {
    return nElem_Cum[rank];
  }
  
  /*!
   * \brief Get the cumulated number of entries of the connectivity array
   * \input rank - the processor rank.
   * \return The cumulated number of entries of the connectivity array
   */
  unsigned long GetnElemConnCumulative(unsigned short rank) const {
    return nElemConn_Cum[rank];
  }

  /*!
   * \brief Get the connectivity of specific element.
   * \input type - The type of element, ref GEO_TYPE
   * \input iElem - The element ID
   * \input iNode - The node ID
   * \return the connected node.
   */
  unsigned long GetElem_Connectivity(GEO_TYPE type, unsigned long iElem, unsigned long iNode) const ;

  /*!
   * \brief Beginning node ID of the linear partition owned by a specific processor.
   * \input rank - the processor rank.
   * \return The beginning node ID.
   */
  virtual unsigned long GetNodeBegin(unsigned short rank) const {
    return linearPartitioner->GetFirstIndexOnRank(rank);
  }

  /*!
   * \brief Ending node ID of the linear partition owned by a specific processor.
   * \param rank - the processor rank.
   * \return The ending node ID.
   */
  unsigned long GetNodeEnd(unsigned short rank) const {
    return linearPartitioner->GetLastIndexOnRank(rank);
  }

  /*!
   * \brief Get the value of the linear partitioned data.
   * \input iField - the output field ID.
   * \input iPoint - the point ID.
   * \return the value of the data field at a point.
   */
  passivedouble GetData(unsigned short iField, unsigned long iPoint) const  {return passiveDoubleBuffer[iPoint*GlobalField_Counter + iField];}

  /*!
   * \brief Get the pointer to the sorted linear partitioned data.
   * \return Pointer to the sorted data.
   */
  const passivedouble *GetData() const {return passiveDoubleBuffer;}

  /*!
   * \brief Get the global index of a point.
   * \input iPoint - the point ID.
   * \return Global index of a specific point.
   */
  virtual unsigned long GetGlobalIndex(unsigned long iPoint) const { return 0; }

  /*!
   * \brief Get the cumulated number of points
   * \input rank - the processor rank.
   * \return The cumulated number of points up to certain processor rank.
   */
  virtual unsigned long GetnPointCumulative(unsigned short rank) const {return linearPartitioner->GetCumulativeSizeBeforeRank(rank);}

  /*!
   * \brief Get the linear number of points
   * \input rank - the processor rank.
   * \return The linear number of points up to certain processor rank.
   */
  unsigned long GetnPointLinear(unsigned short rank) const {return linearPartitioner->GetSizeOnRank(rank);}

  /*!
   * \brief Check whether the current connectivity is sorted (i.e. if SortConnectivity has been called)
   * \return <TRUE> if the connectivity is sorted.
   */
<<<<<<< HEAD
  bool GetConnectivitySorted(){return connectivity_sorted;}
  
  unsigned short FindProcessor(unsigned long iPoint){return linearPartitioner->GetRankContainingIndex(iPoint);}
  
=======
  bool GetConnectivitySorted() const {return connectivitySorted;}

>>>>>>> 06ef322d
  /*!
   * \brief Set the value of a specific field at a point.
   * ::PrepareSendBuffers must be called before using this function.
   *
   * \param[in] iPoint - ID of the point
   * \param[in] iField - Index of the field
   * \param[in] data - Value of the field
   */
  void SetUnsorted_Data(unsigned long iPoint, unsigned short iField, su2double data){
    connSend[Index[iPoint] + iField] = data;
  }

  su2double GetUnsorted_Data(unsigned long iPoint, unsigned short iField) const {
    return connSend[Index[iPoint] + iField];
  }

  /*!
   * \brief Get the Processor ID a Point belongs to.
   * \param[in] iPoint - global renumbered ID of the point
   * \return The rank/processor number.
   */
  virtual unsigned short FindProcessor(unsigned long iPoint) const {
    return linearPartitioner->GetRankContainingIndex(iPoint);
  }

  /*!
   * \brief Get the vector containing the names of the output fields
   * \return Vector of strings containing the field names
   */
  const vector<string>& GetFieldNames() const{
    return fieldNames;
  }

  /*!
   * \brief Get the spatial dimension
   * \return The spatial dimension
   */
  unsigned short GetnDim() const {
    return nDim;
  }
  
  /*!
   * \brief Set the total number of elements after sorting individual element types
   */
  void SetTotalElements();

};<|MERGE_RESOLUTION|>--- conflicted
+++ resolved
@@ -294,15 +294,8 @@
    * \brief Check whether the current connectivity is sorted (i.e. if SortConnectivity has been called)
    * \return <TRUE> if the connectivity is sorted.
    */
-<<<<<<< HEAD
-  bool GetConnectivitySorted(){return connectivity_sorted;}
-  
-  unsigned short FindProcessor(unsigned long iPoint){return linearPartitioner->GetRankContainingIndex(iPoint);}
-  
-=======
   bool GetConnectivitySorted() const {return connectivitySorted;}
 
->>>>>>> 06ef322d
   /*!
    * \brief Set the value of a specific field at a point.
    * ::PrepareSendBuffers must be called before using this function.
