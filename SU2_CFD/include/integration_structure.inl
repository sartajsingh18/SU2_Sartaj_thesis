--- conflicted
+++ resolved
@@ -1,95 +1,3 @@
-<<<<<<< HEAD
-/*!
- * \file integration_structure.inl
- * \brief In-Line subroutines of the <i>integration_structure.hpp</i> file.
- * \author F. Palacios, T. Economon
- * \version 4.0.1 "Cardinal"
- *
- * SU2 Lead Developers: Dr. Francisco Palacios (Francisco.D.Palacios@boeing.com).
- *                      Dr. Thomas D. Economon (economon@stanford.edu).
- *
- * SU2 Developers: Prof. Juan J. Alonso's group at Stanford University.
- *                 Prof. Piero Colonna's group at Delft University of Technology.
- *                 Prof. Nicolas R. Gauger's group at Kaiserslautern University of Technology.
- *                 Prof. Alberto Guardone's group at Polytechnic University of Milan.
- *                 Prof. Rafael Palacios' group at Imperial College London.
- *
- * Copyright (C) 2012-2015 SU2, the open-source CFD code.
- *
- * SU2 is free software; you can redistribute it and/or
- * modify it under the terms of the GNU Lesser General Public
- * License as published by the Free Software Foundation; either
- * version 2.1 of the License, or (at your option) any later version.
- *
- * SU2 is distributed in the hope that it will be useful,
- * but WITHOUT ANY WARRANTY; without even the implied warranty of
- * MERCHANTABILITY or FITNESS FOR A PARTICULAR PURPOSE. See the GNU
- * Lesser General Public License for more details.
- *
- * You should have received a copy of the GNU Lesser General Public
- * License along with SU2. If not, see <http://www.gnu.org/licenses/>.
- */
-
-#pragma once
-
-inline su2double CIntegration::GetCauchy_Value(void) { return Cauchy_Value; }
-
-inline bool CIntegration::GetConvergence(void) { return Convergence; }
-
-inline bool CIntegration::GetConvergence_FSI(void) { return Convergence_FSI; }
-
-inline bool CIntegration::GetConvergence_FullMG(void) { return Convergence_FullMG; }
-
-inline void CIntegration::SetConvergence(bool value) { Convergence = value; }
-
-inline void CIntegration::SetConvergence_FSI(bool valueFSI) { Convergence_FSI = valueFSI; }
-
-inline void CIntegration::MultiGrid_Iteration(CGeometry ***geometry, CSolver ****solver_container, CNumerics *****numerics_container, 
-											  CConfig **config, unsigned short RunTime_EqSystem, unsigned long Iteration, unsigned short iZone) { }
-	
-inline void CIntegration::MultiGrid_Cycle(CGeometry ***geometry, CSolver ****solver_container, CNumerics *****numerics_container,
-							   CConfig **config, unsigned short iMesh, unsigned short mu, unsigned short RunTime_EqSystem,
-							   unsigned long Iteration, unsigned short iZone) { }
-										
-inline void CIntegration::NonDimensional_Parameters(CGeometry **geometry, CSolver ***solver_container, CNumerics ****numerics_container, 
-																											CConfig *config, unsigned short FinestMesh, unsigned short RunTime_EqSystem, unsigned long Iteration, 
-																											su2double *monitor) { }
-	
-inline void CIntegration::SetProlongated_Correction(CSolver *sol_fine, CGeometry *geo_fine, CConfig *config, unsigned short iMesh) { }
-
-inline void CIntegration::SetProlongated_Solution(unsigned short RunTime_EqSystem, CSolver *sol_fine, CSolver *sol_coarse,
-												  CGeometry *geo_fine, CGeometry *geo_coarse, CConfig *config) { }
-
-inline void CIntegration::SetRestricted_Residual(CSolver *sol_fine, CSolver *sol_coarse, CGeometry *geo_fine, 
-											     CGeometry *geo_coarse, CConfig *config) { }
-
-inline void CIntegration::SetRestricted_Solution(unsigned short RunTime_EqSystem, CSolver *sol_fine, CSolver *sol_coarse, CGeometry *geo_fine, CGeometry *geo_coarse, CConfig *config) { }
-
-inline void CIntegration::SetRestricted_EddyVisc(unsigned short RunTime_EqSystem, CSolver *sol_fine, CSolver *sol_coarse, CGeometry *geo_fine, CGeometry *geo_coarse, CConfig *config) { }
-
-inline void CIntegration::SetRestricted_Gradient(unsigned short RunTime_EqSystem, CSolver *sol_fine, CSolver *sol_coarse, 
-												 CGeometry *geo_fine, CGeometry *geo_coarse, CConfig *config) { }
-	
-inline void CIntegration::SetResidual_Term(CGeometry *geometry, CSolver *flow) { }
-
-inline void CIntegration::SetForcing_Term(CSolver *sol_fine, CSolver *sol_coarse, CGeometry *geo_fine, CGeometry *geo_coarse, 
-										  CConfig *config, unsigned short iMesh) { }
-
-inline void CIntegration::SingleGrid_Iteration(CGeometry ***geometry, CSolver ****solver_container, CNumerics *****numerics_container, 
-											  CConfig **config, unsigned short RunTime_EqSystem, unsigned long Iteration, unsigned short iZone) { }
-
-inline void CIntegration::Structural_Iteration(CGeometry ***geometry, CSolver ****solver_container, CNumerics *****numerics_container, 
-											  CConfig **config, unsigned short RunTime_EqSystem, unsigned long Iteration, unsigned short iZone) { }
-
-inline void CIntegration::Structural_Iteration_FEM(CGeometry ***geometry, CSolver ****solver_container, CNumerics *****numerics_container, 
-											  CConfig **config, unsigned short RunTime_EqSystem, unsigned long Iteration, unsigned short iZone) { }
-
-
-inline void CIntegration::SetPotential_Solver(CGeometry ***geometry, CSolver ****solver_container, CNumerics *****numerics_container, 
-                                              CConfig **config, unsigned short RunTime_EqSystem, unsigned short iMesh, unsigned short iZone) { }
-                                              
-inline void CIntegration::Smooth_Solution(unsigned short RunTime_EqSystem, CSolver *solver, CGeometry *geometry, unsigned short val_nSmooth, su2double val_smooth_coeff, CConfig *config) { }
-=======
 /*!
  * \file integration_structure.inl
  * \brief In-Line subroutines of the <i>integration_structure.hpp</i> file.
@@ -171,9 +79,12 @@
 
 inline void CIntegration::Structural_Iteration(CGeometry ***geometry, CSolver ****solver_container, CNumerics *****numerics_container, 
 											  CConfig **config, unsigned short RunTime_EqSystem, unsigned long Iteration, unsigned short iZone) { }
+
+inline void CIntegration::Structural_Iteration_FEM(CGeometry ***geometry, CSolver ****solver_container, CNumerics *****numerics_container, 
+											  CConfig **config, unsigned short RunTime_EqSystem, unsigned long Iteration, unsigned short iZone) { }
+
 
 inline void CIntegration::SetPotential_Solver(CGeometry ***geometry, CSolver ****solver_container, CNumerics *****numerics_container, 
                                               CConfig **config, unsigned short RunTime_EqSystem, unsigned short iMesh, unsigned short iZone) { }
                                               
-inline void CIntegration::Smooth_Solution(unsigned short RunTime_EqSystem, CSolver *solver, CGeometry *geometry, unsigned short val_nSmooth, su2double val_smooth_coeff, CConfig *config) { }
->>>>>>> 73cb2648
+inline void CIntegration::Smooth_Solution(unsigned short RunTime_EqSystem, CSolver *solver, CGeometry *geometry, unsigned short val_nSmooth, su2double val_smooth_coeff, CConfig *config) { }